--- conflicted
+++ resolved
@@ -58,17 +58,8 @@
     UzblVariable var;
 } UzblVariableEntry;
 
-<<<<<<< HEAD
-#define DECLARE_GETTER(type, name) \
-    static type                    \
-    get_##name ()
-#define DECLARE_SETTER(type, name) \
-    static gboolean                \
-    set_##name (const type name)
-=======
 static const UzblVariableEntry
 builtin_variable_table[];
->>>>>>> 9e819f7d
 
 /* =========================== PUBLIC API =========================== */
 
@@ -88,556 +79,6 @@
         ++entry;
     }
 
-<<<<<<< HEAD
-/* Window variables */
-DECLARE_SETTER (gchar *, icon);
-DECLARE_SETTER (gchar *, icon_name);
-DECLARE_GETSET (gchar *, window_role);
-#ifndef USE_WEBKIT2
-DECLARE_GETSET (int, auto_resize_window);
-#endif
-=======
-    init_js_variables_api ();
-}
->>>>>>> 9e819f7d
-
-static void
-variable_free (gpointer key, gpointer value, gpointer data);
-
-void
-uzbl_variables_free ()
-{
-    g_hash_table_foreach (uzbl.behave.proto_var, variable_free, NULL);
-
-    g_hash_table_destroy (uzbl.behave.proto_var);
-    uzbl.behave.proto_var = NULL;
-}
-
-static const char *valid_chars = "abcdefghijklmnopqrstuvwxyzABCDEFGHIJKLMNOPQRSTUVWXYZ0123456789_.";
-
-gboolean
-uzbl_variables_is_valid (const gchar *name)
-{
-    if (!name || !*name) {
-        return FALSE;
-    }
-
-<<<<<<< HEAD
-/* Inspector variables */
-#ifndef USE_WEBKIT2
-DECLARE_GETSET (int, profile_js);
-DECLARE_GETSET (int, profile_timeline);
-#endif
-
-/* Page variables */
-DECLARE_GETSET (gchar *, useragent);
-#ifndef USE_WEBKIT2
-DECLARE_GETTER (gchar *, accept_languages);
-#endif
-DECLARE_SETTER (gchar *, accept_languages);
-DECLARE_GETSET (float, zoom_level);
-#ifndef USE_WEBKIT2
-DECLARE_GETTER (float, zoom_step);
-#endif
-DECLARE_SETTER (float, zoom_step);
-#ifdef HAVE_ZOOM_TEXT_API
-DECLARE_GETSET (int, zoom_text_only);
-#endif
-DECLARE_GETSET (int, caret_browsing);
-#if WEBKIT_CHECK_VERSION (1, 3, 5)
-DECLARE_GETSET (int, enable_frame_flattening);
-#endif
-#if WEBKIT_CHECK_VERSION (1, 9, 0)
-DECLARE_GETSET (int, enable_smooth_scrolling);
-#endif
-DECLARE_GETSET (gchar *, page_view_mode);
-#ifndef USE_WEBKIT2
-DECLARE_GETSET (int, transparent);
-#if WEBKIT_CHECK_VERSION (1, 3, 4)
-DECLARE_GETSET (gchar *, window_view_mode);
-#endif
-#endif
-#if WEBKIT_CHECK_VERSION (1, 3, 8)
-DECLARE_GETSET (int, enable_fullscreen);
-#endif
-#ifndef USE_WEBKIT2
-DECLARE_GETSET (int, editable);
-#endif
-=======
-    if (isdigit (*name)) {
-        return FALSE;
-    }
-
-    size_t loc = strspn (name, valid_chars);
->>>>>>> 9e819f7d
-
-    return (name[loc] == '\0');
-}
-
-static UzblVariable *
-get_variable (const gchar *name);
-static void
-set_variable_string (UzblVariable *var, const gchar *val);
-static void
-set_variable_int (UzblVariable *var, int i);
-static void
-set_variable_ull (UzblVariable *var, unsigned long long ull);
-static void
-set_variable_float (UzblVariable *var, float f);
-static void
-send_variable_event (const gchar *name, const UzblVariable *var);
-
-gboolean
-uzbl_variables_set (const gchar *name, gchar *val)
-{
-    if (!val) {
-        return FALSE;
-    }
-
-    UzblVariable *var = get_variable (name);
-
-<<<<<<< HEAD
-/* Text variables */
-DECLARE_GETSET (gchar *, default_encoding);
-DECLARE_GETSET (gchar *, custom_encoding);
-#ifndef USE_WEBKIT2
-DECLARE_GETSET (int, enforce_96_dpi);
-#endif
-=======
-    if (var) {
-        if (!var->writeable) {
-            return FALSE;
-        }
->>>>>>> 9e819f7d
-
-        switch (var->type) {
-            case TYPE_STR:
-                set_variable_string (var, val);
-                break;
-            case TYPE_INT:
-            {
-                int i = (int)strtol (val, NULL, 10);
-                set_variable_int (var, i);
-                break;
-            }
-            case TYPE_ULL:
-            {
-                unsigned long long ull = strtoull (val, NULL, 10);
-                set_variable_ull (var, ull);
-                break;
-            }
-            case TYPE_FLOAT:
-            {
-                float f = strtod (val, NULL);
-                set_variable_float (var, f);
-                break;
-            }
-            default:
-                g_assert_not_reached ();
-        }
-    } else {
-        /* A custom var that has not been set. Check whether name violates our
-         * naming scheme. */
-        if (!uzbl_variables_is_valid (name)) {
-            uzbl_debug ("Invalid variable name: %s\n", name);
-            return FALSE;
-        }
-
-        /* Create the variable. */
-        var = g_malloc (sizeof (UzblVariable));
-        var->type      = TYPE_STR;
-        var->get       = NULL;
-        var->set       = NULL;
-        var->writeable = TRUE;
-        var->builtin   = FALSE;
-
-<<<<<<< HEAD
-/* Feature variables */
-DECLARE_GETSET (int, enable_plugins);
-DECLARE_GETSET (int, enable_java_applet);
-#if WEBKIT_CHECK_VERSION (1, 3, 14)
-DECLARE_GETSET (int, enable_webgl);
-#endif
-#if WEBKIT_CHECK_VERSION (1, 7, 5)
-DECLARE_GETSET (int, enable_webaudio);
-#endif
-#ifndef USE_WEBKIT2
-#if WEBKIT_CHECK_VERSION (1, 7, 90) /* Documentation says 1.7.5, but it's not there. */
-DECLARE_GETSET (int, enable_3d_acceleration);
-#endif
-#endif
-#ifdef USE_WEBKIT2
-#if WEBKIT_CHECK_VERSION (2, 1, 1)
-DECLARE_GETSET (int, enable_2d_acceleration);
-#endif
-#endif
-#if WEBKIT_CHECK_VERSION (1, 9, 3)
-DECLARE_GETSET (int, enable_inline_media);
-DECLARE_GETSET (int, require_click_to_play);
-#endif
-#ifndef USE_WEBKIT2
-#if WEBKIT_CHECK_VERSION (1, 11, 1)
-DECLARE_GETSET (int, enable_css_shaders);
-DECLARE_GETSET (int, enable_media_stream);
-#endif
-#endif
-
-/* HTML5 Database variables */
-DECLARE_GETSET (int, enable_database);
-DECLARE_GETSET (int, enable_local_storage);
-DECLARE_GETSET (int, enable_pagecache);
-DECLARE_GETSET (int, enable_offline_app_cache);
-#ifndef USE_WEBKIT2
-#if WEBKIT_CHECK_VERSION (1, 3, 13)
-DECLARE_GETSET (unsigned long long, app_cache_size);
-#endif
-DECLARE_GETSET (gchar *, web_database_directory);
-DECLARE_GETSET (unsigned long long, web_database_quota);
-#if WEBKIT_CHECK_VERSION (1, 5, 2)
-DECLARE_GETSET (gchar *, local_storage_path);
-#endif
-#endif
-#ifdef USE_WEBKIT2
-#if WEBKIT_CHECK_VERSION (1, 11, 92)
-DECLARE_SETTER (gchar *, disk_cache_directory);
-#endif
-DECLARE_SETTER (gchar *, web_extensions_directory);
-#endif
-=======
-        var->value.s = g_malloc (sizeof (gchar *));
-
-        g_hash_table_insert (uzbl.behave.proto_var,
-            g_strdup (name), (gpointer)var);
->>>>>>> 9e819f7d
-
-        /* Set the value. */
-        *(var->value.s) = g_strdup (val);
-    }
-
-<<<<<<< HEAD
-/* Constants */
-#if WEBKIT_CHECK_VERSION (1, 3, 17)
-DECLARE_GETTER (gchar *, inspected_uri);
-#endif
-#ifndef USE_WEBKIT2
-DECLARE_GETTER (gchar *, current_encoding);
-#endif
-DECLARE_GETTER (gchar *, geometry);
-#ifdef HAVE_PLUGIN_API
-DECLARE_GETTER (gchar *, plugin_list);
-#endif
-DECLARE_GETTER (gchar *, app_cache_directory);
-
-static const UzblVariableEntry
-builtin_variable_table[] = {
-    /* name                           entry                                                type/callback */
-    /* Uzbl variables */
-    { "verbose",                      UZBL_V_INT (uzbl.state.verbose,                      NULL)},
-    { "frozen",                       UZBL_V_INT (uzbl.state.frozen,                       NULL)},
-    { "print_events",                 UZBL_V_INT (uzbl.state.events_stdout,                NULL)},
-    { "handle_multi_button",          UZBL_V_INT (uzbl.state.handle_multi_button,          NULL)},
-=======
-    send_variable_event (name, var);
->>>>>>> 9e819f7d
-
-    uzbl_gui_update_title ();
-    return TRUE;
-}
-
-<<<<<<< HEAD
-    /* Handler variables */
-    { "scheme_handler",               UZBL_V_STRING (uzbl.behave.scheme_handler,           NULL)},
-    { "request_handler",              UZBL_V_STRING (uzbl.behave.request_handler,          NULL)},
-    { "download_handler",             UZBL_V_STRING (uzbl.behave.download_handler,         NULL)},
-    { "mime_handler",                 UZBL_V_STRING (uzbl.behave.mime_handler,             NULL)},
-    { "shell_cmd",                    UZBL_V_STRING (uzbl.behave.shell_cmd,                NULL)},
-#ifndef USE_WEBKIT2
-    { "enable_builtin_auth",          UZBL_V_FUNC (enable_builtin_auth,                    INT)},
-#endif
-
-    /* Window variables */
-    { "icon",                         UZBL_V_STRING (uzbl.gui.icon,                        set_icon)},
-    { "icon_name",                    UZBL_V_STRING (uzbl.gui.icon_name,                   set_icon_name)},
-    { "window_role",                  UZBL_V_FUNC (window_role,                            STR)},
-#ifndef USE_WEBKIT2
-    { "auto_resize_window",           UZBL_V_FUNC (auto_resize_window,                     INT)},
-#endif
-=======
-static gchar *
-get_variable_string (const UzblVariable *var);
-static int
-get_variable_int (const UzblVariable *var);
-static unsigned long long
-get_variable_ull (const UzblVariable *var);
-static float
-get_variable_float (const UzblVariable *var);
-
-void
-uzbl_variables_toggle (const gchar *name, GArray *values)
-{
-    UzblVariable *var = get_variable (name);
->>>>>>> 9e819f7d
-
-    if (!var) {
-        if (values && values->len) {
-            uzbl_variables_set (name, argv_idx (values, 1));
-        } else {
-            uzbl_variables_set (name, "1");
-        }
-
-        return;
-    }
-
-    switch (var->type) {
-        case TYPE_STR:
-        {
-            const gchar *next;
-
-            if (values && values->len) {
-                gchar *current = get_variable_string (var);
-
-                guint i = 0;
-                const gchar *first   = argv_idx (values, 0);
-                const gchar *this    = first;
-                             next    = argv_idx (values, 1);
-
-<<<<<<< HEAD
-    /* Inspector variables */
-#ifndef USE_WEBKIT2
-    { "profile_js",                   UZBL_V_FUNC (profile_js,                             INT)},
-    { "profile_timeline",             UZBL_V_FUNC (profile_timeline,                       INT)},
-#endif
-
-    /* Page variables */
-    { "forward_keys",                 UZBL_V_INT (uzbl.behave.forward_keys,                NULL)},
-    { "useragent",                    UZBL_V_FUNC (useragent,                              STR)},
-    { "accept_languages",
-#ifdef USE_WEBKIT2
-                                      UZBL_V_STRING (uzbl.net.accept_languages,            set_accept_languages)
-#else
-                                      UZBL_V_FUNC (accept_languages,                       STR)
-#endif
-                                      },
-    { "zoom_level",                   UZBL_V_FUNC (zoom_level,                             FLOAT)},
-    { "zoom_step",
-#ifdef USE_WEBKIT2
-                                      UZBL_V_FLOAT (uzbl.behave.zoom_step,                 set_zoom_step)
-#else
-                                      UZBL_V_FUNC (zoom_step,                              FLOAT)
-#endif
-                                      },
-#ifdef HAVE_ZOOM_TEXT_API
-    { "zoom_text_only",               UZBL_V_FUNC (zoom_text_only,                         INT)},
-#endif
-    { "caret_browsing",               UZBL_V_FUNC (caret_browsing,                         INT)},
-#if WEBKIT_CHECK_VERSION (1, 3, 5)
-    { "enable_frame_flattening",      UZBL_V_FUNC (enable_frame_flattening,                INT)},
-#endif
-#if WEBKIT_CHECK_VERSION (1, 9, 0)
-    { "enable_smooth_scrolling",      UZBL_V_FUNC (enable_smooth_scrolling,                INT)},
-#endif
-    { "page_view_mode",               UZBL_V_FUNC (page_view_mode,                         STR)},
-#ifndef USE_WEBKIT2
-    { "transparent",                  UZBL_V_FUNC (transparent,                            INT)},
-#if WEBKIT_CHECK_VERSION (1, 3, 4)
-    { "window_view_mode",             UZBL_V_FUNC (window_view_mode,                       STR)},
-#endif
-#endif
-#if WEBKIT_CHECK_VERSION (1, 3, 8)
-    { "enable_fullscreen",            UZBL_V_FUNC (enable_fullscreen,                      INT)},
-#endif
-#ifndef USE_WEBKIT2
-    { "editable",                     UZBL_V_FUNC (editable,                               INT)},
-#endif
-=======
-                while (next && strcmp (current, this)) {
-                    this = next;
-                    next = argv_idx (values, ++i);
-                }
-
-                if (!next) {
-                    next = first;
-                }
->>>>>>> 9e819f7d
-
-                g_free (current);
-            } else {
-                next = "";
-
-                if (!var->builtin) {
-                    if (!strcmp (*var->value.s, "0")) {
-                        next = "1";
-                    } else if (!strcmp (*var->value.s, "1")) {
-                        next = "0";
-                    }
-                }
-            }
-
-            set_variable_string (var, next);
-            break;
-        }
-        case TYPE_INT:
-        {
-            int current = get_variable_int (var);
-            int next;
-
-            if (values && values->len) {
-                guint i = 0;
-
-<<<<<<< HEAD
-    /* Text variables */
-    { "default_encoding",             UZBL_V_FUNC (default_encoding,                       STR)},
-    { "custom_encoding",              UZBL_V_FUNC (custom_encoding,                        STR)},
-#ifndef USE_WEBKIT2
-    { "enforce_96_dpi",               UZBL_V_FUNC (enforce_96_dpi,                         INT)},
-#endif
-=======
-                int first = strtol (argv_idx (values, 0), NULL, 0);
-                int  this = first;
->>>>>>> 9e819f7d
-
-                const gchar *next_s = argv_idx (values, 1);
-
-                while (next_s && (this != current)) {
-                    this   = strtol (next_s, NULL, 0);
-                    next_s = argv_idx (values, ++i);
-                }
-
-<<<<<<< HEAD
-    /* Feature variables */
-    { "enable_plugins",               UZBL_V_FUNC (enable_plugins,                         INT)},
-    { "enable_java_applet",           UZBL_V_FUNC (enable_java_applet,                     INT)},
-#if WEBKIT_CHECK_VERSION (1, 3, 14)
-    { "enable_webgl",                 UZBL_V_FUNC (enable_webgl,                           INT)},
-#endif
-#if WEBKIT_CHECK_VERSION (1, 7, 5)
-    { "enable_webaudio",              UZBL_V_FUNC (enable_webaudio,                        INT)},
-#endif
-#ifndef USE_WEBKIT2
-#if WEBKIT_CHECK_VERSION (1, 7, 90) /* Documentation says 1.7.5, but it's not there. */
-    { "enable_3d_acceleration",       UZBL_V_FUNC (enable_3d_acceleration,                 INT)},
-#endif
-#endif
-#ifdef USE_WEBKIT2
-#if WEBKIT_CHECK_VERSION (2, 1, 1)
-    { "enable_2d_acceleration",       UZBL_V_FUNC (enable_2d_acceleration,                 INT)},
-#endif
-#endif
-#if WEBKIT_CHECK_VERSION (1, 9, 3)
-    { "enable_inline_media",          UZBL_V_FUNC (enable_inline_media,                    INT)},
-    { "require_click_to_play",        UZBL_V_FUNC (require_click_to_play,                  INT)},
-#endif
-#ifndef USE_WEBKIT2
-#if WEBKIT_CHECK_VERSION (1, 11, 1)
-    { "enable_css_shaders",           UZBL_V_FUNC (enable_css_shaders,                     INT)},
-    { "enable_media_stream",          UZBL_V_FUNC (enable_media_stream,                    INT)},
-#endif
-#endif
-
-    /* HTML5 Database variables */
-    { "enable_database",              UZBL_V_FUNC (enable_database,                        INT)},
-    { "enable_local_storage",         UZBL_V_FUNC (enable_local_storage,                   INT)},
-    { "enable_pagecache",             UZBL_V_FUNC (enable_pagecache,                       INT)},
-    { "enable_offline_app_cache",     UZBL_V_FUNC (enable_offline_app_cache,               INT)},
-#ifndef USE_WEBKIT2
-#if WEBKIT_CHECK_VERSION (1, 3, 13)
-    { "app_cache_size",               UZBL_V_FUNC (app_cache_size,                         ULL)},
-#endif
-    { "web_database_directory",       UZBL_V_FUNC (web_database_directory,                 STR)},
-    { "web_database_quota",           UZBL_V_FUNC (web_database_quota,                     ULL)},
-#if WEBKIT_CHECK_VERSION (1, 5, 2)
-    { "local_storage_path",           UZBL_V_FUNC (local_storage_path,                     STR)},
-#endif
-#endif
-#ifdef USE_WEBKIT2
-#if WEBKIT_CHECK_VERSION (1, 11, 92)
-    { "disk_cache_directory",         UZBL_V_STRING (uzbl.state.disk_cache_directory,      set_disk_cache_directory)},
-#endif
-    { "web_extensions_directory",     UZBL_V_STRING (uzbl.state.web_extensions_directory,  set_web_extensions_directory)},
-#endif
-=======
-                if (next_s) {
-                    next = strtol (next_s, NULL, 0);
-                } else {
-                    next = first;
-                }
-            } else {
-                next = !current;
-            }
-
-            set_variable_int (var, next);
-            break;
-        }
-        case TYPE_ULL:
-        {
-            unsigned long long current = get_variable_ull (var);
-            unsigned long long next;
->>>>>>> 9e819f7d
-
-            if (values && values->len) {
-                guint i = 0;
-
-<<<<<<< HEAD
-    /* Constants */
-#if WEBKIT_CHECK_VERSION (1, 3, 17)
-    { "inspected_uri",                UZBL_C_FUNC (inspected_uri,                          STR)},
-#endif
-#ifndef USE_WEBKIT2
-    { "current_encoding",             UZBL_C_FUNC (current_encoding,                       STR)},
-#endif
-    { "geometry",                     UZBL_C_FUNC (geometry,                               STR)},
-#ifdef HAVE_PLUGIN_API
-    { "plugin_list",                  UZBL_C_FUNC (plugin_list,                            STR)},
-#endif
-#ifndef USE_WEBKIT2
-#if WEBKIT_CHECK_VERSION (1, 3, 13)
-    { "app_cache_directory",          UZBL_C_FUNC (app_cache_directory,                    STR)},
-#endif
-#endif
-    { "uri",                          UZBL_C_STRING (uzbl.state.uri)},
-    { "WEBKIT_MAJOR",                 UZBL_C_INT (uzbl.info.webkit_major)},
-    { "WEBKIT_MINOR",                 UZBL_C_INT (uzbl.info.webkit_minor)},
-    { "WEBKIT_MICRO",                 UZBL_C_INT (uzbl.info.webkit_micro)},
-    { "WEBKIT_UA_MAJOR",              UZBL_C_INT (uzbl.info.webkit_ua_major)},
-    { "WEBKIT_UA_MINOR",              UZBL_C_INT (uzbl.info.webkit_ua_minor)},
-    { "HAS_WEBKIT2",                  UZBL_C_INT (uzbl.info.webkit2)},
-    { "ARCH_UZBL",                    UZBL_C_STRING (uzbl.info.arch)},
-    { "COMMIT",                       UZBL_C_STRING (uzbl.info.commit)},
-    { "TITLE",                        UZBL_C_STRING (uzbl.gui.main_title)},
-    { "SELECTED_URI",                 UZBL_C_STRING (uzbl.state.selected_url)},
-    { "NAME",                         UZBL_C_STRING (uzbl.state.instance_name)},
-    { "PID",                          UZBL_C_STRING (uzbl.info.pid_str)},
-    { "_",                            UZBL_C_STRING (uzbl.state.last_result)},
-=======
-                unsigned long long first = strtoull (argv_idx (values, 0), NULL, 0);
-                unsigned long long  this = first;
->>>>>>> 9e819f7d
-
-                const gchar *next_s = argv_idx (values, 1);
-
-                while (next_s && this != current) {
-                    this   = strtoull (next_s, NULL, 0);
-                    next_s = argv_idx (values, ++i);
-                }
-
-                if (next_s) {
-                    next = strtoull (next_s, NULL, 0);
-                } else {
-                    next = first;
-                }
-            } else {
-                next = !current;
-            }
-
-            set_variable_ull (var, next);
-            break;
-        }
-        case TYPE_FLOAT:
-        {
-            float current = get_variable_float (var);
-            float next;
-
-<<<<<<< HEAD
     init_js_variables_api ();
 }
 
@@ -884,10 +325,6 @@
     {
         float current = get_variable_float (var);
         float next;
-=======
-            if (values && values->len) {
-                guint i = 0;
->>>>>>> 9e819f7d
 
         if (values && values->len) {
             guint i = 0;
@@ -1688,7 +1125,7 @@
     static type                    \
     get_##name ()
 #define DECLARE_SETTER(type, name) \
-    static void                    \
+    static gboolean                \
     set_##name (const type name)
 
 #define DECLARE_GETSET(type, name) \
@@ -1705,7 +1142,6 @@
 #endif
 
 /* Window variables */
-DECLARE_GETSET (gchar *, geometry);
 DECLARE_SETTER (gchar *, icon);
 DECLARE_SETTER (gchar *, icon_name);
 DECLARE_GETSET (gchar *, window_role);
@@ -1770,18 +1206,13 @@
 DECLARE_GETSET (int, profile_js);
 DECLARE_GETSET (int, profile_timeline);
 #endif
-#if WEBKIT_CHECK_VERSION (1, 3, 17)
-DECLARE_GETTER (gchar *, inspected_uri);
-#endif
 
 /* Page variables */
-DECLARE_SETTER (gchar *, uri);
 DECLARE_GETSET (gchar *, useragent);
 #ifndef USE_WEBKIT2
 DECLARE_GETTER (gchar *, accept_languages);
 #endif
 DECLARE_SETTER (gchar *, accept_languages);
-DECLARE_SETTER (int, view_source);
 DECLARE_GETSET (float, zoom_level);
 #ifndef USE_WEBKIT2
 DECLARE_GETTER (float, zoom_step);
@@ -1797,10 +1228,11 @@
 #if WEBKIT_CHECK_VERSION (1, 9, 0)
 DECLARE_GETSET (int, enable_smooth_scrolling);
 #endif
+DECLARE_GETSET (gchar *, page_view_mode);
 #ifndef USE_WEBKIT2
 DECLARE_GETSET (int, transparent);
 #if WEBKIT_CHECK_VERSION (1, 3, 4)
-DECLARE_GETSET (gchar *, view_mode);
+DECLARE_GETSET (gchar *, window_view_mode);
 #endif
 #endif
 #if WEBKIT_CHECK_VERSION (1, 3, 8)
@@ -1854,7 +1286,6 @@
 DECLARE_GETSET (gchar *, default_encoding);
 DECLARE_GETSET (gchar *, custom_encoding);
 #ifndef USE_WEBKIT2
-DECLARE_GETTER (gchar *, current_encoding);
 DECLARE_GETSET (int, enforce_96_dpi);
 #endif
 
@@ -1880,9 +1311,6 @@
 /* Feature variables */
 DECLARE_GETSET (int, enable_plugins);
 DECLARE_GETSET (int, enable_java_applet);
-#ifdef HAVE_PLUGIN_API
-DECLARE_GETTER (gchar *, plugin_list);
-#endif
 #if WEBKIT_CHECK_VERSION (1, 3, 14)
 DECLARE_GETSET (int, enable_webgl);
 #endif
@@ -1918,7 +1346,6 @@
 #ifndef USE_WEBKIT2
 #if WEBKIT_CHECK_VERSION (1, 3, 13)
 DECLARE_GETSET (unsigned long long, app_cache_size);
-/* DECLARE_GETTER (gchar *, app_cache_directory); */
 #endif
 DECLARE_GETSET (gchar *, web_database_directory);
 DECLARE_GETSET (unsigned long long, web_database_quota);
@@ -1935,12 +1362,26 @@
 
 /* Hacks */
 DECLARE_GETSET (int, enable_site_workarounds);
+
+/* Constants */
+#if WEBKIT_CHECK_VERSION (1, 3, 17)
+DECLARE_GETTER (gchar *, inspected_uri);
+#endif
+#ifndef USE_WEBKIT2
+DECLARE_GETTER (gchar *, current_encoding);
+#endif
+DECLARE_GETTER (gchar *, geometry);
+#ifdef HAVE_PLUGIN_API
+DECLARE_GETTER (gchar *, plugin_list);
+#endif
+DECLARE_GETTER (gchar *, app_cache_directory);
 
 static const UzblVariableEntry
 builtin_variable_table[] = {
     /* name                           entry                                                type/callback */
     /* Uzbl variables */
     { "verbose",                      UZBL_V_INT (uzbl.state.verbose,                      NULL)},
+    { "frozen",                       UZBL_V_INT (uzbl.state.frozen,                       NULL)},
     { "print_events",                 UZBL_V_INT (uzbl.state.events_stdout,                NULL)},
     { "handle_multi_button",          UZBL_V_INT (uzbl.state.handle_multi_button,          NULL)},
 
@@ -1952,13 +1393,13 @@
     { "scheme_handler",               UZBL_V_STRING (uzbl.behave.scheme_handler,           NULL)},
     { "request_handler",              UZBL_V_STRING (uzbl.behave.request_handler,          NULL)},
     { "download_handler",             UZBL_V_STRING (uzbl.behave.download_handler,         NULL)},
+    { "mime_handler",                 UZBL_V_STRING (uzbl.behave.mime_handler,             NULL)},
     { "shell_cmd",                    UZBL_V_STRING (uzbl.behave.shell_cmd,                NULL)},
 #ifndef USE_WEBKIT2
     { "enable_builtin_auth",          UZBL_V_FUNC (enable_builtin_auth,                    INT)},
 #endif
 
     /* Window variables */
-    { "geometry",                     UZBL_V_FUNC (geometry,                               STR)},
     { "icon",                         UZBL_V_STRING (uzbl.gui.icon,                        set_icon)},
     { "icon_name",                    UZBL_V_STRING (uzbl.gui.icon_name,                   set_icon_name)},
     { "window_role",                  UZBL_V_FUNC (window_role,                            STR)},
@@ -2028,12 +1469,8 @@
     { "profile_js",                   UZBL_V_FUNC (profile_js,                             INT)},
     { "profile_timeline",             UZBL_V_FUNC (profile_timeline,                       INT)},
 #endif
-#if WEBKIT_CHECK_VERSION (1, 3, 17)
-    { "inspected_uri",                UZBL_C_FUNC (inspected_uri,                          STR)},
-#endif
 
     /* Page variables */
-    { "uri",                          UZBL_V_STRING (uzbl.state.uri,                       set_uri)},
     { "forward_keys",                 UZBL_V_INT (uzbl.behave.forward_keys,                NULL)},
     { "useragent",                    UZBL_V_FUNC (useragent,                              STR)},
     { "accept_languages",
@@ -2043,7 +1480,6 @@
                                       UZBL_V_FUNC (accept_languages,                       STR)
 #endif
                                       },
-    { "view_source",                  UZBL_V_INT (uzbl.behave.view_source,                 set_view_source)},
     { "zoom_level",                   UZBL_V_FUNC (zoom_level,                             FLOAT)},
     { "zoom_step",
 #ifdef USE_WEBKIT2
@@ -2062,10 +1498,11 @@
 #if WEBKIT_CHECK_VERSION (1, 9, 0)
     { "enable_smooth_scrolling",      UZBL_V_FUNC (enable_smooth_scrolling,                INT)},
 #endif
+    { "page_view_mode",               UZBL_V_FUNC (page_view_mode,                         STR)},
 #ifndef USE_WEBKIT2
     { "transparent",                  UZBL_V_FUNC (transparent,                            INT)},
 #if WEBKIT_CHECK_VERSION (1, 3, 4)
-    { "view_mode",                    UZBL_V_FUNC (view_mode,                              STR)},
+    { "window_view_mode",             UZBL_V_FUNC (window_view_mode,                       STR)},
 #endif
 #endif
 #if WEBKIT_CHECK_VERSION (1, 3, 8)
@@ -2119,7 +1556,6 @@
     { "default_encoding",             UZBL_V_FUNC (default_encoding,                       STR)},
     { "custom_encoding",              UZBL_V_FUNC (custom_encoding,                        STR)},
 #ifndef USE_WEBKIT2
-    { "current_encoding",             UZBL_C_FUNC (current_encoding,                       STR)},
     { "enforce_96_dpi",               UZBL_V_FUNC (enforce_96_dpi,                         INT)},
 #endif
 
@@ -2145,9 +1581,6 @@
     /* Feature variables */
     { "enable_plugins",               UZBL_V_FUNC (enable_plugins,                         INT)},
     { "enable_java_applet",           UZBL_V_FUNC (enable_java_applet,                     INT)},
-#ifdef HAVE_PLUGIN_API
-    { "plugin_list",                  UZBL_C_FUNC (plugin_list,                            STR)},
-#endif
 #if WEBKIT_CHECK_VERSION (1, 3, 14)
     { "enable_webgl",                 UZBL_V_FUNC (enable_webgl,                           INT)},
 #endif
@@ -2183,7 +1616,6 @@
 #ifndef USE_WEBKIT2
 #if WEBKIT_CHECK_VERSION (1, 3, 13)
     { "app_cache_size",               UZBL_V_FUNC (app_cache_size,                         ULL)},
-    /* { "app_cache_directory",          UZBL_C_FUNC (app_cache_directory,                    STR)}, */
 #endif
     { "web_database_directory",       UZBL_V_FUNC (web_database_directory,                 STR)},
     { "web_database_quota",           UZBL_V_FUNC (web_database_quota,                     ULL)},
@@ -2202,6 +1634,22 @@
     { "enable_site_workarounds",      UZBL_V_FUNC (enable_site_workarounds,                INT)},
 
     /* Constants */
+#if WEBKIT_CHECK_VERSION (1, 3, 17)
+    { "inspected_uri",                UZBL_C_FUNC (inspected_uri,                          STR)},
+#endif
+#ifndef USE_WEBKIT2
+    { "current_encoding",             UZBL_C_FUNC (current_encoding,                       STR)},
+#endif
+    { "geometry",                     UZBL_C_FUNC (geometry,                               STR)},
+#ifdef HAVE_PLUGIN_API
+    { "plugin_list",                  UZBL_C_FUNC (plugin_list,                            STR)},
+#endif
+#ifndef USE_WEBKIT2
+#if WEBKIT_CHECK_VERSION (1, 3, 13)
+    { "app_cache_directory",          UZBL_C_FUNC (app_cache_directory,                    STR)},
+#endif
+#endif
+    { "uri",                          UZBL_C_STRING (uzbl.state.uri)},
     { "WEBKIT_MAJOR",                 UZBL_C_INT (uzbl.info.webkit_major)},
     { "WEBKIT_MINOR",                 UZBL_C_INT (uzbl.info.webkit_minor)},
     { "WEBKIT_MICRO",                 UZBL_C_INT (uzbl.info.webkit_micro)},
