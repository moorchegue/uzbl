--- conflicted
+++ resolved
@@ -191,15 +191,10 @@
 #endif
 
 /* Page variables */
-<<<<<<< HEAD
-DECLARE_SETTER (gchar *, useragent);
-=======
-DECLARE_SETTER (gchar *, uri);
 DECLARE_GETSET (gchar *, useragent);
 #ifndef USE_WEBKIT2
 DECLARE_GETTER (gchar *, accept_languages);
 #endif
->>>>>>> ad578dbe
 DECLARE_SETTER (gchar *, accept_languages);
 DECLARE_GETSET (float, zoom_level);
 #ifndef USE_WEBKIT2
@@ -457,10 +452,6 @@
 
     /* Page variables */
     { "forward_keys",                 UZBL_V_INT (uzbl.behave.forward_keys,                NULL)},
-<<<<<<< HEAD
-    { "useragent",                    UZBL_V_STRING (uzbl.net.useragent,                   set_useragent)},
-    { "accept_languages",             UZBL_V_STRING (uzbl.net.accept_languages,            set_accept_languages)},
-=======
     { "useragent",                    UZBL_V_FUNC (useragent,                              STR)},
     { "accept_languages",
 #ifdef USE_WEBKIT2
@@ -469,8 +460,6 @@
                                       UZBL_V_FUNC (accept_languages,                       STR)
 #endif
                                       },
-    { "view_source",                  UZBL_V_INT (uzbl.behave.view_source,                 set_view_source)},
->>>>>>> ad578dbe
     { "zoom_level",                   UZBL_V_FUNC (zoom_level,                             FLOAT)},
     { "zoom_step",
 #ifdef USE_WEBKIT2
@@ -1999,43 +1988,28 @@
 
     soup_uri_free (soup_uri);
 
-<<<<<<< HEAD
-    return TRUE;
-=======
     return proxy_url;
->>>>>>> ad578dbe
 }
 
 IMPLEMENT_SETTER (gchar *, proxy_url)
 {
     SoupURI *soup_uri = NULL;
 
-<<<<<<< HEAD
-    g_object_set (G_OBJECT (uzbl.net.soup_session),
-        SOUP_SESSION_MAX_CONNS, uzbl.net.max_conns,
-        NULL);
-
-    return TRUE;
-}
-=======
     if (proxy_url && *proxy_url && *proxy_url != ' ') {
         soup_uri = soup_uri_new (proxy_url);
     }
->>>>>>> ad578dbe
 
     if (!soup_uri) {
-        return;
+        return FALSE;
     }
 
     g_object_set (soup_session (),
         SOUP_SESSION_PROXY_URI, soup_uri,
         NULL);
 
-<<<<<<< HEAD
+    soup_uri_free (soup_uri);
+
     return TRUE;
-=======
-    soup_uri_free (soup_uri);
->>>>>>> ad578dbe
 }
 
 GOBJECT_GETSET (int, max_conns,
@@ -2259,47 +2233,7 @@
 #endif
 
 /* Page variables */
-<<<<<<< HEAD
-IMPLEMENT_SETTER (gchar *, useragent)
-=======
-static gchar *
-make_uri_from_user_input (const gchar *uri);
-
-IMPLEMENT_SETTER (gchar *, uri)
-{
-    /* Strip leading whitespace. */
-    while (*uri && isspace (*uri)) {
-        ++uri;
-    }
-
-    /* Don't do anything when given a blank URL. */
-    if (!uri[0]) {
-        return;
-    }
-
-    g_free (uzbl.state.uri);
-    uzbl.state.uri = g_strdup (uri);
-
-    /* Evaluate javascript: URIs. */
-    /* TODO: Use strprefix. */
-    if (!strncmp (uri, "javascript:", 11)) {
-        GArray *argv = g_array_new (TRUE, FALSE, sizeof (gchar *));
-        g_array_append_val (argv, uri);
-        uzbl_commands_run_argv ("js", argv, NULL);
-        g_array_free (argv, FALSE);
-        return;
-    }
-
-    /* Attempt to parse the URI. */
-    gchar *newuri = make_uri_from_user_input (uri);
-
-    webkit_web_view_load_uri (uzbl.gui.web_view, newuri);
-
-    g_free (newuri);
-}
-
 IMPLEMENT_GETTER (gchar *, useragent)
->>>>>>> ad578dbe
 {
     gchar *useragent;
 
@@ -2319,26 +2253,7 @@
 IMPLEMENT_SETTER (gchar *, useragent)
 {
     if (!useragent || !*useragent) {
-<<<<<<< HEAD
-        uzbl.net.useragent = NULL;
-
         return FALSE;
-    }
-
-    uzbl.net.useragent = g_strdup (useragent);
-
-#ifndef USE_WEBKIT2
-    g_object_set (G_OBJECT (uzbl.net.soup_session),
-        SOUP_SESSION_USER_AGENT, uzbl.net.useragent,
-        NULL);
-#endif
-    g_object_set (webkit_settings (),
-        "user-agent", uzbl.net.useragent,
-        NULL);
-
-    return TRUE;
-=======
-        return;
     }
 
 #ifndef USE_WEBKIT2
@@ -2349,27 +2264,15 @@
     g_object_set (webkit_settings (),
         "user-agent", useragent,
         NULL);
->>>>>>> ad578dbe
+
+    return TRUE;
 }
 
 #ifdef USE_WEBKIT2
 IMPLEMENT_SETTER (gchar *, accept_languages)
 {
     if (!*accept_languages || *accept_languages == ' ') {
-<<<<<<< HEAD
-        uzbl.net.accept_languages = NULL;
-
         return FALSE;
-    }
-
-    uzbl.net.accept_languages = g_strdup (accept_languages);
-
-#ifdef USE_WEBKIT2
-    WebKitWebContext *context = webkit_web_view_get_context (uzbl.gui.web_view);
-
-    gchar **languages = g_strsplit (uzbl.net.accept_languages, ",", 0);
-=======
-        return;
     }
 
     uzbl.net.accept_languages = g_strdup (accept_languages);
@@ -2410,27 +2313,16 @@
             SOUP_SESSION_ACCEPT_LANGUAGE_AUTO, TRUE,
             NULL);
 
-        return;
+        return TRUE;
     }
 
     g_object_set (soup_session (),
         SOUP_SESSION_ACCEPT_LANGUAGE, accept_languages,
         NULL);
-}
-#endif
->>>>>>> ad578dbe
-
-    webkit_web_context_set_preferred_languages (context, (const gchar * const *)languages);
-
-    g_strfreev (languages);
-#else
-    g_object_set (G_OBJECT (uzbl.net.soup_session),
-        SOUP_SESSION_ACCEPT_LANGUAGE, uzbl.net.accept_languages,
-        NULL);
-#endif
 
     return TRUE;
 }
+#endif
 
 GOBJECT_GETSET (float, zoom_level,
                 webkit_view (), "zoom-level")
@@ -2442,13 +2334,8 @@
 
 IMPLEMENT_SETTER (float, zoom_step)
 {
-<<<<<<< HEAD
-    webkit_web_view_set_zoom_level (uzbl.gui.web_view, zoom_level);
-
-    return TRUE;
-=======
     if (zoom_step < 0) {
-        return;
+        return FALSE;
     }
 
 #ifdef USE_WEBKIT2
@@ -2458,7 +2345,8 @@
         "zoom-step", zoom_step,
         NULL);
 #endif
->>>>>>> ad578dbe
+
+    return TRUE;
 }
 
 #ifdef HAVE_ZOOM_TEXT_API
