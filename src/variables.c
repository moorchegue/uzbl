--- conflicted
+++ resolved
@@ -1233,16 +1233,13 @@
     { "ssl_ca_file",            PTR_V_STR_GETSET(ca_file)},
     { "ssl_verify",             PTR_V_INT_GETSET(verify_cert)},
 
-<<<<<<< HEAD
     { "enable_builtin_auth",    PTR_V_INT_GETSET(enable_builtin_auth)},
-=======
     { "cache_model",            PTR_V_STR_GETSET(cache_model)},
 #if WEBKIT_CHECK_VERSION (1, 3, 13)
     { "app_cache_size",         PTR_V_ULL_GETSET(app_cache_size)},
 #endif
     { "web_database_directory", PTR_V_STR_GETSET(web_database_directory)},
     { "web_database_quota",     PTR_V_ULL_GETSET(web_database_quota)},
->>>>>>> 5d17aae0
 
     /* exported WebKitWebSettings properties */
     /* Font settings */
