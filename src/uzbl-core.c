/* Original code taken from the example webkit-gtk+ application. see notice
 * below. Modified code is licensed under the GPL 3.  See LICENSE file. */

/*
 * Copyright (C) 2006, 2007 Apple Inc.
 * Copyright (C) 2007 Alp Toker <alp@atoker.com>
 *
 * Redistribution and use in source and binary forms, with or without
 * modification, are permitted provided that the following conditions
 * are met:
 * 1. Redistributions of source code must retain the above copyright
 *    notice, this list of conditions and the following disclaimer.
 * 2. Redistributions in binary form must reproduce the above copyright
 *    notice, this list of conditions and the following disclaimer in the
 *    documentation and/or other materials provided with the distribution.
 *
 * THIS SOFTWARE IS PROVIDED BY APPLE COMPUTER, INC. ``AS IS'' AND ANY
 * EXPRESS OR IMPLIED WARRANTIES, INCLUDING, BUT NOT LIMITED TO, THE
 * IMPLIED WARRANTIES OF MERCHANTABILITY AND FITNESS FOR A PARTICULAR
 * PURPOSE ARE DISCLAIMED.  IN NO EVENT SHALL APPLE COMPUTER, INC. OR
 * CONTRIBUTORS BE LIABLE FOR ANY DIRECT, INDIRECT, INCIDENTAL, SPECIAL,
 * EXEMPLARY, OR CONSEQUENTIAL DAMAGES (INCLUDING, BUT NOT LIMITED TO,
 * PROCUREMENT OF SUBSTITUTE GOODS OR SERVICES; LOSS OF USE, DATA, OR
 * PROFITS; OR BUSINESS INTERRUPTION) HOWEVER CAUSED AND ON ANY THEORY
 * OF LIABILITY, WHETHER IN CONTRACT, STRICT LIABILITY, OR TORT
 * (INCLUDING NEGLIGENCE OR OTHERWISE) ARISING IN ANY WAY OUT OF THE USE
 * OF THIS SOFTWARE, EVEN IF ADVISED OF THE POSSIBILITY OF SUCH DAMAGE.
 */

#include "uzbl-core.h"

#include "commands.h"
#include "config.h"
#include "events.h"
#include "gui.h"
#include "io.h"
#include "setup.h"
#ifndef USE_WEBKIT2
#include "soup.h"
#endif
#include "type.h"
#include "util.h"
#include "variables.h"

#include <JavaScriptCore/JavaScript.h>

#include <stdlib.h>

/* =========================== PUBLIC API =========================== */

UzblCore uzbl;

static void
ensure_xdg_vars ();
static void
read_config_file (const gchar *file);

/* Set up gtk, gobject, variable defaults and other things that tests and other
 * external applications need to do anyhow. */
void
uzbl_init (int *argc, char ***argv)
{
    gchar *uri = NULL;
    gboolean verbose = FALSE;
    gchar *config_file = NULL;
    gchar **connect_socket_names = NULL;
    gboolean print_events = FALSE;
    gchar *geometry = NULL;
    gboolean print_version = FALSE;

    /* Commandline arguments. */
    const GOptionEntry
    options[] = {
        { "uri",            'u', 0, G_OPTION_ARG_STRING,       &uri,
            "Uri to load at startup (equivalent to 'uzbl <uri>' after uzbl has launched)", "URI" },
        { "verbose",        'v', 0, G_OPTION_ARG_NONE,         &verbose,
            "Whether to print all messages or just errors.",                                                  NULL },
        { "named",          'n', 0, G_OPTION_ARG_STRING,       &uzbl.state.instance_name,
            "Name of the current instance (defaults to Xorg window id or random for GtkSocket mode)",         "NAME" },
        { "config",         'c', 0, G_OPTION_ARG_STRING,       &config_file,
            "Path to config file or '-' for stdin",                                                           "FILE" },
        /* TODO: explain the difference between these two options */
        { "socket",         's', 0, G_OPTION_ARG_INT,          &uzbl.state.socket_id,
            "Xembed socket ID, this window should embed itself",                                              "SOCKET" },
        { "embed",          'e', 0, G_OPTION_ARG_NONE,         &uzbl.state.embed,
            "Whether this window should expect to be embedded",                                               NULL },
        { "connect-socket",  0,  0, G_OPTION_ARG_STRING_ARRAY, &connect_socket_names,
            "Connect to server socket for event managing",                                                    "CSOCKET" },
        { "print-events",   'p', 0, G_OPTION_ARG_NONE,         &print_events,
            "Whether to print events to stdout.",                                                             NULL },
        { "geometry",       'g', 0, G_OPTION_ARG_STRING,       &geometry,
            "Set window geometry (format: 'WIDTHxHEIGHT+-X+-Y' or 'maximized')",                              "GEOMETRY" },
        { "version",        'V', 0, G_OPTION_ARG_NONE,         &print_version,
            "Print the version and exit",                                                                     NULL },
        { NULL,      0, 0, 0, NULL, NULL, NULL }
    };

    /* Parse commandline arguments. */
    GOptionContext *context = g_option_context_new ("[ uri ] - load a uri by default");
    g_option_context_add_main_entries (context, options, NULL);
    g_option_context_add_group (context, gtk_get_option_group (TRUE));
    g_option_context_parse (context, argc, argv, NULL);
    g_option_context_free (context);

    /* Only print version. */
    if (print_version) {
        printf ("Commit: %s\n", COMMIT);
        exit (EXIT_SUCCESS);
    }

    /* Embedded mode. */
    if (uzbl.state.socket_id || uzbl.state.embed) {
        uzbl.state.plug_mode = TRUE;
    }

#if !GLIB_CHECK_VERSION (2, 31, 0)
    if (!g_thread_supported ()) {
        g_thread_init (NULL);
    }
#endif

    /* HTTP client. */
#ifndef USE_WEBKIT2 /* FIXME: This seems important... */
    uzbl.net.soup_session = webkit_get_default_session ();
    uzbl_soup_init (uzbl.net.soup_session);
#endif

    uzbl_io_init ();
    uzbl_js_init ();
    uzbl_variables_init ();
    uzbl_commands_init ();
    uzbl_events_init ();
    uzbl_requests_init ();

#ifndef USE_WEBKIT2
    uzbl_scheme_init ();
#endif

    /* Initialize the GUI. */
    uzbl_gui_init ();
    uzbl_inspector_init ();

    /* Uzbl has now been started. */
    uzbl.state.started = TRUE;

    /* XDG */
    ensure_xdg_vars ();

    /* Connect to the event manager(s). */
    gchar **name = connect_socket_names;
    while (name && *name) {
        uzbl_io_init_connect_socket (*name++);
    }
    uzbl_io_flush_buffer ();

    /* Send the startup event. */
    pid_t pid = getpid ();
    gchar *pid_str = g_strdup_printf ("%d", pid);
    g_setenv ("UZBL_PID", pid_str, TRUE);

    if (!uzbl.state.instance_name) {
        uzbl.state.instance_name = g_strdup (pid_str);
    }
    g_free (pid_str);

    uzbl_events_send (INSTANCE_START, NULL,
        TYPE_INT, pid,
        NULL);

    /* Generate an event with a list of built in commands. */
    uzbl_commands_send_builtin_event ();

    /* Load default config. */
    const gchar * const *default_command = default_config;
    while (default_command && *default_command) {
        uzbl_commands_run (*default_command++, NULL);
    }

    /* Load provided configuration file. */
    read_config_file (config_file);

    if (uzbl.gui.main_window) {
        /* We need to ensure there is a window, before we can get XID. */
<<<<<<< HEAD
        gtk_widget_realize (GTK_WIDGET (uzbl.gui.main_window));
        Window xwin = GDK_WINDOW_XID (gtk_widget_get_window (GTK_WIDGET (uzbl.gui.main_window)));
=======
        gtk_widget_realize (uzbl.gui.main_window);
        xwin = GDK_WINDOW_XID (gtk_widget_get_window (uzbl.gui.main_window));
>>>>>>> b5905814

        gchar *xwin_str = g_strdup_printf ("%d", (int)xwin);
        g_setenv ("UZBL_XID", xwin_str, TRUE);
        g_free (xwin_str);
    }

    if (uzbl.state.plug_mode) {
        uzbl_events_send (PLUG_CREATED, NULL,
            TYPE_INT, gtk_plug_get_id (uzbl.gui.plug),
            NULL);
    }

    /* Set variables based on flags. */
    if (verbose) {
        uzbl_variables_set ("verbose", "1");
    }
    if (print_events) {
        uzbl_variables_set ("print_events", "1");
    }

    /* Navigate to a URI if requested. */
    if (uri) {
        GArray *argv = uzbl_commands_args_new ();
        uzbl_commands_args_append (argv, g_strdup (uri));
        uzbl_commands_run_argv ("uri", argv, NULL);
        uzbl_commands_args_free (argv);
    }

    /* Set the geometry if requested. */
    if (uzbl.gui.main_window && geometry) {
        GArray *args = uzbl_commands_args_new ();
        uzbl_commands_args_append (args, g_strdup (geometry));
        uzbl_commands_run_argv ("geometry", args, NULL);
        uzbl_commands_args_free (args);
    }

    /* Finally show the window */
    if (uzbl.gui.main_window) {
        gtk_widget_show_all (uzbl.gui.main_window);
    } else {
        gtk_widget_show_all (GTK_WIDGET (uzbl.gui.plug));
    }

    /* Update status bar. */
    uzbl_gui_update_title ();
}

void
uzbl_free ()
{
    uzbl_events_send (INSTANCE_EXIT, NULL,
        TYPE_INT, getpid (),
        NULL);

    uzbl_gui_free ();
    uzbl_requests_free ();
    uzbl_commands_free ();
    uzbl_variables_free ();
    uzbl_io_free ();
}

#ifndef UZBL_LIBRARY
/* ========================= MAIN  FUNCTION ========================= */

static void
clean_up ();

int
main (int argc, char *argv[])
{
    if (!gtk_init_check (&argc, &argv)) {
        fprintf (stderr, "Failed to initialize GTK\n");
        return EXIT_FAILURE;
    }

    uzbl_init (&argc, &argv);

    if (uzbl.state.exit) {
        goto main_exit;
    }

    if (uzbl.gui.web_view) {
        gtk_widget_grab_focus (GTK_WIDGET (uzbl.gui.web_view));
    }

    /* Verbose feedback. */
    if (uzbl_variables_get_int ("verbose")) {
        printf ("Uzbl start location: %s\n", argv[0]);
        if (uzbl.state.socket_id) {
            printf ("plug_id %d\n", (int)gtk_plug_get_id (uzbl.gui.plug));
        } else {
            Window xwin = GDK_WINDOW_XID (gtk_widget_get_window (GTK_WIDGET (uzbl.gui.main_window)));

            printf ("window_id %d\n", (int)xwin);
        }
        printf ("pid %i\n", getpid ());
        printf ("name: %s\n", uzbl.state.instance_name);
        gchar *commit = uzbl_variables_get_string ("COMMIT");
        printf ("commit: %s\n", commit);
        g_free (commit);
    }

    uzbl.state.gtk_started = TRUE;

    gtk_main ();

main_exit:
    /* Cleanup and exit. */
    clean_up ();

    return EXIT_SUCCESS;
}
#endif

/* ===================== HELPER IMPLEMENTATIONS ===================== */

typedef enum {
    XDG_BEGIN,

    XDG_DATA = XDG_BEGIN,
    XDG_CONFIG,
    XDG_CACHE,

    XDG_END
} XdgDir;

static gchar *
get_xdg_var (gboolean user, XdgDir type);

typedef struct {
    const gchar *environment;
    const gchar *default_value;
} XdgVar;

static const XdgVar
xdg_user[] = {
    { "XDG_DATA_HOME",   "~/.local/share" },
    { "XDG_CONFIG_HOME", "~/.config" },
    { "XDG_CACHE_HOME",  "~/.cache" }
};

void
ensure_xdg_vars ()
{
    XdgDir i;

    for (i = XDG_DATA; i < XDG_END; ++i) {
        gchar *xdg = get_xdg_var (TRUE, i);

        if (!xdg) {
            continue;
        }

        g_setenv (xdg_user[i].environment, xdg, FALSE);

        g_free (xdg);
    }
}

static gchar *
find_xdg_file (XdgDir dir, const char* basename);

void
read_config_file (const gchar *file)
{
    if (!g_strcmp0 (file, "-")) {
        file = NULL;
        uzbl_io_init_stdin ();
    } else if (!file) {
        file = find_xdg_file (XDG_CONFIG, "/uzbl/config");
    }

    /* Load config file, if any. */
    if (file) {
        uzbl_commands_load_file (file);
        g_setenv ("UZBL_CONFIG", file, TRUE);
    } else {
        uzbl_debug ("No configuration file loaded.\n");
    }
}

#ifndef UZBL_LIBRARY
void
clean_up ()
{
    if (uzbl.state.jscontext) {
        JSGlobalContextRelease (uzbl.state.jscontext);
    }

    if (uzbl.net.soup_cookie_jar) {
        g_object_unref (uzbl.net.soup_cookie_jar);
        uzbl.net.soup_cookie_jar = NULL;
    }

    uzbl_free ();
}
#endif

static const XdgVar
xdg_system[] = {
    { "XDG_CONFIG_DIRS", "/etc/xdg" },
    { "XDG_DATA_DIRS",   "/usr/local/share/:/usr/share/" }
};

gchar *
get_xdg_var (gboolean user, XdgDir dir)
{
    XdgVar const *vars = user ? xdg_user : xdg_system;
    XdgVar xdg = vars[dir];

    const gchar *actual_value = getenv (xdg.environment);

    if (!actual_value || !actual_value[0]) {
        actual_value = xdg.default_value;
    }

    if (!actual_value) {
        return NULL;
    }

    /* TODO: Handle home == NULL. */
    const gchar *home = getenv ("HOME");

    return str_replace("~", home, actual_value);
}

#ifndef UZBL_LIBRARY
gchar *
find_xdg_file (XdgDir dir, const char* basename)
{
    gchar *dirs = get_xdg_var (TRUE, dir);
    gchar *path = g_strconcat (dirs, basename, NULL);
    g_free (dirs);

    if (file_exists (path)) {
        return path; /* We found the file. */
    }

    g_free (path);

    if (dir == XDG_CACHE) {
        return NULL; /* There's no system cache directory. */
    }

    /* The file doesn't exist in the expected directory, check if it exists in
     * one of the system-wide directories. */
    char *system_dirs = get_xdg_var (FALSE, dir);
    path = find_existing_file_options (system_dirs, basename);
    g_free (system_dirs);

    return path;
}
#endif<|MERGE_RESOLUTION|>--- conflicted
+++ resolved
@@ -181,13 +181,8 @@
 
     if (uzbl.gui.main_window) {
         /* We need to ensure there is a window, before we can get XID. */
-<<<<<<< HEAD
-        gtk_widget_realize (GTK_WIDGET (uzbl.gui.main_window));
-        Window xwin = GDK_WINDOW_XID (gtk_widget_get_window (GTK_WIDGET (uzbl.gui.main_window)));
-=======
         gtk_widget_realize (uzbl.gui.main_window);
-        xwin = GDK_WINDOW_XID (gtk_widget_get_window (uzbl.gui.main_window));
->>>>>>> b5905814
+        Window xwin = GDK_WINDOW_XID (gtk_widget_get_window (uzbl.gui.main_window));
 
         gchar *xwin_str = g_strdup_printf ("%d", (int)xwin);
         g_setenv ("UZBL_XID", xwin_str, TRUE);
