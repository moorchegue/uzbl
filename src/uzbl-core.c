--- conflicted
+++ resolved
@@ -69,111 +69,6 @@
     { NULL,      0, 0, 0, NULL, NULL, NULL }
 };
 
-<<<<<<< HEAD
-=======
-/* abbreviations to help keep the table's width humane */
-#define PTR_V_STR(var, d, fun) { .ptr.s = &(var), .type = TYPE_STR, .dump = d, .writeable = 1, .func = fun }
-#define PTR_V_INT(var, d, fun) { .ptr.i = (int*)&(var), .type = TYPE_INT, .dump = d, .writeable = 1, .func = fun }
-#define PTR_V_FLOAT(var, d, fun) { .ptr.f = &(var), .type = TYPE_FLOAT, .dump = d, .writeable = 1, .func = fun }
-#define PTR_C_STR(var,    fun) { .ptr.s = &(var), .type = TYPE_STR, .dump = 0, .writeable = 0, .func = fun }
-#define PTR_C_INT(var,    fun) { .ptr.i = (int*)&(var), .type = TYPE_INT, .dump = 0, .writeable = 0, .func = fun }
-#define PTR_C_FLOAT(var,  fun) { .ptr.f = &(var), .type = TYPE_FLOAT, .dump = 0, .writeable = 0, .func = fun }
-
-const struct var_name_to_ptr_t {
-    const char *name;
-    uzbl_cmdprop cp;
-} var_name_to_ptr[] = {
-/*    variable name            pointer to variable in code                     dump callback function    */
-/*  ---------------------------------------------------------------------------------------------- */
-    { "uri",                    PTR_V_STR(uzbl.state.uri,                       1,   cmd_load_uri)},
-    { "verbose",                PTR_V_INT(uzbl.state.verbose,                   1,   NULL)},
-    { "print_events",           PTR_V_INT(uzbl.state.events_stdout,             1,   NULL)},
-    { "inject_html",            PTR_V_STR(uzbl.behave.inject_html,              0,   cmd_inject_html)},
-    { "geometry",               PTR_V_STR(uzbl.gui.geometry,                    1,   cmd_set_geometry)},
-    { "show_status",            PTR_V_INT(uzbl.behave.show_status,              1,   cmd_set_status)},
-    { "status_top",             PTR_V_INT(uzbl.behave.status_top,               1,   move_statusbar)},
-    { "status_format",          PTR_V_STR(uzbl.behave.status_format,            1,   NULL)},
-    { "status_format_right",    PTR_V_STR(uzbl.behave.status_format_right,      1,   NULL)},
-    { "status_background",      PTR_V_STR(uzbl.behave.status_background,        1,   set_status_background)},
-    { "title_format_long",      PTR_V_STR(uzbl.behave.title_format_long,        1,   NULL)},
-    { "title_format_short",     PTR_V_STR(uzbl.behave.title_format_short,       1,   NULL)},
-    { "icon",                   PTR_V_STR(uzbl.gui.icon,                        1,   set_icon)},
-    { "window_role",            PTR_V_STR(uzbl.gui.window_role,                 1,   set_window_role)},
-    { "forward_keys",           PTR_V_INT(uzbl.behave.forward_keys,             1,   NULL)},
-    { "authentication_handler", PTR_V_STR(uzbl.behave.authentication_handler,   1,   set_authentication_handler)},
-    { "scheme_handler",         PTR_V_STR(uzbl.behave.scheme_handler,           1,   NULL)},
-    { "download_handler",       PTR_V_STR(uzbl.behave.download_handler,         1,   NULL)},
-    { "fifo_dir",               PTR_V_STR(uzbl.behave.fifo_dir,                 1,   cmd_fifo_dir)},
-    { "socket_dir",             PTR_V_STR(uzbl.behave.socket_dir,               1,   cmd_socket_dir)},
-    { "http_debug",             PTR_V_INT(uzbl.behave.http_debug,               1,   cmd_http_debug)},
-    { "shell_cmd",              PTR_V_STR(uzbl.behave.shell_cmd,                1,   NULL)},
-    { "proxy_url",              PTR_V_STR(uzbl.net.proxy_url,                   1,   set_proxy_url)},
-    { "max_conns",              PTR_V_INT(uzbl.net.max_conns,                   1,   cmd_max_conns)},
-    { "max_conns_host",         PTR_V_INT(uzbl.net.max_conns_host,              1,   cmd_max_conns_host)},
-    { "useragent",              PTR_V_STR(uzbl.net.useragent,                   1,   cmd_useragent)},
-    { "accept_languages",       PTR_V_STR(uzbl.net.accept_languages,            1,   set_accept_languages)},
-    { "javascript_windows",     PTR_V_INT(uzbl.behave.javascript_windows,       1,   cmd_javascript_windows)},
-    /* requires webkit >=1.1.14 */
-    { "view_source",            PTR_V_INT(uzbl.behave.view_source,              0,   cmd_view_source)},
-
-    /* exported WebKitWebSettings properties */
-    { "zoom_level",             PTR_V_FLOAT(uzbl.behave.zoom_level,             1,   cmd_zoom_level)},
-    { "zoom_type",              PTR_V_INT(uzbl.behave.zoom_type,                1,   cmd_set_zoom_type)},
-    { "font_size",              PTR_V_INT(uzbl.behave.font_size,                1,   cmd_font_size)},
-    { "default_font_family",    PTR_V_STR(uzbl.behave.default_font_family,      1,   cmd_default_font_family)},
-    { "monospace_font_family",  PTR_V_STR(uzbl.behave.monospace_font_family,    1,   cmd_monospace_font_family)},
-    { "cursive_font_family",    PTR_V_STR(uzbl.behave.cursive_font_family,      1,   cmd_cursive_font_family)},
-    { "sans_serif_font_family", PTR_V_STR(uzbl.behave.sans_serif_font_family,   1,   cmd_sans_serif_font_family)},
-    { "serif_font_family",      PTR_V_STR(uzbl.behave.serif_font_family,        1,   cmd_serif_font_family)},
-    { "fantasy_font_family",    PTR_V_STR(uzbl.behave.fantasy_font_family,      1,   cmd_fantasy_font_family)},
-    { "monospace_size",         PTR_V_INT(uzbl.behave.monospace_size,           1,   cmd_font_size)},
-    { "minimum_font_size",      PTR_V_INT(uzbl.behave.minimum_font_size,        1,   cmd_minimum_font_size)},
-    { "enable_pagecache",       PTR_V_INT(uzbl.behave.enable_pagecache,         1,   cmd_enable_pagecache)},
-    { "disable_plugins",        PTR_V_INT(uzbl.behave.disable_plugins,          1,   cmd_disable_plugins)},
-    { "disable_scripts",        PTR_V_INT(uzbl.behave.disable_scripts,          1,   cmd_disable_scripts)},
-    { "autoload_images",        PTR_V_INT(uzbl.behave.autoload_img,             1,   cmd_autoload_img)},
-    { "autoshrink_images",      PTR_V_INT(uzbl.behave.autoshrink_img,           1,   cmd_autoshrink_img)},
-    { "enable_spellcheck",      PTR_V_INT(uzbl.behave.enable_spellcheck,        1,   cmd_enable_spellcheck)},
-    { "enable_private",         PTR_V_INT(uzbl.behave.enable_private,           1,   cmd_enable_private)},
-    { "print_backgrounds",      PTR_V_INT(uzbl.behave.print_bg,                 1,   cmd_print_bg)},
-    { "stylesheet_uri",         PTR_V_STR(uzbl.behave.style_uri,                1,   cmd_style_uri)},
-    { "resizable_text_areas",   PTR_V_INT(uzbl.behave.resizable_txt,            1,   cmd_resizable_txt)},
-    { "default_encoding",       PTR_V_STR(uzbl.behave.default_encoding,         1,   cmd_default_encoding)},
-    { "current_encoding",       PTR_V_STR(uzbl.behave.current_encoding,         1,   set_current_encoding)},
-    { "enforce_96_dpi",         PTR_V_INT(uzbl.behave.enforce_96dpi,            1,   cmd_enforce_96dpi)},
-    { "caret_browsing",         PTR_V_INT(uzbl.behave.caret_browsing,           1,   cmd_caret_browsing)},
-    { "scrollbars_visible",     PTR_V_INT(uzbl.gui.scrollbars_visible,          1,   cmd_scrollbars_visibility)},
-
-    /* constants (not dumpable or writeable) */
-    { "WEBKIT_MAJOR",           PTR_C_INT(uzbl.info.webkit_major,                    NULL)},
-    { "WEBKIT_MINOR",           PTR_C_INT(uzbl.info.webkit_minor,                    NULL)},
-    { "WEBKIT_MICRO",           PTR_C_INT(uzbl.info.webkit_micro,                    NULL)},
-    { "ARCH_UZBL",              PTR_C_STR(uzbl.info.arch,                            NULL)},
-    { "COMMIT",                 PTR_C_STR(uzbl.info.commit,                          NULL)},
-    { "TITLE",                  PTR_C_STR(uzbl.gui.main_title,                       NULL)},
-    { "SELECTED_URI",           PTR_C_STR(uzbl.state.selected_url,                   NULL)},
-    { "NAME",                   PTR_C_STR(uzbl.state.instance_name,                  NULL)},
-    { "PID",                    PTR_C_STR(uzbl.info.pid_str,                         NULL)},
-    { "_",                      PTR_C_STR(uzbl.state.last_result,                    NULL)},
-
-    { NULL,                     {.ptr.s = NULL, .type = TYPE_INT, .dump = 0, .writeable = 0, .func = NULL}}
-};
-
-/* construct a hash from the var_name_to_ptr array for quick access */
-void
-create_var_to_name_hash() {
-    const struct var_name_to_ptr_t *n2v_p = var_name_to_ptr;
-    uzbl.comm.proto_var = g_hash_table_new(g_str_hash, g_str_equal);
-    while(n2v_p->name) {
-        g_hash_table_insert(uzbl.comm.proto_var,
-                (gpointer) n2v_p->name,
-                (gpointer) &n2v_p->cp);
-        n2v_p++;
-    }
-}
-
-
->>>>>>> c08cce6f
 /* --- UTILITY FUNCTIONS --- */
 enum exp_type {
   EXP_ERR, EXP_SIMPLE_VAR, EXP_BRACED_VAR, EXP_EXPR, EXP_JS, EXP_ESCAPE
@@ -1133,10 +1028,6 @@
         fprintf(stderr, "uzbl: error hooking %d: %s\n", SIGALRM, strerror(errno));
     event_buffer_timeout(10);
 
-<<<<<<< HEAD
-=======
-
->>>>>>> c08cce6f
     /* HTTP client */
     uzbl.net.soup_session      = webkit_get_default_session();
     uzbl.net.soup_cookie_jar   = uzbl_cookie_jar_new();
@@ -1176,23 +1067,8 @@
     /* pack the window and the status bar */
     uzbl.gui.vbox = gtk_vbox_new(FALSE, 0);
 
-<<<<<<< HEAD
     gtk_box_pack_start(GTK_BOX(uzbl.gui.vbox), uzbl.gui.scrolled_win, TRUE, TRUE, 0);
     gtk_box_pack_start(GTK_BOX(uzbl.gui.vbox), uzbl.gui.status_bar, FALSE, TRUE, 0);
-=======
-    gdk_property_change(
-        gtk_widget_get_window (GTK_WIDGET (uzbl.gui.main_window)),
-        gdk_atom_intern_static_string("UZBL_URI"),
-        gdk_atom_intern_static_string("STRING"),
-        8,
-        GDK_PROP_MODE_REPLACE,
-        (unsigned char *)newuri->str,
-        newuri->len);
-
-    /* if we do handle cookies, ask our handler for them */
-    webkit_web_view_load_uri (uzbl.gui.web_view, newuri->str);
-    g_string_free (newuri, TRUE);
->>>>>>> c08cce6f
 }
 
 
