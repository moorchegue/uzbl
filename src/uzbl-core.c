--- conflicted
+++ resolved
@@ -777,13 +777,10 @@
       "signal::download-requested",                   (GCallback)download_cb,             NULL,
       "signal::create-web-view",                      (GCallback)create_web_view_cb,      NULL,
       "signal::mime-type-policy-decision-requested",  (GCallback)mime_policy_cb,          NULL,
-<<<<<<< HEAD
-=======
       "signal::resource-request-starting",            (GCallback)request_starting_cb,     NULL,
 #if WEBKIT_CHECK_VERSION (1, 9, 0)
       "signal::context-menu",                         (GCallback)context_menu_cb,         NULL,
 #else
->>>>>>> a64e9b2e
       "signal::populate-popup",                       (GCallback)populate_popup_cb,       NULL,
 #endif
       "signal::focus-in-event",                       (GCallback)focus_cb,                NULL,
