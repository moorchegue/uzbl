--- conflicted
+++ resolved
@@ -42,217 +42,8 @@
     gboolean             send_event;
 };
 
-<<<<<<< HEAD
-#define DECLARE_COMMAND(cmd) \
-    static void              \
-    cmd_##cmd (GArray *argv, GString *result)
-
-/* Navigation commands */
-DECLARE_COMMAND (back);
-DECLARE_COMMAND (forward);
-DECLARE_COMMAND (reload);
-DECLARE_COMMAND (stop);
-DECLARE_COMMAND (uri);
-#ifndef USE_WEBKIT2
-DECLARE_COMMAND (auth);
-#endif
-DECLARE_COMMAND (download);
-
-/* Page commands */
-DECLARE_COMMAND (load);
-#ifdef USE_WEBKIT2
-#if WEBKIT_CHECK_VERSION (1, 9, 90)
-DECLARE_COMMAND (save);
-#endif
-#endif
-#ifndef USE_WEBKIT2
-DECLARE_COMMAND (frame);
-#endif
-
-/* Cookie commands */
-DECLARE_COMMAND (cookie);
-
-#ifndef USE_WEBKIT2
-#if WEBKIT_CHECK_VERSION (1, 11, 92)
-#define HAVE_SNAPSHOT
-#endif
-#else
-#if WEBKIT_CHECK_VERSION (1, 9, 6)
-#define HAVE_SNAPSHOT
-#endif
-#endif
-
-/* Display commands */
-DECLARE_COMMAND (scroll);
-DECLARE_COMMAND (zoom);
-DECLARE_COMMAND (hardcopy);
-DECLARE_COMMAND (geometry);
-#ifdef HAVE_SNAPSHOT
-DECLARE_COMMAND (snapshot);
-#endif
-
-/* Content commands */
-#ifdef HAVE_PLUGIN_API
-DECLARE_COMMAND (plugin);
-#endif
-#ifndef USE_WEBKIT2
-DECLARE_COMMAND (remove_all_db);
-#if WEBKIT_CHECK_VERSION (1, 5, 1)
-DECLARE_COMMAND (spell);
-#endif
-#endif
-#ifdef USE_WEBKIT2
-DECLARE_COMMAND (cache);
-#endif
-DECLARE_COMMAND (favicon);
-DECLARE_COMMAND (css);
-DECLARE_COMMAND (scheme);
-
-/* Menu commands */
-DECLARE_COMMAND (menu);
-
-/* Search commands */
-DECLARE_COMMAND (search);
-
-/* Security commands */
-#ifdef HAVE_SECURITY
-DECLARE_COMMAND (security);
-#endif
-#ifdef USE_WEBKIT2
-DECLARE_COMMAND (dns);
-#endif
-
-/* Inspector commands */
-DECLARE_COMMAND (inspector);
-
-/* Execution commands */
-DECLARE_COMMAND (js);
-DECLARE_COMMAND (spawn);
-DECLARE_COMMAND (spawn_sync);
-DECLARE_COMMAND (spawn_sync_exec);
-DECLARE_COMMAND (spawn_sh);
-DECLARE_COMMAND (spawn_sh_sync);
-
-/* Uzbl commands */
-DECLARE_COMMAND (chain);
-DECLARE_COMMAND (include);
-DECLARE_COMMAND (exit);
-
-/* Variable commands */
-DECLARE_COMMAND (set);
-DECLARE_COMMAND (toggle);
-DECLARE_COMMAND (dump_config);
-DECLARE_COMMAND (dump_config_as_events);
-DECLARE_COMMAND (print);
-
-/* Event commands */
-DECLARE_COMMAND (event);
-DECLARE_COMMAND (request);
-
-static UzblCommand
-builtin_command_table[] =
-{   /* name                             function                      split  send_event */
-    /* Navigation commands */
-    { "back",                           cmd_back,                     TRUE,  TRUE  },
-    { "forward",                        cmd_forward,                  TRUE,  TRUE  },
-    { "reload",                         cmd_reload,                   TRUE,  TRUE  },
-    { "stop",                           cmd_stop,                     TRUE,  TRUE  },
-    { "uri",                            cmd_uri,                      FALSE, TRUE  },
-#ifndef USE_WEBKIT2
-    { "auth",                           cmd_auth,                     TRUE,  TRUE  },
-#endif
-    { "download",                       cmd_download,                 TRUE,  TRUE  },
-
-    /* Page commands */
-    { "load",                           cmd_load,                     TRUE,  TRUE  },
-#ifdef USE_WEBKIT2
-#if WEBKIT_CHECK_VERSION (1, 9, 90)
-    { "save",                           cmd_save,                     TRUE,  TRUE  },
-#endif
-#endif
-#ifndef USE_WEBKIT2
-    { "frame",                          cmd_frame,                    TRUE,  TRUE  },
-#endif
-
-    /* Cookie commands */
-    { "cookie",                         cmd_cookie,                   TRUE,  TRUE  },
-
-    /* Display commands */
-    { "scroll",                         cmd_scroll,                   TRUE,  TRUE  },
-    { "zoom",                           cmd_zoom,                     TRUE,  TRUE  },
-    { "hardcopy",                       cmd_hardcopy,                 TRUE,  TRUE  },
-    { "geometry",                       cmd_geometry,                 TRUE,  TRUE  },
-#ifdef HAVE_SNAPSHOT
-    { "snapshot",                       cmd_snapshot,                 TRUE,  TRUE  },
-#endif
-
-    /* Content commands */
-#ifdef HAVE_PLUGIN_API
-    { "plugin",                         cmd_plugin,                   TRUE,  TRUE  },
-#endif
-#ifndef USE_WEBKIT2
-    { "remove_all_db",                  cmd_remove_all_db,            TRUE,  TRUE  },
-#if WEBKIT_CHECK_VERSION (1, 5, 1)
-    { "spell",                          cmd_spell,                    TRUE,  TRUE  },
-#endif
-#endif
-#ifdef USE_WEBKIT2
-    { "cache",                          cmd_cache,                    TRUE,  TRUE  },
-#endif
-    { "favicon",                        cmd_favicon,                  TRUE,  TRUE  },
-    { "css",                            cmd_css,                      TRUE,  TRUE  },
-    { "scheme",                         cmd_scheme,                   FALSE, TRUE  },
-
-    /* Menu commands */
-    { "menu",                           cmd_menu,                     TRUE,  TRUE  },
-
-    /* Search commands */
-    { "search",                         cmd_search,                   FALSE, TRUE  },
-
-    /* Security commands */
-#ifdef HAVE_SECURITY
-    { "secuity",                        cmd_security,                 TRUE,  TRUE  },
-#endif
-#ifdef USE_WEBKIT2
-    { "dns",                            cmd_dns,                      TRUE,  TRUE  },
-#endif
-
-    /* Inspector commands */
-    { "inspector",                      cmd_inspector,                TRUE,  TRUE  },
-
-    /* Execution commands */
-    { "js",                             cmd_js,                       TRUE,  TRUE  },
-    /* TODO: Consolidate into one command. */
-    { "spawn",                          cmd_spawn,                    TRUE,  TRUE  },
-    { "spawn_sync",                     cmd_spawn_sync,               TRUE,  TRUE  },
-    { "spawn_sync_exec",                cmd_spawn_sync_exec,          TRUE,  TRUE  },
-    { "spawn_sh",                       cmd_spawn_sh,                 TRUE,  TRUE  },
-    { "spawn_sh_sync",                  cmd_spawn_sh_sync,            TRUE,  TRUE  },
-
-    /* Uzbl commands */
-    { "chain",                          cmd_chain,                    TRUE,  TRUE  },
-    { "include",                        cmd_include,                  FALSE, TRUE  },
-    { "exit",                           cmd_exit,                     TRUE,  TRUE  },
-
-    /* Variable commands */
-    { "set",                            cmd_set,                      FALSE, FALSE },
-    { "toggle",                         cmd_toggle,                   TRUE,  TRUE  },
-    /* TODO: Add more dump commands (e.g., current frame/page source) */
-    { "dump_config",                    cmd_dump_config,              TRUE,  TRUE  },
-    { "dump_config_as_events",          cmd_dump_config_as_events,    TRUE,  TRUE  },
-    { "print",                          cmd_print,                    FALSE, TRUE  },
-
-    /* Event commands */
-    { "event",                          cmd_event,                    FALSE, FALSE },
-    { "request",                        cmd_request,                  FALSE, TRUE  },
-
-    /* Terminator */
-    { NULL,                             NULL,                         FALSE, FALSE }
-};
-=======
 static const UzblCommand
 builtin_command_table[];
->>>>>>> 9e819f7d
 
 /* =========================== PUBLIC API =========================== */
 
@@ -762,6 +553,7 @@
 DECLARE_COMMAND (scroll);
 DECLARE_COMMAND (zoom);
 DECLARE_COMMAND (hardcopy);
+DECLARE_COMMAND (geometry);
 #ifdef HAVE_SNAPSHOT
 DECLARE_COMMAND (snapshot);
 #endif
@@ -781,6 +573,7 @@
 #endif
 DECLARE_COMMAND (favicon);
 DECLARE_COMMAND (css);
+DECLARE_COMMAND (scheme);
 
 /* Menu commands */
 DECLARE_COMMAND (menu);
@@ -821,6 +614,7 @@
 
 /* Event commands */
 DECLARE_COMMAND (event);
+DECLARE_COMMAND (request);
 
 static const UzblCommand
 builtin_command_table[] = {
@@ -854,6 +648,7 @@
     { "scroll",                         cmd_scroll,                   TRUE,  TRUE  },
     { "zoom",                           cmd_zoom,                     TRUE,  TRUE  },
     { "hardcopy",                       cmd_hardcopy,                 TRUE,  TRUE  },
+    { "geometry",                       cmd_geometry,                 TRUE,  TRUE  },
 #ifdef HAVE_SNAPSHOT
     { "snapshot",                       cmd_snapshot,                 TRUE,  TRUE  },
 #endif
@@ -873,6 +668,7 @@
 #endif
     { "favicon",                        cmd_favicon,                  TRUE,  TRUE  },
     { "css",                            cmd_css,                      TRUE,  TRUE  },
+    { "scheme",                         cmd_scheme,                   FALSE, TRUE  },
 
     /* Menu commands */
     { "menu",                           cmd_menu,                     TRUE,  TRUE  },
@@ -915,6 +711,7 @@
 
     /* Event commands */
     { "event",                          cmd_event,                    FALSE, FALSE },
+    { "request",                        cmd_request,                  FALSE, TRUE  },
 
     /* Terminator */
     { NULL,                             NULL,                         FALSE, FALSE }
