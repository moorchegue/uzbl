--- conflicted
+++ resolved
@@ -187,16 +187,10 @@
 /* Event system */
 enum event_type {
     LOAD_START, LOAD_COMMIT, LOAD_FINISH, LOAD_ERROR,
-<<<<<<< HEAD
-    KEYPRESS, DOWNLOAD_REQ, COMMAND_EXECUTED,
-    LINK_HOVER, TITLE_CHANGED, GEOMETRY_CHANGED, 
-    WEBINSPECTOR, COOKIE, NEW_WINDOW, SELECTION_CHANGED,
-=======
     KEY_PRESS, KEY_RELEASE, DOWNLOAD_REQ, COMMAND_EXECUTED,
     LINK_HOVER, TITLE_CHANGED, GEOMETRY_CHANGED, 
     WEBINSPECTOR, COOKIE, NEW_WINDOW, SELECTION_CHANGED,
     VARIABLE_SET, FIFO_SET,
->>>>>>> 36911952
     
     /* must be last entry */
     LAST_EVENT
@@ -286,12 +280,6 @@
 
 void
 selection_changed_cb(WebKitWebView *webkitwebview, gpointer ud);
-<<<<<<< HEAD
-
-void
-destroy_cb (GtkWidget* widget, gpointer data);
-=======
->>>>>>> 36911952
 
 void
 destroy_cb (GtkWidget* widget, gpointer data);
