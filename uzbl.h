--- conflicted
+++ resolved
@@ -254,13 +254,8 @@
 gboolean
 set_var_value(gchar *name, gchar *val);
 
-<<<<<<< HEAD
-void
-print(WebKitWebView *page, GArray *argv);
-=======
 static void
 print(WebKitWebView *page, GArray *argv, GString *result);
->>>>>>> 43982450
 
 gboolean
 new_window_cb (WebKitWebView *web_view, WebKitWebFrame *frame, WebKitNetworkRequest *request, WebKitWebNavigationAction *navigation_action, WebKitWebPolicyDecision *policy_decision, gpointer user_data);
@@ -274,16 +269,11 @@
 gboolean
 download_cb (WebKitWebView *web_view, GObject *download, gpointer user_data);
 
-<<<<<<< HEAD
-void
-toggle_status_cb (WebKitWebView* page, GArray *argv);
-=======
 static void
 toggle_zoom_type (WebKitWebView* page, GArray *argv, GString *result);
 
 static void
 toggle_status_cb (WebKitWebView* page, GArray *argv, GString *result);
->>>>>>> 43982450
 
 void
 link_hover_cb (WebKitWebView* page, const gchar* title, const gchar* link, gpointer data);
@@ -321,39 +311,15 @@
 bool
 file_exists (const char * filename);
 
-<<<<<<< HEAD
-void
-toggle_insert_mode(WebKitWebView *page, GArray *argv);
-
-void
-load_uri (WebKitWebView * web_view, GArray *argv);
-=======
 static void
 toggle_insert_mode(WebKitWebView *page, GArray *argv, GString *result);
 
 static void
 load_uri (WebKitWebView * web_view, GArray *argv, GString *result);
->>>>>>> 43982450
 
 void
 new_window_load_uri (const gchar * uri);
 
-<<<<<<< HEAD
-void
-chain (WebKitWebView *page, GArray *argv);
-
-void
-keycmd (WebKitWebView *page, GArray *argv);
-
-void
-keycmd_nl (WebKitWebView *page, GArray *argv);
-
-void
-keycmd_bs (WebKitWebView *page, GArray *argv);
-
-void
-close_uzbl (WebKitWebView *page, GArray *argv);
-=======
 static void
 chain (WebKitWebView *page, GArray *argv, GString *result);
 
@@ -368,31 +334,11 @@
 
 static void
 close_uzbl (WebKitWebView *page, GArray *argv, GString *result);
->>>>>>> 43982450
 
 gboolean
 run_command(const gchar *command, const guint npre,
             const gchar **args, const gboolean sync, char **output_stdout);
 
-<<<<<<< HEAD
-void
-spawn(WebKitWebView *web_view, GArray *argv);
-
-void
-spawn_sh(WebKitWebView *web_view, GArray *argv);
-
-void
-spawn_sync(WebKitWebView *web_view, GArray *argv);
-
-void
-spawn_sh_sync(WebKitWebView *web_view, GArray *argv);
-
-void
-parse_command(const char *cmd, const char *param);
-
-void
-parse_cmd_line(const char *ctl_line);
-=======
 static void
 spawn(WebKitWebView *web_view, GArray *argv, GString *result);
 
@@ -410,7 +356,6 @@
 
 static void
 parse_cmd_line(const char *ctl_line, GString *result);
->>>>>>> 43982450
 
 gchar*
 build_stream_name(int type, const gchar *dir);
@@ -433,14 +378,10 @@
 gboolean
 control_socket(GIOChannel *chan);
 
-<<<<<<< HEAD
-void
-=======
 static gboolean
 control_client_socket(GIOChannel *chan);
 
 static void
->>>>>>> 43982450
 update_title (void);
 
 gboolean
@@ -461,14 +402,10 @@
 GtkWidget*
 create_window ();
 
-<<<<<<< HEAD
-void
-=======
 static
 GtkPlug* create_plug ();
 
 static void
->>>>>>> 43982450
 run_handler (const gchar *act, const gchar *args);
 
 void
@@ -486,22 +423,6 @@
 void
 search_text (WebKitWebView *page, GArray *argv, const gboolean forward);
 
-<<<<<<< HEAD
-void
-search_forward_text (WebKitWebView *page, GArray *argv);
-
-void
-search_reverse_text (WebKitWebView *page, GArray *argv);
-
-void
-dehilight (WebKitWebView *page, GArray *argv);
-
-void
-run_js (WebKitWebView * web_view, GArray *argv);
-
-void
-run_external_js (WebKitWebView * web_view, GArray *argv);
-=======
 static void
 search_forward_text (WebKitWebView *page, GArray *argv, GString *result);
 
@@ -519,7 +440,6 @@
 
 static void
 eval_js(WebKitWebView * web_view, gchar *script, GString *result);
->>>>>>> 43982450
 
 void handle_cookies (SoupSession *session,
                             SoupMessage *msg,
@@ -528,19 +448,11 @@
 save_cookies (SoupMessage *msg,
                 gpointer     user_data);
 
-<<<<<<< HEAD
-void
-set_var(WebKitWebView *page, GArray *argv);
-
-void
-act_bind(WebKitWebView *page, GArray *argv);
-=======
 static void
 set_var(WebKitWebView *page, GArray *argv, GString *result);
 
 static void
 act_bind(WebKitWebView *page, GArray *argv, GString *result);
->>>>>>> 43982450
 
 void
 act_dump_config();
@@ -559,7 +471,6 @@
 
 void
 dump_config();
-
 
 typedef void (*Command)(WebKitWebView*, GArray *argv, GString *result);
 typedef struct {
