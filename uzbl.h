--- conflicted
+++ resolved
@@ -107,12 +107,8 @@
     gchar    *selected_url;
     gchar    *executable_path;
     GString* keycmd;
-<<<<<<< HEAD
-    gchar    searchtx[500];
+    gchar    *searchtx;
     gchar*   searchold;
-=======
-    gchar    *searchtx;
->>>>>>> 30131ffa
     struct utsname unameinfo; /* system info */
     gboolean verbose;
 } State;
@@ -267,13 +263,8 @@
 static bool
 file_exists (const char * filename);
 
-<<<<<<< HEAD
 void
 toggle_insert_mode(WebKitWebView *page, const gchar *param);
-=======
-static void
-set_insert_mode(WebKitWebView *page, const gchar *param);
->>>>>>> 30131ffa
 
 static void
 load_uri (WebKitWebView * web_view, const gchar *param);
