--- conflicted
+++ resolved
@@ -52,13 +52,8 @@
 #if [ ! -S $XDG_CACHE_HOME/uzbl/cookie_daemon_socket ]
 #then
 	# if you want to customize it, copy to your $XDG_DATA_HOME/uzbl/scripts/ and update $PATH
-<<<<<<< HEAD
-	cookie_daemon.py -v
+	uzbl-cookie-daemon -v start
 #fi
-=======
-	uzbl-cookie-daemon
-fi
->>>>>>> 8d35b85b
 
 DAEMON_SOCKET=$XDG_CACHE_HOME/uzbl/event_daemon
 DAEMON_PID=${DAEMON_SOCKET}.pid
