--- conflicted
+++ resolved
@@ -2437,13 +2437,8 @@
     g_signal_connect (G_OBJECT (g->web_view), "download-requested", G_CALLBACK (download_cb), g->web_view);
     g_signal_connect (G_OBJECT (g->web_view), "create-web-view", G_CALLBACK (create_web_view_cb), g->web_view);
     g_signal_connect (G_OBJECT (g->web_view), "mime-type-policy-decision-requested", G_CALLBACK (mime_policy_cb), g->web_view);
-<<<<<<< HEAD
     g_signal_connect (G_OBJECT (g->web_view), "button-press-event", G_CALLBACK (wk_mouse_button_cb), g->web_view);
     g_signal_connect (G_OBJECT (g->web_view), "scroll-event", G_CALLBACK (wk_mouse_scroll_cb), g->web_view);
-
-    return scrolled_window;
-=======
->>>>>>> 0a59fc24
 }
 
 GtkWidget*
