/* -*- c-basic-offset: 4; -*- */
// Original code taken from the example webkit-gtk+ application. see notice below.
// Modified code is licensed under the GPL 3.  See LICENSE file.


/*
 * Copyright (C) 2006, 2007 Apple Inc.
 * Copyright (C) 2007 Alp Toker <alp@atoker.com>
 *
 * Redistribution and use in source and binary forms, with or without
 * modification, are permitted provided that the following conditions
 * are met:
 * 1. Redistributions of source code must retain the above copyright
 *    notice, this list of conditions and the following disclaimer.
 * 2. Redistributions in binary form must reproduce the above copyright
 *    notice, this list of conditions and the following disclaimer in the
 *    documentation and/or other materials provided with the distribution.
 *
 * THIS SOFTWARE IS PROVIDED BY APPLE COMPUTER, INC. ``AS IS'' AND ANY
 * EXPRESS OR IMPLIED WARRANTIES, INCLUDING, BUT NOT LIMITED TO, THE
 * IMPLIED WARRANTIES OF MERCHANTABILITY AND FITNESS FOR A PARTICULAR
 * PURPOSE ARE DISCLAIMED.  IN NO EVENT SHALL APPLE COMPUTER, INC. OR
 * CONTRIBUTORS BE LIABLE FOR ANY DIRECT, INDIRECT, INCIDENTAL, SPECIAL,
 * EXEMPLARY, OR CONSEQUENTIAL DAMAGES (INCLUDING, BUT NOT LIMITED TO,
 * PROCUREMENT OF SUBSTITUTE GOODS OR SERVICES; LOSS OF USE, DATA, OR
 * PROFITS; OR BUSINESS INTERRUPTION) HOWEVER CAUSED AND ON ANY THEORY
 * OF LIABILITY, WHETHER IN CONTRACT, STRICT LIABILITY, OR TORT
 * (INCLUDING NEGLIGENCE OR OTHERWISE) ARISING IN ANY WAY OUT OF THE USE
 * OF THIS SOFTWARE, EVEN IF ADVISED OF THE POSSIBILITY OF SUCH DAMAGE.
 */


#define LENGTH(x) (sizeof x / sizeof x[0])
#define MAX_BINDINGS 256
#define _POSIX_SOURCE

#include <gtk/gtk.h>
#include <gdk/gdkx.h>
#include <gdk/gdkkeysyms.h>
#include <sys/socket.h>
#include <sys/stat.h>
#include <sys/types.h>
#include <sys/un.h>
#include <sys/utsname.h>
#include <sys/time.h>
#include <webkit/webkit.h>
#include <libsoup/soup.h>

#include <stdio.h>
#include <string.h>
#include <unistd.h>
#include <stdlib.h>
#include <errno.h>
#include <fcntl.h>
#include <signal.h>
#include "uzbl.h"
#include "config.h"

static Uzbl uzbl;
typedef void (*Command)(WebKitWebView*, GArray *argv);



/* commandline arguments (set initial values for the state variables) */
static const 
GOptionEntry entries[] =
{
    { "uri",     'u', 0, G_OPTION_ARG_STRING, &uzbl.state.uri,
        "Uri to load at startup (equivalent to 'set uri = URI')", "URI" },
    { "verbose", 'v', 0, G_OPTION_ARG_NONE,   &uzbl.state.verbose,
        "Whether to print all messages or just errors.", NULL },
    { "name",    'n', 0, G_OPTION_ARG_STRING, &uzbl.state.instance_name, 
        "Name of the current instance (defaults to Xorg window id)", "NAME" },
    { "config",  'c', 0, G_OPTION_ARG_STRING, &uzbl.state.config_file,   
        "Config file (this is pretty much equivalent to uzbl < FILE )", "FILE" },
    { "socket",  's', 0, G_OPTION_ARG_INT, &uzbl.state.socket_id,   
        "Socket ID", "SOCKET" },
    { NULL,      0, 0, 0, NULL, NULL, NULL }
};

/* associate command names to their properties */
typedef const struct {
    void **ptr;
    int type;
    int dump;
    void (*func)(void);
} uzbl_cmdprop;

enum {TYPE_INT, TYPE_STR, TYPE_FLOAT};

/* an abbreviation to help keep the table's width humane */
#define PTR(var, t, d, fun) { .ptr = (void*)&(var), .type = TYPE_##t, .dump = d, .func = fun }

const struct {
    char *name;
    uzbl_cmdprop cp;
} var_name_to_ptr[] = {
/*    variable name         pointer to variable in code          type  dump callback function    */
/*  --------------------------------------------------------------------------------------- */
    { "uri",                 PTR(uzbl.state.uri,                  STR,  1,   cmd_load_uri)},
    { "verbose",             PTR(uzbl.state.verbose,              INT,  1,   NULL)},
    { "mode",                PTR(uzbl.behave.mode,                INT,  0,   NULL)},
    { "inject_html",         PTR(uzbl.behave.inject_html,         STR,  0,   cmd_inject_html)},
    { "base_url",            PTR(uzbl.behave.base_url,            STR,  1,   NULL)},
    { "html_endmarker",      PTR(uzbl.behave.html_endmarker,      STR,  1,   NULL)},
    { "html_mode_timeout",   PTR(uzbl.behave.html_timeout,        INT,  1,   NULL)},
    { "status_message",      PTR(uzbl.gui.sbar.msg,               STR,  1,   update_title)},
    { "show_status",         PTR(uzbl.behave.show_status,         INT,  1,   cmd_set_status)},
    { "status_top",          PTR(uzbl.behave.status_top,          INT,  1,   move_statusbar)},
    { "status_format",       PTR(uzbl.behave.status_format,       STR,  1,   update_title)},
    { "status_pbar_done",    PTR(uzbl.gui.sbar.progress_s,        STR,  1,   update_title)},
    { "status_pbar_pending", PTR(uzbl.gui.sbar.progress_u,        STR,  1,   update_title)},
    { "status_pbar_width",   PTR(uzbl.gui.sbar.progress_w,        INT,  1,   update_title)},
    { "status_background",   PTR(uzbl.behave.status_background,   STR,  1,   update_title)},
    { "insert_indicator",    PTR(uzbl.behave.insert_indicator,    STR,  1,   update_title)},
    { "command_indicator",   PTR(uzbl.behave.cmd_indicator,       STR,  1,   update_title)},
    { "title_format_long",   PTR(uzbl.behave.title_format_long,   STR,  1,   update_title)},
    { "title_format_short",  PTR(uzbl.behave.title_format_short,  STR,  1,   update_title)},
    { "icon",                PTR(uzbl.gui.icon,                   STR,  1,   set_icon)},
    { "insert_mode",         PTR(uzbl.behave.insert_mode,         INT,  1,   NULL)},
    { "always_insert_mode",  PTR(uzbl.behave.always_insert_mode,  INT,  1,   cmd_always_insert_mode)},
    { "reset_command_mode",  PTR(uzbl.behave.reset_command_mode,  INT,  1,   NULL)},
    { "modkey",              PTR(uzbl.behave.modkey,              STR,  1,   cmd_modkey)},
    { "load_finish_handler", PTR(uzbl.behave.load_finish_handler, STR,  1,   NULL)},
    { "load_start_handler",  PTR(uzbl.behave.load_start_handler,  STR,  1,   NULL)},
    { "load_commit_handler", PTR(uzbl.behave.load_commit_handler, STR,  1,   NULL)},
    { "history_handler",     PTR(uzbl.behave.history_handler,     STR,  1,   NULL)},
    { "download_handler",    PTR(uzbl.behave.download_handler,    STR,  1,   NULL)},
    { "cookie_handler",      PTR(uzbl.behave.cookie_handler,      STR,  1,   cmd_cookie_handler)},
    { "fifo_dir",            PTR(uzbl.behave.fifo_dir,            STR,  1,   cmd_fifo_dir)},
    { "socket_dir",          PTR(uzbl.behave.socket_dir,          STR,  1,   cmd_socket_dir)},
    { "http_debug",          PTR(uzbl.behave.http_debug,          INT,  1,   cmd_http_debug)},
    { "shell_cmd",           PTR(uzbl.behave.shell_cmd,           STR,  1,   NULL)},
    { "proxy_url",           PTR(uzbl.net.proxy_url,              STR,  1,   set_proxy_url)},
    { "max_conns",           PTR(uzbl.net.max_conns,              INT,  1,   cmd_max_conns)},
    { "max_conns_host",      PTR(uzbl.net.max_conns_host,         INT,  1,   cmd_max_conns_host)},
    { "useragent",           PTR(uzbl.net.useragent,              STR,  1,   cmd_useragent)},
    /* exported WebKitWebSettings properties */
    { "zoom_level",          PTR(uzbl.behave.zoom_level,          FLOAT,1,   cmd_zoom_level)},
    { "font_size",           PTR(uzbl.behave.font_size,           INT,  1,   cmd_font_size)},
    { "monospace_size",      PTR(uzbl.behave.monospace_size,      INT,  1,   cmd_font_size)},
    { "minimum_font_size",   PTR(uzbl.behave.minimum_font_size,   INT,  1,   cmd_minimum_font_size)},
    { "disable_plugins",     PTR(uzbl.behave.disable_plugins,     INT,  1,   cmd_disable_plugins)},
    { "disable_scripts",     PTR(uzbl.behave.disable_scripts,     INT,  1,   cmd_disable_scripts)},
    { "autoload_images",     PTR(uzbl.behave.autoload_img,        INT,  1,   cmd_autoload_img)},
    { "autoshrink_images",   PTR(uzbl.behave.autoshrink_img,      INT,  1,   cmd_autoshrink_img)},
    { "enable_spellcheck",   PTR(uzbl.behave.enable_spellcheck,   INT,  1,   cmd_enable_spellcheck)},
    { "enable_private",      PTR(uzbl.behave.enable_private,      INT,  1,   cmd_enable_private)},
    { "print_backgrounds",   PTR(uzbl.behave.print_bg,            INT,  1,   cmd_print_bg)},
    { "stylesheet_uri",      PTR(uzbl.behave.style_uri,           STR,  1,   cmd_style_uri)},
    { "resizable_text_areas",PTR(uzbl.behave.resizable_txt,       INT,  1,   cmd_resizable_txt)},
    { "default_encoding",    PTR(uzbl.behave.default_encoding,    STR,  1,   cmd_default_encoding)},
    { "enforce_96_dpi",      PTR(uzbl.behave.enforce_96dpi,       INT,  1,   cmd_enforce_96dpi)},
    { "caret_browsing",      PTR(uzbl.behave.caret_browsing,      INT,  1,   cmd_caret_browsing)},

    { NULL,                  {.ptr = NULL, .type = TYPE_INT, .dump = 0, .func = NULL}}
}, *n2v_p = var_name_to_ptr;

const struct {
    char *key;
    guint mask;
} modkeys[] = {
    { "SHIFT",   GDK_SHIFT_MASK   }, // shift
    { "LOCK",    GDK_LOCK_MASK    }, // capslock or shiftlock, depending on xserver's modmappings
    { "CONTROL", GDK_CONTROL_MASK }, // control
    { "MOD1",    GDK_MOD1_MASK    }, // 4th mod - normally alt but depends on modmappings
    { "MOD2",    GDK_MOD2_MASK    }, // 5th mod
    { "MOD3",    GDK_MOD3_MASK    }, // 6th mod
    { "MOD4",    GDK_MOD4_MASK    }, // 7th mod
    { "MOD5",    GDK_MOD5_MASK    }, // 8th mod
    { "BUTTON1", GDK_BUTTON1_MASK }, // 1st mouse button
    { "BUTTON2", GDK_BUTTON2_MASK }, // 2nd mouse button
    { "BUTTON3", GDK_BUTTON3_MASK }, // 3rd mouse button
    { "BUTTON4", GDK_BUTTON4_MASK }, // 4th mouse button
    { "BUTTON5", GDK_BUTTON5_MASK }, // 5th mouse button
    { "SUPER",   GDK_SUPER_MASK   }, // super (since 2.10)
    { "HYPER",   GDK_HYPER_MASK   }, // hyper (since 2.10)
    { "META",    GDK_META_MASK    }, // meta (since 2.10)
    { NULL,      0                }
};


/* construct a hash from the var_name_to_ptr array for quick access */
static void
make_var_to_name_hash() {
    uzbl.comm.proto_var = g_hash_table_new(g_str_hash, g_str_equal);
    while(n2v_p->name) {
        g_hash_table_insert(uzbl.comm.proto_var, n2v_p->name, (gpointer) &n2v_p->cp);
        n2v_p++;
    }
}

/* --- UTILITY FUNCTIONS --- */
static gchar *
expand_vars(char *s) {
    uzbl_cmdprop *c;
    char upto = ' ';
    char ret[256],  *vend;
    GString *buf = g_string_new("");

    while(*s) {
        switch(*s) {
            case '\\':
                g_string_append_c(buf, *++s);
                s++;
                break;
            case '@':
                if(*(s+1) == '{') {
                    upto = '}'; s++;
                }
                s++;
                if( (vend = strchr(s, upto)) ||
                        (vend = strchr(s, '\0')) ) {
                    strncpy(ret, s, vend-s);
                    ret[vend-s] = '\0';
                    if( (c = g_hash_table_lookup(uzbl.comm.proto_var, ret)) ) {
                        if(c->type == TYPE_STR)
                            g_string_append(buf, (gchar *)*c->ptr);
                        else if(c->type == TYPE_INT) {
                            char *b = itos((int)*c->ptr);
                            g_string_append(buf, b);
                            g_free(b);
                        }
                    }
                    if(upto == ' ') s = vend;
                    else s = vend+1;
                    upto = ' ';
                }
                break;
            default:
                g_string_append_c(buf, *s);
                s++;
                break;
        }
    }
    return g_string_free(buf, FALSE);
}

char *
itos(int val) {
    char tmp[20];

    snprintf(tmp, sizeof(tmp), "%i", val);
    return g_strdup(tmp);
}

static gchar*
strfree(gchar *str) { g_free(str); return NULL; }  // for freeing & setting to null in one go

static gchar*
argv_idx(const GArray *a, const guint idx) { return g_array_index(a, gchar*, idx); }

static char *
str_replace (const char* search, const char* replace, const char* string) {
    gchar **buf;
    char *ret;

    buf = g_strsplit (string, search, -1);
    ret = g_strjoinv (replace, buf);
    g_strfreev(buf); // somebody said this segfaults

    return ret;
}

static GArray*
read_file_by_line (gchar *path) {
    GIOChannel *chan = NULL;
    gchar *readbuf = NULL;
    gsize len;
    GArray *lines = g_array_new(TRUE, FALSE, sizeof(gchar*));
    int i = 0;
    
    chan = g_io_channel_new_file(path, "r", NULL);
    
    if (chan) {
        while (g_io_channel_read_line(chan, &readbuf, &len, NULL, NULL) == G_IO_STATUS_NORMAL) {
            const gchar* val = g_strdup (readbuf);
            g_array_append_val (lines, val);
            g_free (readbuf);
            i ++;
        }
        
        g_io_channel_unref (chan);
    } else {
        fprintf(stderr, "File '%s' not be read.\n", path);
    }
    
    return lines;
}

static
gchar* parseenv (char* string) {
    extern char** environ;
    gchar* tmpstr = NULL;
    int i = 0;
    

    while (environ[i] != NULL) {
        gchar** env = g_strsplit (environ[i], "=", 2);
        gchar* envname = g_strconcat ("$", env[0], NULL);

        if (g_strrstr (string, envname) != NULL) {
            tmpstr = g_strdup(string);
            g_free (string);
            string = str_replace(envname, env[1], tmpstr);
            g_free (tmpstr);
        }

        g_free (envname);
        g_strfreev (env); // somebody said this breaks uzbl
        i++;
    }

    return string;
}

static sigfunc*
setup_signal(int signr, sigfunc *shandler) {
    struct sigaction nh, oh;

    nh.sa_handler = shandler;
    sigemptyset(&nh.sa_mask);
    nh.sa_flags = 0;

    if(sigaction(signr, &nh, &oh) < 0)
        return SIG_ERR;

    return NULL;
}

static void
clean_up(void) {
    if (uzbl.behave.fifo_dir)
        unlink (uzbl.comm.fifo_path);
    if (uzbl.behave.socket_dir)
        unlink (uzbl.comm.socket_path);

    g_free(uzbl.state.executable_path);
    g_string_free(uzbl.state.keycmd, TRUE);
    g_hash_table_destroy(uzbl.bindings);
    g_hash_table_destroy(uzbl.behave.commands);
}

/* used for html_mode_timeout 
 * be sure to extend this function to use
 * more timers if needed in other places
*/
static void
set_timeout(int seconds) {
    struct itimerval t;
    memset(&t, 0, sizeof t);

    t.it_value.tv_sec =  seconds;
    t.it_value.tv_usec = 0;
    setitimer(ITIMER_REAL, &t, NULL);
}

/* --- SIGNAL HANDLER --- */

static void
catch_sigterm(int s) {
    (void) s;
    clean_up();
}

static void
catch_sigint(int s) {
    (void) s;
    clean_up();
    exit(EXIT_SUCCESS);
}

static void
catch_alrm(int s) {
    (void) s;

    set_var_value("mode", "0");
    render_html();
}


/* --- CALLBACKS --- */

static gboolean
new_window_cb (WebKitWebView *web_view, WebKitWebFrame *frame, WebKitNetworkRequest *request, WebKitWebNavigationAction *navigation_action, WebKitWebPolicyDecision *policy_decision, gpointer user_data) {
    (void) web_view;
    (void) frame;
    (void) navigation_action;
    (void) policy_decision;
    (void) user_data;
    const gchar* uri = webkit_network_request_get_uri (request);
    if (uzbl.state.verbose)
        printf("New window requested -> %s \n", uri);
    new_window_load_uri(uri);
    return (FALSE);
}

static gboolean
mime_policy_cb(WebKitWebView *web_view, WebKitWebFrame *frame, WebKitNetworkRequest *request, gchar *mime_type,  WebKitWebPolicyDecision *policy_decision, gpointer user_data) {
    (void) frame;
    (void) request;
    (void) user_data;

    /* If we can display it, let's display it... */
    if (webkit_web_view_can_show_mime_type (web_view, mime_type)) {
        webkit_web_policy_decision_use (policy_decision);
        return TRUE;
    }

    /* ...everything we can't displayed is downloaded */
    webkit_web_policy_decision_download (policy_decision);
    return TRUE;
}

WebKitWebView*
create_web_view_cb (WebKitWebView  *web_view, WebKitWebFrame *frame, gpointer user_data) {
    (void) web_view;
    (void) frame;
    (void) user_data;
    if (uzbl.state.selected_url != NULL) {
        if (uzbl.state.verbose)
            printf("\nNew web view -> %s\n",uzbl.state.selected_url);
        new_window_load_uri(uzbl.state.selected_url);
    } else {
        if (uzbl.state.verbose)
            printf("New web view -> %s\n","Nothing to open, exiting");
    }
    return (NULL);
}

static gboolean
download_cb (WebKitWebView *web_view, GObject *download, gpointer user_data) {
    (void) web_view;
    (void) user_data;
    if (uzbl.behave.download_handler) {
        const gchar* uri = webkit_download_get_uri ((WebKitDownload*)download);
        if (uzbl.state.verbose)
            printf("Download -> %s\n",uri);
        /* if urls not escaped, we may have to escape and quote uri before this call */
        run_handler(uzbl.behave.download_handler, uri);
    }
    return (FALSE);
}

/* scroll a bar in a given direction */
static void
scroll (GtkAdjustment* bar, GArray *argv) {
    gdouble amount;
    gchar *end;

    amount = g_ascii_strtod(g_array_index(argv, gchar*, 0), &end);
    if (*end == '%') amount = gtk_adjustment_get_page_size(bar) * amount * 0.01;
    gtk_adjustment_set_value (bar, gtk_adjustment_get_value(bar)+amount);
}

static void
scroll_begin(WebKitWebView* page, GArray *argv) {
    (void) page; (void) argv;
    gtk_adjustment_set_value (uzbl.gui.bar_v, gtk_adjustment_get_lower(uzbl.gui.bar_v));
}

static void
scroll_end(WebKitWebView* page, GArray *argv) {
    (void) page; (void) argv;
    gtk_adjustment_set_value (uzbl.gui.bar_v, gtk_adjustment_get_upper(uzbl.gui.bar_v) -
                              gtk_adjustment_get_page_size(uzbl.gui.bar_v));
}

static void
scroll_vert(WebKitWebView* page, GArray *argv) {
    (void) page;
    scroll(uzbl.gui.bar_v, argv);
}

static void
scroll_horz(WebKitWebView* page, GArray *argv) {
    (void) page;
    scroll(uzbl.gui.bar_h, argv);
}

static void
cmd_set_status() {
    if (!uzbl.behave.show_status) {
        gtk_widget_hide(uzbl.gui.mainbar);
    } else {
        gtk_widget_show(uzbl.gui.mainbar);
    }
    update_title();
}

static void
toggle_status_cb (WebKitWebView* page, GArray *argv) {
    (void)page;
    (void)argv;

    if (uzbl.behave.show_status) {
        gtk_widget_hide(uzbl.gui.mainbar);
    } else {
        gtk_widget_show(uzbl.gui.mainbar);
    }
    uzbl.behave.show_status = !uzbl.behave.show_status;
    update_title();
}

static void
link_hover_cb (WebKitWebView* page, const gchar* title, const gchar* link, gpointer data) {
    (void) page;
    (void) title;
    (void) data;
    //Set selected_url state variable
    g_free(uzbl.state.selected_url);
    uzbl.state.selected_url = NULL;
    if (link) {
        uzbl.state.selected_url = g_strdup(link);
    }
    update_title();
}

static void
title_change_cb (WebKitWebView* web_view, WebKitWebFrame* web_frame, const gchar* title, gpointer data) {
    (void) web_view;
    (void) web_frame;
    (void) data;
    if (uzbl.gui.main_title)
        g_free (uzbl.gui.main_title);
    uzbl.gui.main_title = g_strdup (title);
    update_title();
}

static void
progress_change_cb (WebKitWebView* page, gint progress, gpointer data) {
    (void) page;
    (void) data;
    uzbl.gui.sbar.load_progress = progress;
    update_title();
}

static void
load_finish_cb (WebKitWebView* page, WebKitWebFrame* frame, gpointer data) {
    (void) page;
    (void) frame;
    (void) data;
    if (uzbl.behave.load_finish_handler)
        run_handler(uzbl.behave.load_finish_handler, "");
}

static void
load_start_cb (WebKitWebView* page, WebKitWebFrame* frame, gpointer data) {
    (void) page;
    (void) frame;
    (void) data;
    uzbl.gui.sbar.load_progress = 0;
    g_string_truncate(uzbl.state.keycmd, 0); // don't need old commands to remain on new page?
    if (uzbl.behave.load_start_handler)
        run_handler(uzbl.behave.load_start_handler, "");
}

static void
load_commit_cb (WebKitWebView* page, WebKitWebFrame* frame, gpointer data) {
    (void) page;
    (void) data;
    g_free (uzbl.state.uri);
    GString* newuri = g_string_new (webkit_web_frame_get_uri (frame));
    uzbl.state.uri = g_string_free (newuri, FALSE);
    if (uzbl.behave.reset_command_mode && uzbl.behave.insert_mode) {
        uzbl.behave.insert_mode = uzbl.behave.always_insert_mode;
        update_title();
    }
    if (uzbl.behave.load_commit_handler)
        run_handler(uzbl.behave.load_commit_handler, uzbl.state.uri);
}

static void
destroy_cb (GtkWidget* widget, gpointer data) {
    (void) widget;
    (void) data;
    gtk_main_quit ();
}

static void
log_history_cb () {
   if (uzbl.behave.history_handler) {
       time_t rawtime;
       struct tm * timeinfo;
       char date [80];
       time ( &rawtime );
       timeinfo = localtime ( &rawtime );
       strftime (date, 80, "\"%Y-%m-%d %H:%M:%S\"", timeinfo);
       run_handler(uzbl.behave.history_handler, date);
   }
}


/* VIEW funcs (little webkit wrappers) */
#define VIEWFUNC(name) static void view_##name(WebKitWebView *page, GArray *argv){(void)argv; webkit_web_view_##name(page);}
VIEWFUNC(reload)
VIEWFUNC(reload_bypass_cache)
VIEWFUNC(stop_loading)
VIEWFUNC(zoom_in)
VIEWFUNC(zoom_out)
VIEWFUNC(go_back)
VIEWFUNC(go_forward)
#undef VIEWFUNC

/* -- command to callback/function map for things we cannot attach to any signals */
static struct {char *name; Command command[2];} cmdlist[] =
{   /* key                   function      no_split      */
    { "back",               {view_go_back, 0}              },
    { "forward",            {view_go_forward, 0}           },
    { "scroll_vert",        {scroll_vert, 0}               },
    { "scroll_horz",        {scroll_horz, 0}               },
    { "scroll_begin",       {scroll_begin, 0}              },
    { "scroll_end",         {scroll_end, 0}                },
    { "reload",             {view_reload, 0},              },
    { "reload_ign_cache",   {view_reload_bypass_cache, 0}  },
    { "stop",               {view_stop_loading, 0},        },
    { "zoom_in",            {view_zoom_in, 0},             }, //Can crash (when max zoom reached?).
    { "zoom_out",           {view_zoom_out, 0},            },
    { "uri",                {load_uri, NOSPLIT}            },
    { "js",                 {run_js, NOSPLIT}              },
    { "script",             {run_external_js, 0}           },
    { "toggle_status",      {toggle_status_cb, 0}          },
    { "spawn",              {spawn, 0}                     },
    { "sync_spawn",         {spawn_sync, 0}                }, // needed for cookie handler
    { "sh",                 {spawn_sh, 0}                  },
    { "sync_sh",            {spawn_sh_sync, 0}             }, // needed for cookie handler
    { "exit",               {close_uzbl, 0}                },
    { "search",             {search_forward_text, NOSPLIT} },
    { "search_reverse",     {search_reverse_text, NOSPLIT} },
    { "dehilight",          {dehilight, 0}                 },
    { "toggle_insert_mode", {toggle_insert_mode, 0}        },
    { "set",                {set_var, NOSPLIT}             },
    //{ "get",                {get_var, NOSPLIT}             },
    { "bind",               {act_bind, NOSPLIT}            },
    { "dump_config",        {act_dump_config, 0}           },
    { "keycmd",             {keycmd, NOSPLIT}              },
    { "keycmd_nl",          {keycmd_nl, NOSPLIT}           },
    { "keycmd_bs",          {keycmd_bs, 0}                 },
    { "chain",              {chain, 0}                     },
    { "print",              {print, NOSPLIT}               }
};

static void
commands_hash(void)
{
    unsigned int i;
    uzbl.behave.commands = g_hash_table_new(g_str_hash, g_str_equal);

    for (i = 0; i < LENGTH(cmdlist); i++)
        g_hash_table_insert(uzbl.behave.commands, cmdlist[i].name, cmdlist[i].command);
}

/* -- CORE FUNCTIONS -- */

void
free_action(gpointer act) {
    Action *action = (Action*)act;
    g_free(action->name);
    if (action->param)
        g_free(action->param);
    g_free(action);
}

Action*
new_action(const gchar *name, const gchar *param) {
    Action *action = g_new(Action, 1);

    action->name = g_strdup(name);
    if (param)
        action->param = g_strdup(param);
    else
        action->param = NULL;

    return action;
}

static bool
file_exists (const char * filename) {
    return (access(filename, F_OK) == 0);
}

static void
set_var(WebKitWebView *page, GArray *argv) {
    (void) page;
    gchar **split = g_strsplit(argv_idx(argv, 0), "=", 2);
    gchar *value = parseenv(g_strdup(split[1] ? g_strchug(split[1]) : " "));
    set_var_value(g_strstrip(split[0]), value);
    g_free(value);
    g_strfreev(split);
}

static void
print(WebKitWebView *page, GArray *argv) {
    (void) page;
    gchar* buf;

    buf = expand_vars(argv_idx(argv, 0));
    puts(buf);
    g_free(buf);
}

static void
act_bind(WebKitWebView *page, GArray *argv) {
    (void) page;
    gchar **split = g_strsplit(argv_idx(argv, 0), " = ", 2);
    gchar *value = parseenv(g_strdup(split[1] ? g_strchug(split[1]) : " "));
    add_binding(g_strstrip(split[0]), value);
    g_free(value);
    g_strfreev(split);
}


static void
act_dump_config() {
    dump_config();
}

static void
toggle_insert_mode(WebKitWebView *page, GArray *argv) {
    (void)page;

    if (argv_idx(argv, 0)) {
        if (strcmp (argv_idx(argv, 0), "0") == 0) {
            uzbl.behave.insert_mode = FALSE;
        } else {
            uzbl.behave.insert_mode = TRUE;
        }
    } else {
        uzbl.behave.insert_mode = ! uzbl.behave.insert_mode;
    }

    update_title();
}

static void
load_uri (WebKitWebView *web_view, GArray *argv) {
    if (argv_idx(argv, 0)) {
        GString* newuri = g_string_new (argv_idx(argv, 0));
        if (g_strstr_len (argv_idx(argv, 0), 11, "javascript:") != NULL) {
            run_js(web_view, argv);
            return;
        }
        if (g_strrstr (argv_idx(argv, 0), "://") == NULL && g_strstr_len (argv_idx(argv, 0), 5, "data:") == NULL)
            g_string_prepend (newuri, "http://");
        /* if we do handle cookies, ask our handler for them */
        webkit_web_view_load_uri (web_view, newuri->str);
        g_string_free (newuri, TRUE);
    }
}

static void
run_js (WebKitWebView * web_view, GArray *argv) {
    if (argv_idx(argv, 0))
        webkit_web_view_execute_script (web_view, argv_idx(argv, 0));
}

static void
run_external_js (WebKitWebView * web_view, GArray *argv) {
    if (argv_idx(argv, 0)) {
        GArray* lines = read_file_by_line (argv_idx (argv, 0));
        gchar*  js = NULL;
        int i = 0;
        gchar* line;

        while ((line = g_array_index(lines, gchar*, i))) {
            if (js == NULL) {
                js = g_strdup (line);
            } else {
                gchar* newjs = g_strconcat (js, line, NULL);
                js = newjs;
            }
            i ++;
            g_free (line);
        }
        
        if (uzbl.state.verbose)
            printf ("External JavaScript file %s loaded\n", argv_idx(argv, 0));

        if (argv_idx (argv, 1)) {
            gchar* newjs = str_replace("%s", argv_idx (argv, 1), js);
            g_free (js);
            js = newjs;
        }
        webkit_web_view_execute_script (web_view, js);
        g_free (js);
        g_array_free (lines, TRUE);
    }
}

static void
search_text (WebKitWebView *page, GArray *argv, const gboolean forward) {
    if (argv_idx(argv, 0) && (*argv_idx(argv, 0) != '\0')) {
        if (g_strcmp0 (uzbl.state.searchtx, argv_idx(argv, 0)) != 0) {
            webkit_web_view_unmark_text_matches (page);
            webkit_web_view_mark_text_matches (page, argv_idx(argv, 0), FALSE, 0);
            uzbl.state.searchtx = g_strdup(argv_idx(argv, 0));
        }
    }
    
    if (uzbl.state.searchtx) {
        if (uzbl.state.verbose)
            printf ("Searching: %s\n", uzbl.state.searchtx);
        webkit_web_view_set_highlight_text_matches (page, TRUE);
        webkit_web_view_search_text (page, uzbl.state.searchtx, FALSE, forward, TRUE);
    }
}

static void
search_forward_text (WebKitWebView *page, GArray *argv) {
    search_text(page, argv, TRUE);
}

static void
search_reverse_text (WebKitWebView *page, GArray *argv) {
    search_text(page, argv, FALSE);
}

static void
dehilight (WebKitWebView *page, GArray *argv) {
    (void) argv;
    webkit_web_view_set_highlight_text_matches (page, FALSE);
}


static void
new_window_load_uri (const gchar * uri) {
    GString* to_execute = g_string_new ("");
    g_string_append_printf (to_execute, "%s --uri '%s'", uzbl.state.executable_path, uri);
    int i;
    for (i = 0; entries[i].long_name != NULL; i++) {
        if ((entries[i].arg == G_OPTION_ARG_STRING) && (strcmp(entries[i].long_name,"uri")!=0) && (strcmp(entries[i].long_name,"name")!=0)) {
            gchar** str = (gchar**)entries[i].arg_data;
            if (*str!=NULL) {
                g_string_append_printf (to_execute, " --%s '%s'", entries[i].long_name, *str);
            }
        }
    }
    if (uzbl.state.verbose)
        printf("\n%s\n", to_execute->str);
    g_spawn_command_line_async (to_execute->str, NULL);
    g_string_free (to_execute, TRUE);
}

static void
chain (WebKitWebView *page, GArray *argv) {
    (void)page;
    gchar *a = NULL;
    gchar **parts = NULL;
    guint i = 0;    
    while ((a = argv_idx(argv, i++))) {
        parts = g_strsplit (a, " ", 2);
        parse_command(parts[0], parts[1]);
        g_strfreev (parts);
    }
}

static void
keycmd (WebKitWebView *page, GArray *argv) {
    (void)page;
    (void)argv;
    g_string_assign(uzbl.state.keycmd, argv_idx(argv, 0));
    run_keycmd(FALSE);
    update_title();
}

static void
keycmd_nl (WebKitWebView *page, GArray *argv) {
    (void)page;
    (void)argv;
    g_string_assign(uzbl.state.keycmd, argv_idx(argv, 0));
    run_keycmd(TRUE);
    update_title();
}

static void
keycmd_bs (WebKitWebView *page, GArray *argv) {
    (void)page;
    (void)argv;
    g_string_truncate(uzbl.state.keycmd, uzbl.state.keycmd->len - 1);
    update_title();
}

static void
close_uzbl (WebKitWebView *page, GArray *argv) {
    (void)page;
    (void)argv;
    gtk_main_quit ();
}

/* --Statusbar functions-- */
static char*
build_progressbar_ascii(int percent) {
   int width=uzbl.gui.sbar.progress_w;
   int i;
   double l;
   GString *bar = g_string_new("");

   l = (double)percent*((double)width/100.);
   l = (int)(l+.5)>=(int)l ? l+.5 : l;

   for(i=0; i<(int)l; i++)
       g_string_append(bar, uzbl.gui.sbar.progress_s);

   for(; i<width; i++)
       g_string_append(bar, uzbl.gui.sbar.progress_u);

   return g_string_free(bar, FALSE);
}

static void
setup_scanner() {
     const GScannerConfig scan_config = {
             (
              "\t\r\n"
             )            /* cset_skip_characters */,
             (
              G_CSET_a_2_z
              "_#"
              G_CSET_A_2_Z
             )            /* cset_identifier_first */,
             (
              G_CSET_a_2_z
              "_0123456789"
              G_CSET_A_2_Z
              G_CSET_LATINS
              G_CSET_LATINC
             )            /* cset_identifier_nth */,
             ( "" )    /* cpair_comment_single */,

             TRUE         /* case_sensitive */,

             FALSE        /* skip_comment_multi */,
             FALSE        /* skip_comment_single */,
             FALSE        /* scan_comment_multi */,
             TRUE         /* scan_identifier */,
             TRUE         /* scan_identifier_1char */,
             FALSE        /* scan_identifier_NULL */,
             TRUE         /* scan_symbols */,
             FALSE        /* scan_binary */,
             FALSE        /* scan_octal */,
             FALSE        /* scan_float */,
             FALSE        /* scan_hex */,
             FALSE        /* scan_hex_dollar */,
             FALSE        /* scan_string_sq */,
             FALSE        /* scan_string_dq */,
             TRUE         /* numbers_2_int */,
             FALSE        /* int_2_float */,
             FALSE        /* identifier_2_string */,
             FALSE        /* char_2_token */,
             FALSE        /* symbol_2_token */,
             TRUE         /* scope_0_fallback */,
             FALSE,
             TRUE
     };

     uzbl.scan = g_scanner_new(&scan_config);
     while(symp->symbol_name) {
         g_scanner_scope_add_symbol(uzbl.scan, 0,
                         symp->symbol_name,
                         GINT_TO_POINTER(symp->symbol_token));
         symp++;
     }
}

static gchar *
expand_template(const char *template, gboolean escape_markup) {
     if(!template) return NULL;

     GTokenType token = G_TOKEN_NONE;
     GString *ret = g_string_new("");
     char *buf=NULL;
     int sym;

     g_scanner_input_text(uzbl.scan, template, strlen(template));
     while(!g_scanner_eof(uzbl.scan) && token != G_TOKEN_LAST) {
         token = g_scanner_get_next_token(uzbl.scan);

         if(token == G_TOKEN_SYMBOL) {
             sym = GPOINTER_TO_INT(g_scanner_cur_value(uzbl.scan).v_symbol);
             switch(sym) {
                 case SYM_URI:
                     if(escape_markup) {
                         buf = uzbl.state.uri?
                             g_markup_printf_escaped("%s", uzbl.state.uri):g_strdup("");
                         g_string_append(ret, buf);
                         g_free(buf);
                     }
                     else
                         g_string_append(ret, uzbl.state.uri?
                                 uzbl.state.uri:g_strdup(""));
                     break;
                 case SYM_LOADPRGS:
                     buf = itos(uzbl.gui.sbar.load_progress);
                     g_string_append(ret, buf);
                     g_free(buf);
                     break;
                 case SYM_LOADPRGSBAR:
                     buf = build_progressbar_ascii(uzbl.gui.sbar.load_progress);
                     g_string_append(ret, buf);
                     g_free(buf);
                     break;
                 case SYM_TITLE:
                     if(escape_markup) {
                         buf = uzbl.gui.main_title?
                             g_markup_printf_escaped("%s", uzbl.gui.main_title):g_strdup("");
                         g_string_append(ret, buf);
                         g_free(buf);
                     }
                     else
                         g_string_append(ret, uzbl.gui.main_title?
                                 uzbl.gui.main_title:g_strdup(""));
                     break;
                 case SYM_SELECTED_URI:
                     if(escape_markup) {
                         buf = uzbl.state.selected_url?
                             g_markup_printf_escaped("%s", uzbl.state.selected_url):g_strdup("");
                         g_string_append(ret, buf);
                         g_free(buf);
                     }
                     else
                         g_string_append(ret, uzbl.state.selected_url?
                                 uzbl.state.selected_url:g_strdup(""));
                     break;
                 case SYM_NAME:
                     buf = itos(uzbl.xwin);
                     g_string_append(ret,
                             uzbl.state.instance_name?uzbl.state.instance_name:buf);
                     g_free(buf);
                     break;
                 case SYM_KEYCMD:
                     if(escape_markup) {
                         buf = uzbl.state.keycmd->str?
                             g_markup_printf_escaped("%s", uzbl.state.keycmd->str):g_strdup("");
                         g_string_append(ret, buf);
                         g_free(buf);
                     }
                     else
                         g_string_append(ret, uzbl.state.keycmd->str?
                                 uzbl.state.keycmd->str:g_strdup(""));
                     break;
                 case SYM_MODE:
                     g_string_append(ret,
                             uzbl.behave.insert_mode?
                             uzbl.behave.insert_indicator:uzbl.behave.cmd_indicator);
                     break;
                 case SYM_MSG:
                     g_string_append(ret,
                             uzbl.gui.sbar.msg?uzbl.gui.sbar.msg:"");
                     break;
                     /* useragent syms */
                 case SYM_WK_MAJ:
                     buf = itos(WEBKIT_MAJOR_VERSION);
                     g_string_append(ret, buf);
                     g_free(buf);
                     break;
                 case SYM_WK_MIN:
                     buf = itos(WEBKIT_MINOR_VERSION);
                     g_string_append(ret, buf);
                     g_free(buf);
                     break;
                 case SYM_WK_MIC:
                     buf = itos(WEBKIT_MICRO_VERSION);
                     g_string_append(ret, buf);
                     g_free(buf);
                     break;
                 case SYM_SYSNAME:
                     g_string_append(ret, uzbl.state.unameinfo.sysname);
                     break;
                 case SYM_NODENAME:
                     g_string_append(ret, uzbl.state.unameinfo.nodename);
                     break;
                 case SYM_KERNREL:
                     g_string_append(ret, uzbl.state.unameinfo.release);
                     break;
                 case SYM_KERNVER:
                     g_string_append(ret, uzbl.state.unameinfo.version);
                     break;
                 case SYM_ARCHSYS:
                     g_string_append(ret, uzbl.state.unameinfo.machine);
                     break;
                 case SYM_ARCHUZBL:
                     g_string_append(ret, ARCH);
                     break;
#ifdef _GNU_SOURCE
                 case SYM_DOMAINNAME:
                     g_string_append(ret, uzbl.state.unameinfo.domainname);
                     break;
#endif
                 case SYM_COMMIT:
                     g_string_append(ret, COMMIT);
                     break;
                 default:
                     break;
             }
         }
         else if(token == G_TOKEN_INT) {
             buf = itos(g_scanner_cur_value(uzbl.scan).v_int);
             g_string_append(ret, buf);
             g_free(buf);
         }
         else if(token == G_TOKEN_IDENTIFIER) {
             g_string_append(ret, (gchar *)g_scanner_cur_value(uzbl.scan).v_identifier);
         }
         else if(token == G_TOKEN_CHAR) {
             g_string_append_c(ret, (gchar)g_scanner_cur_value(uzbl.scan).v_char);
         }
     }

     return g_string_free(ret, FALSE);
}
/* --End Statusbar functions-- */

static void
sharg_append(GArray *a, const gchar *str) {
    const gchar *s = (str ? str : "");
    g_array_append_val(a, s);
}

// make sure that the args string you pass can properly be interpreted (eg properly escaped against whitespace, quotes etc)
static gboolean
run_command (const gchar *command, const guint npre, const gchar **args,
             const gboolean sync, char **output_stdout) {
   //command <uzbl conf> <uzbl pid> <uzbl win id> <uzbl fifo file> <uzbl socket file> [args]
    GError *err = NULL;
    
    GArray *a = g_array_new (TRUE, FALSE, sizeof(gchar*));
    gchar *pid = itos(getpid());
    gchar *xwin = itos(uzbl.xwin);
    guint i;
    sharg_append(a, command);
    for (i = 0; i < npre; i++) /* add n args before the default vars */
        sharg_append(a, args[i]);
    sharg_append(a, uzbl.state.config_file);
    sharg_append(a, pid);
    sharg_append(a, xwin);
    sharg_append(a, uzbl.comm.fifo_path);
    sharg_append(a, uzbl.comm.socket_path);
    sharg_append(a, uzbl.state.uri);
    sharg_append(a, uzbl.gui.main_title);

    for (i = npre; i < g_strv_length((gchar**)args); i++)
        sharg_append(a, args[i]);
    
    gboolean result;
    if (sync) {
        if (*output_stdout) *output_stdout = strfree(*output_stdout);
        
        result = g_spawn_sync(NULL, (gchar **)a->data, NULL, G_SPAWN_SEARCH_PATH,
                              NULL, NULL, output_stdout, NULL, NULL, &err);
    } else result = g_spawn_async(NULL, (gchar **)a->data, NULL, G_SPAWN_SEARCH_PATH,
                                  NULL, NULL, NULL, &err);

    if (uzbl.state.verbose) {
        GString *s = g_string_new("spawned:");
        for (i = 0; i < (a->len); i++) {
            gchar *qarg = g_shell_quote(g_array_index(a, gchar*, i));
            g_string_append_printf(s, " %s", qarg);
            g_free (qarg);
        }
        g_string_append_printf(s, " -- result: %s", (result ? "true" : "false"));
        printf("%s\n", s->str);
        g_string_free(s, TRUE);
        if(output_stdout) {
            printf("Stdout: %s\n", *output_stdout);
        }
    }
    if (err) {
        g_printerr("error on run_command: %s\n", err->message);
        g_error_free (err);
    }
    g_free (pid);
    g_free (xwin);
    g_array_free (a, TRUE);
    return result;
}

static gchar**
split_quoted(const gchar* src, const gboolean unquote) {
    /* split on unquoted space, return array of strings;
       remove a layer of quotes and backslashes if unquote */
    if (!src) return NULL;
    
    gboolean dq = FALSE;
    gboolean sq = FALSE;
    GArray *a = g_array_new (TRUE, FALSE, sizeof(gchar*));
    GString *s = g_string_new ("");
    const gchar *p;
    gchar **ret;
    gchar *dup;
    for (p = src; *p != '\0'; p++) {
        if ((*p == '\\') && unquote) g_string_append_c(s, *++p);
        else if (*p == '\\') { g_string_append_c(s, *p++);
                               g_string_append_c(s, *p); }
        else if ((*p == '"') && unquote && !sq) dq = !dq;
        else if (*p == '"' && !sq) { g_string_append_c(s, *p);
                                     dq = !dq; }
        else if ((*p == '\'') && unquote && !dq) sq = !sq;
        else if (*p == '\'' && !dq) { g_string_append_c(s, *p);
                                      sq = ! sq; }
        else if ((*p == ' ') && !dq && !sq) {
            dup = g_strdup(s->str);
            g_array_append_val(a, dup);
            g_string_truncate(s, 0);
        } else g_string_append_c(s, *p);
    }
    dup = g_strdup(s->str);
    g_array_append_val(a, dup);
    ret = (gchar**)a->data;
    g_array_free (a, FALSE);
    g_string_free (s, TRUE);
    return ret;
}

static void
spawn(WebKitWebView *web_view, GArray *argv) {
    (void)web_view;
    //TODO: allow more control over argument order so that users can have some arguments before the default ones from run_command, and some after
    if (argv_idx(argv, 0))
        run_command(argv_idx(argv, 0), 0, ((const gchar **) (argv->data + sizeof(gchar*))), FALSE, NULL);
}

static void
spawn_sync(WebKitWebView *web_view, GArray *argv) {
    (void)web_view;
    
    if (argv_idx(argv, 0))
        run_command(argv_idx(argv, 0), 0, ((const gchar **) (argv->data + sizeof(gchar*))),
                    TRUE, &uzbl.comm.sync_stdout);
}

static void
spawn_sh(WebKitWebView *web_view, GArray *argv) {
    (void)web_view;
    if (!uzbl.behave.shell_cmd) {
        g_printerr ("spawn_sh: shell_cmd is not set!\n");
        return;
    }
    
    guint i;
    gchar *spacer = g_strdup("");
    g_array_insert_val(argv, 1, spacer);
    gchar **cmd = split_quoted(uzbl.behave.shell_cmd, TRUE);

    for (i = 1; i < g_strv_length(cmd); i++)
        g_array_prepend_val(argv, cmd[i]);

    if (cmd) run_command(cmd[0], g_strv_length(cmd) + 1, (const gchar **) argv->data, FALSE, NULL);
    g_free (spacer);
    g_strfreev (cmd);
}

static void
spawn_sh_sync(WebKitWebView *web_view, GArray *argv) {
    (void)web_view;
    if (!uzbl.behave.shell_cmd) {
        g_printerr ("spawn_sh_sync: shell_cmd is not set!\n");
        return;
    }
    
    guint i;
    gchar *spacer = g_strdup("");
    g_array_insert_val(argv, 1, spacer);
    gchar **cmd = split_quoted(uzbl.behave.shell_cmd, TRUE);

    for (i = 1; i < g_strv_length(cmd); i++)
        g_array_prepend_val(argv, cmd[i]);
         
    if (cmd) run_command(cmd[0], g_strv_length(cmd) + 1, (const gchar **) argv->data,
                         TRUE, &uzbl.comm.sync_stdout);
    g_free (spacer);
    g_strfreev (cmd);
}

static void
parse_command(const char *cmd, const char *param) {
    Command *c;

    if ((c = g_hash_table_lookup(uzbl.behave.commands, cmd))) {

            guint i;
            gchar **par = split_quoted(param, TRUE);
            GArray *a = g_array_new (TRUE, FALSE, sizeof(gchar*));

            if (c[1] == NOSPLIT) { /* don't split */
                sharg_append(a, param);
            } else if (par) {
                for (i = 0; i < g_strv_length(par); i++)
                    sharg_append(a, par[i]);
            }
            c[0](uzbl.gui.web_view, a);
            g_strfreev (par);
            g_array_free (a, TRUE);

    } else
        g_printerr ("command \"%s\" not understood. ignoring.\n", cmd);
}

static void
set_proxy_url() {
    SoupURI *suri;

    if(*uzbl.net.proxy_url == ' '
       || uzbl.net.proxy_url == NULL) {
        soup_session_remove_feature_by_type(uzbl.net.soup_session,
                (GType) SOUP_SESSION_PROXY_URI);
    }
    else {
        suri = soup_uri_new(uzbl.net.proxy_url);
        g_object_set(G_OBJECT(uzbl.net.soup_session),
                SOUP_SESSION_PROXY_URI,
                suri, NULL);
        soup_uri_free(suri);
    }
    return;
}

static void
set_icon() {
    if(file_exists(uzbl.gui.icon)) {
        gtk_window_set_icon_from_file (GTK_WINDOW (uzbl.gui.main_window), uzbl.gui.icon, NULL);
    } else {
        g_printerr ("Icon \"%s\" not found. ignoring.\n", uzbl.gui.icon);
    }
    g_free (uzbl.gui.icon);
}

static void
cmd_load_uri() {
    GArray *a = g_array_new (TRUE, FALSE, sizeof(gchar*));
    g_array_append_val (a, uzbl.state.uri);
    load_uri(uzbl.gui.web_view, a);
    g_array_free (a, TRUE);
}

static void 
cmd_always_insert_mode() {
    uzbl.behave.insert_mode =
        uzbl.behave.always_insert_mode ?  TRUE : FALSE;
    update_title();
}

static void
cmd_max_conns() {
    g_object_set(G_OBJECT(uzbl.net.soup_session),
            SOUP_SESSION_MAX_CONNS, uzbl.net.max_conns, NULL);
}

static void
cmd_max_conns_host() {
    g_object_set(G_OBJECT(uzbl.net.soup_session),
            SOUP_SESSION_MAX_CONNS_PER_HOST, uzbl.net.max_conns_host, NULL);
}

static void
cmd_http_debug() {
    soup_session_remove_feature
        (uzbl.net.soup_session, SOUP_SESSION_FEATURE(uzbl.net.soup_logger));
    /* do we leak if this doesn't get freed? why does it occasionally crash if freed? */
    /*g_free(uzbl.net.soup_logger);*/

    uzbl.net.soup_logger = soup_logger_new(uzbl.behave.http_debug, -1);
    soup_session_add_feature(uzbl.net.soup_session,
            SOUP_SESSION_FEATURE(uzbl.net.soup_logger));
}

static WebKitWebSettings*
view_settings() {
    return webkit_web_view_get_settings(uzbl.gui.web_view);
}

static void
cmd_font_size() {
    WebKitWebSettings *ws = view_settings();
    if (uzbl.behave.font_size > 0) {
        g_object_set (G_OBJECT(ws), "default-font-size", uzbl.behave.font_size, NULL);
    }
    
    if (uzbl.behave.monospace_size > 0) {
        g_object_set (G_OBJECT(ws), "default-monospace-font-size",
                      uzbl.behave.monospace_size, NULL);
    } else {
        g_object_set (G_OBJECT(ws), "default-monospace-font-size",
                      uzbl.behave.font_size, NULL);
    }
}

static void
cmd_zoom_level() {
    webkit_web_view_set_zoom_level (uzbl.gui.web_view, uzbl.behave.zoom_level);
}

static void
cmd_disable_plugins() {
    g_object_set (G_OBJECT(view_settings()), "enable-plugins", 
            !uzbl.behave.disable_plugins, NULL);
}

static void
cmd_disable_scripts() {
    g_object_set (G_OBJECT(view_settings()), "enable-scripts",
            !uzbl.behave.disable_scripts, NULL);
}

static void
cmd_minimum_font_size() {
    g_object_set (G_OBJECT(view_settings()), "minimum-font-size",
            uzbl.behave.minimum_font_size, NULL);
}
static void
cmd_autoload_img() {
    g_object_set (G_OBJECT(view_settings()), "auto-load-images",
            uzbl.behave.autoload_img, NULL);
}


static void
cmd_autoshrink_img() {
    g_object_set (G_OBJECT(view_settings()), "auto-shrink-images",
            uzbl.behave.autoshrink_img, NULL);
}


static void
cmd_enable_spellcheck() {
    g_object_set (G_OBJECT(view_settings()), "enable-spell-checking",
            uzbl.behave.enable_spellcheck, NULL);
}

static void
cmd_enable_private() {
    g_object_set (G_OBJECT(view_settings()), "enable-private-browsing",
            uzbl.behave.enable_private, NULL);
}

static void
cmd_print_bg() {
    g_object_set (G_OBJECT(view_settings()), "print-backgrounds",
            uzbl.behave.print_bg, NULL);
}

static void 
cmd_style_uri() {
    g_object_set (G_OBJECT(view_settings()), "user-stylesheet-uri",
            uzbl.behave.style_uri, NULL);
}

static void 
cmd_resizable_txt() {
    g_object_set (G_OBJECT(view_settings()), "resizable-text-areas",
            uzbl.behave.resizable_txt, NULL);
}

static void 
cmd_default_encoding() {
    g_object_set (G_OBJECT(view_settings()), "default-encoding",
            uzbl.behave.default_encoding, NULL);
}

static void 
cmd_enforce_96dpi() {
    g_object_set (G_OBJECT(view_settings()), "enforce-96-dpi",
            uzbl.behave.enforce_96dpi, NULL);
}

static void 
cmd_caret_browsing() {
    g_object_set (G_OBJECT(view_settings()), "enable-caret-browsing",
            uzbl.behave.caret_browsing, NULL);
}

static void
cmd_cookie_handler() {
    gchar **split = g_strsplit(uzbl.behave.cookie_handler, " ", 2);
    /* pitfall: doesn't handle chain actions; must the sync_ action manually */
    if ((g_strcmp0(split[0], "sh") == 0) ||
        (g_strcmp0(split[0], "spawn") == 0)) {
        g_free (uzbl.behave.cookie_handler);
        uzbl.behave.cookie_handler =
            g_strdup_printf("sync_%s %s", split[0], split[1]);
    }
    g_strfreev (split);
}

static void
cmd_fifo_dir() {
    uzbl.behave.fifo_dir = init_fifo(uzbl.behave.fifo_dir);
}

static void
cmd_socket_dir() {
    uzbl.behave.socket_dir = init_socket(uzbl.behave.socket_dir);
}

static void
cmd_inject_html() {
    if(uzbl.behave.inject_html) {
        webkit_web_view_load_html_string (uzbl.gui.web_view,
                uzbl.behave.inject_html, NULL);
    }
}

static void
cmd_modkey() {
    int i;
    char *buf;

    buf = g_utf8_strup(uzbl.behave.modkey, -1);
    uzbl.behave.modmask = 0;

    if(uzbl.behave.modkey) 
        g_free(uzbl.behave.modkey);
    uzbl.behave.modkey = buf;

    for (i = 0; modkeys[i].key != NULL; i++) {
        if (g_strrstr(buf, modkeys[i].key))
            uzbl.behave.modmask |= modkeys[i].mask;
    }
}

static void
cmd_useragent() {
    if (*uzbl.net.useragent == ' ') {
        g_free (uzbl.net.useragent);
        uzbl.net.useragent = NULL;
    } else {
        gchar *ua = expand_template(uzbl.net.useragent, FALSE);
        if (ua)
            g_object_set(G_OBJECT(uzbl.net.soup_session), SOUP_SESSION_USER_AGENT, ua, NULL);
        g_free(uzbl.net.useragent);
        uzbl.net.useragent = ua;
    }
}

static void
move_statusbar() {
    gtk_widget_ref(uzbl.gui.scrolled_win);
    gtk_widget_ref(uzbl.gui.mainbar);
    gtk_container_remove(GTK_CONTAINER(uzbl.gui.vbox), uzbl.gui.scrolled_win);
    gtk_container_remove(GTK_CONTAINER(uzbl.gui.vbox), uzbl.gui.mainbar);

    if(uzbl.behave.status_top) {
        gtk_box_pack_start (GTK_BOX (uzbl.gui.vbox), uzbl.gui.mainbar, FALSE, TRUE, 0);
        gtk_box_pack_start (GTK_BOX (uzbl.gui.vbox), uzbl.gui.scrolled_win, TRUE, TRUE, 0);
    }
    else {
        gtk_box_pack_start (GTK_BOX (uzbl.gui.vbox), uzbl.gui.scrolled_win, TRUE, TRUE, 0);
        gtk_box_pack_start (GTK_BOX (uzbl.gui.vbox), uzbl.gui.mainbar, FALSE, TRUE, 0);
    }
    gtk_widget_unref(uzbl.gui.scrolled_win);
    gtk_widget_unref(uzbl.gui.mainbar);
    gtk_widget_grab_focus (GTK_WIDGET (uzbl.gui.web_view));
    return;
}

static gboolean
set_var_value(gchar *name, gchar *val) {
    uzbl_cmdprop *c = NULL;
    char *endp = NULL;
    char *buf = NULL;

    if( (c = g_hash_table_lookup(uzbl.comm.proto_var, name)) ) {
        /* check for the variable type */
        if (c->type == TYPE_STR) {
            buf = expand_vars(val);
            g_free(*c->ptr);
            *c->ptr = buf;
        } else if(c->type == TYPE_INT) {
            int *ip = (int *)c->ptr;
            buf = expand_vars(val);
            *ip = (int)strtoul(buf, &endp, 10);
            g_free(buf);
        } else if (c->type == TYPE_FLOAT) {
            float *fp = (float *)c->ptr;
            buf = expand_vars(val);
            *fp = strtod(buf, &endp);
            g_free(buf);
        }

        /* invoke a command specific function */
        if(c->func) c->func();
    }
    return TRUE;
}

static void
render_html() {
    Behaviour *b = &uzbl.behave;

    if(b->html_buffer->str) {
        webkit_web_view_load_html_string (uzbl.gui.web_view,
                b->html_buffer->str, b->base_url);
        g_string_free(b->html_buffer, TRUE);
        b->html_buffer = g_string_new("");
    }
}

enum {M_CMD, M_HTML};
static void
parse_cmd_line(const char *ctl_line) {
    Behaviour *b = &uzbl.behave;
    size_t len=0;

    if(b->mode == M_HTML) {
        len = strlen(b->html_endmarker);
        /* ctl_line has trailing '\n' so we check for strlen(ctl_line)-1 */
        if(len == strlen(ctl_line)-1 &&
           !strncmp(b->html_endmarker, ctl_line, len)) {
            set_timeout(0);
            set_var_value("mode", "0");
            render_html();
            return;
        }
        else {
            set_timeout(b->html_timeout);
            g_string_append(b->html_buffer, ctl_line);
        }
    }
    else if((ctl_line[0] == '#') /* Comments */
            || (ctl_line[0] == ' ')
            || (ctl_line[0] == '\n'))
        ; /* ignore these lines */
    else { /* parse a command */
        gchar *ctlstrip;
        gchar **tokens = NULL;
        len = strlen(ctl_line);

        if (ctl_line[len - 1] == '\n') /* strip trailing newline */
            ctlstrip = g_strndup(ctl_line, len - 1);
        else ctlstrip = g_strdup(ctl_line);

        tokens = g_strsplit(ctlstrip, " ", 2);
        parse_command(tokens[0], tokens[1]);
        g_free(ctlstrip);
        g_strfreev(tokens);
    }
}

static gchar*
build_stream_name(int type, const gchar* dir) {
    char *xwin_str;
    State *s = &uzbl.state;
    gchar *str;

    xwin_str = itos((int)uzbl.xwin);
    if (type == FIFO) {
        str = g_strdup_printf
            ("%s/uzbl_fifo_%s", dir,
             s->instance_name ? s->instance_name : xwin_str);
    } else if (type == SOCKET) {
        str = g_strdup_printf
            ("%s/uzbl_socket_%s", dir,
             s->instance_name ? s->instance_name : xwin_str );
    }
    g_free(xwin_str);
    return str;
}

static gboolean
control_fifo(GIOChannel *gio, GIOCondition condition) {
    if (uzbl.state.verbose)
        printf("triggered\n");
    gchar *ctl_line;
    GIOStatus ret;
    GError *err = NULL;

    if (condition & G_IO_HUP)
        g_error ("Fifo: Read end of pipe died!\n");

    if(!gio)
       g_error ("Fifo: GIOChannel broke\n");

    ret = g_io_channel_read_line(gio, &ctl_line, NULL, NULL, &err);
    if (ret == G_IO_STATUS_ERROR) {
        g_error ("Fifo: Error reading: %s\n", err->message);
        g_error_free (err);
    }

    parse_cmd_line(ctl_line);
    g_free(ctl_line);

    return TRUE;
}

static gchar*
init_fifo(gchar *dir) { /* return dir or, on error, free dir and return NULL */
    if (uzbl.comm.fifo_path) { /* get rid of the old fifo if one exists */
        if (unlink(uzbl.comm.fifo_path) == -1)
            g_warning ("Fifo: Can't unlink old fifo at %s\n", uzbl.comm.fifo_path);
        g_free(uzbl.comm.fifo_path);
        uzbl.comm.fifo_path = NULL;
    }

    if (*dir == ' ') { /* space unsets the variable */
        g_free (dir);
        return NULL;
    }

    GIOChannel *chan = NULL;
    GError *error = NULL;
    gchar *path = build_stream_name(FIFO, dir);

    if (!file_exists(path)) {
        if (mkfifo (path, 0666) == 0) {
            // we don't really need to write to the file, but if we open the file as 'r' we will block here, waiting for a writer to open the file.
            chan = g_io_channel_new_file(path, "r+", &error);
            if (chan) {
                if (g_io_add_watch(chan, G_IO_IN|G_IO_HUP, (GIOFunc) control_fifo, NULL)) {
                    if (uzbl.state.verbose)
                        printf ("init_fifo: created successfully as %s\n", path);
                    uzbl.comm.fifo_path = path;
                    return dir;
                } else g_warning ("init_fifo: could not add watch on %s\n", path);
            } else g_warning ("init_fifo: can't open: %s\n", error->message);
        } else g_warning ("init_fifo: can't create %s: %s\n", path, strerror(errno));
    } else g_warning ("init_fifo: can't create %s: file exists\n", path);

    /* if we got this far, there was an error; cleanup */
    if (error) g_error_free (error);
    g_free(dir);
    g_free(path);
    return NULL;
}

static gboolean
control_stdin(GIOChannel *gio, GIOCondition condition) {
    (void) condition;
    gchar *ctl_line = NULL;
    GIOStatus ret;

    ret = g_io_channel_read_line(gio, &ctl_line, NULL, NULL, NULL);
    if ( (ret == G_IO_STATUS_ERROR) || (ret == G_IO_STATUS_EOF) )
        return FALSE;

    parse_cmd_line(ctl_line);
    g_free(ctl_line);

    return TRUE;
}

static void
create_stdin () {
    GIOChannel *chan = NULL;
    GError *error = NULL;

    chan = g_io_channel_unix_new(fileno(stdin));
    if (chan) {
        if (!g_io_add_watch(chan, G_IO_IN|G_IO_HUP, (GIOFunc) control_stdin, NULL)) {
            g_error ("Stdin: could not add watch\n");
        } else {
            if (uzbl.state.verbose)
                printf ("Stdin: watch added successfully\n");
        }
    } else {
        g_error ("Stdin: Error while opening: %s\n", error->message);
    }
    if (error) g_error_free (error);
}

static gboolean
control_socket(GIOChannel *chan) {
    struct sockaddr_un remote;
    char buffer[512], *ctl_line;
    char temp[128];
    int sock, clientsock, n, done;
    unsigned int t;

    sock = g_io_channel_unix_get_fd(chan);

    memset (buffer, 0, sizeof (buffer));

    t          = sizeof (remote);
    clientsock = accept (sock, (struct sockaddr *) &remote, &t);

    done = 0;
    do {
        memset (temp, 0, sizeof (temp));
        n = recv (clientsock, temp, 128, 0);
        if (n == 0) {
            buffer[strlen (buffer)] = '\0';
            done = 1;
        }
        if (!done)
            strcat (buffer, temp);
    } while (!done);

    if (strcmp (buffer, "\n") < 0) {
        buffer[strlen (buffer) - 1] = '\0';
    } else {
        buffer[strlen (buffer)] = '\0';
    }
    close (clientsock);
    ctl_line = g_strdup(buffer);
    parse_cmd_line (ctl_line);

/*
   TODO: we should be able to do it with this.  but glib errors out with "Invalid argument"
    GError *error = NULL;
    gsize len;
    GIOStatus ret;
    ret = g_io_channel_read_line(chan, &ctl_line, &len, NULL, &error);
    if (ret == G_IO_STATUS_ERROR)
        g_error ("Error reading: %s\n", error->message);

    printf("Got line %s (%u bytes) \n",ctl_line, len);
    if(ctl_line) {
       parse_line(ctl_line);
*/

    g_free(ctl_line);
    return TRUE;
}

static gchar*
init_socket(gchar *dir) { /* return dir or, on error, free dir and return NULL */
    if (uzbl.comm.socket_path) { /* remove an existing socket should one exist */
        if (unlink(uzbl.comm.socket_path) == -1)
            g_warning ("init_socket: couldn't unlink socket at %s\n", uzbl.comm.socket_path);
        g_free(uzbl.comm.socket_path);
        uzbl.comm.socket_path = NULL;
    }

    if (*dir == ' ') {
        g_free(dir);
        return NULL;
    }

    GIOChannel *chan = NULL;
    int sock, len;
    struct sockaddr_un local;
    gchar *path = build_stream_name(SOCKET, dir);

    sock = socket (AF_UNIX, SOCK_STREAM, 0);

    local.sun_family = AF_UNIX;
    strcpy (local.sun_path, path);
    unlink (local.sun_path);

    len = strlen (local.sun_path) + sizeof (local.sun_family);
    if (bind (sock, (struct sockaddr *) &local, len) != -1) {
        if (uzbl.state.verbose)
            printf ("init_socket: opened in %s\n", path);
        listen (sock, 5);

        if( (chan = g_io_channel_unix_new(sock)) ) {
            g_io_add_watch(chan, G_IO_IN|G_IO_HUP, (GIOFunc) control_socket, chan);
            uzbl.comm.socket_path = path;
            return dir;
        }
    } else g_warning ("init_socket: could not open in %s: %s\n", path, strerror(errno));

    /* if we got this far, there was an error; cleanup */
    g_free(path);
    g_free(dir);
    return NULL;
}

/*
 NOTE: we want to keep variables like b->title_format_long in their "unprocessed" state
 it will probably improve performance if we would "cache" the processed variant, but for now it works well enough...
*/
// this function may be called very early when the templates are not set (yet), hence the checks
static void
update_title (void) {
    Behaviour *b = &uzbl.behave;
    gchar *parsed;

    if (b->show_status) {
        if (b->title_format_short) {
            parsed = expand_template(b->title_format_short, FALSE);
            if (uzbl.gui.main_window)
                gtk_window_set_title (GTK_WINDOW(uzbl.gui.main_window), parsed);
            g_free(parsed);
        }
        if (b->status_format) {
            parsed = expand_template(b->status_format, TRUE);
            gtk_label_set_markup(GTK_LABEL(uzbl.gui.mainbar_label), parsed);
            g_free(parsed);
        }
        if (b->status_background) {
            GdkColor color;
            gdk_color_parse (b->status_background, &color);
            //labels and hboxes do not draw their own background.  applying this on the window is ok as we the statusbar is the only affected widget.  (if not, we could also use GtkEventBox)
            if (uzbl.gui.main_window)
                gtk_widget_modify_bg (uzbl.gui.main_window, GTK_STATE_NORMAL, &color);
        }
    } else {
        if (b->title_format_long) {
            parsed = expand_template(b->title_format_long, FALSE);
            if (uzbl.gui.main_window)
                gtk_window_set_title (GTK_WINDOW(uzbl.gui.main_window), parsed);
            g_free(parsed);
        }
    }
}

static gboolean
key_press_cb (GtkWidget* window, GdkEventKey* event)
{
    //TRUE to stop other handlers from being invoked for the event. FALSE to propagate the event further.

    (void) window;

    if (event->type != GDK_KEY_PRESS || event->keyval == GDK_Page_Up || event->keyval == GDK_Page_Down
        || event->keyval == GDK_Up || event->keyval == GDK_Down || event->keyval == GDK_Left || event->keyval == GDK_Right || event->keyval == GDK_Shift_L || event->keyval == GDK_Shift_R)
        return FALSE;

    /* turn off insert mode (if always_insert_mode is not used) */
    if (uzbl.behave.insert_mode && (event->keyval == GDK_Escape)) {
        uzbl.behave.insert_mode = uzbl.behave.always_insert_mode;
        update_title();
        return TRUE;
    }

    if (uzbl.behave.insert_mode && (((event->state & uzbl.behave.modmask) != uzbl.behave.modmask) || (!uzbl.behave.modmask)))
        return FALSE;

    if (event->keyval == GDK_Escape) {
        g_string_truncate(uzbl.state.keycmd, 0);
        update_title();
        dehilight(uzbl.gui.web_view, NULL);
        return TRUE;
    }

    //Insert without shift - insert from clipboard; Insert with shift - insert from primary
    if (event->keyval == GDK_Insert) {
        gchar * str;
        if ((event->state & GDK_SHIFT_MASK) == GDK_SHIFT_MASK) {
            str = gtk_clipboard_wait_for_text (gtk_clipboard_get (GDK_SELECTION_PRIMARY));
        } else {
            str = gtk_clipboard_wait_for_text (gtk_clipboard_get (GDK_SELECTION_CLIPBOARD));
        }
        if (str) {
            g_string_append (uzbl.state.keycmd, str);
            update_title ();
            g_free (str);
        }
        return TRUE;
    }

    if (event->keyval == GDK_BackSpace)
        keycmd_bs(NULL, NULL);

    gboolean key_ret = FALSE;
    if ((event->keyval == GDK_Return) || (event->keyval == GDK_KP_Enter))
        key_ret = TRUE;
    if (!key_ret) g_string_append(uzbl.state.keycmd, event->string);

    run_keycmd(key_ret);
    update_title();
    if (key_ret) return (!uzbl.behave.insert_mode);
    return TRUE;
}

static void
run_keycmd(const gboolean key_ret) {
    /* run the keycmd immediately if it isn't incremental and doesn't take args */
    Action *act;
    if ((act = g_hash_table_lookup(uzbl.bindings, uzbl.state.keycmd->str))) {
        g_string_truncate(uzbl.state.keycmd, 0);
        parse_command(act->name, act->param);
        return;
    }

    /* try if it's an incremental keycmd or one that takes args, and run it */
    GString* short_keys = g_string_new ("");
    GString* short_keys_inc = g_string_new ("");
    guint i;
    for (i=0; i<(uzbl.state.keycmd->len); i++) {
        g_string_append_c(short_keys, uzbl.state.keycmd->str[i]);
        g_string_assign(short_keys_inc, short_keys->str);
        g_string_append_c(short_keys, '_');
        g_string_append_c(short_keys_inc, '*');

        if (key_ret && (act = g_hash_table_lookup(uzbl.bindings, short_keys->str))) {
            /* run normal cmds only if return was pressed */
            exec_paramcmd(act, i);
            g_string_truncate(uzbl.state.keycmd, 0);
            break;
        } else if ((act = g_hash_table_lookup(uzbl.bindings, short_keys_inc->str))) {
            if (key_ret)  /* just quit the incremental command on return */
                g_string_truncate(uzbl.state.keycmd, 0);
            else exec_paramcmd(act, i); /* otherwise execute the incremental */
            break;
        }
        
        g_string_truncate(short_keys, short_keys->len - 1);
    }
    g_string_free (short_keys, TRUE);
    g_string_free (short_keys_inc, TRUE);
}

static void
exec_paramcmd(const Action *act, const guint i) {
    GString *parampart = g_string_new (uzbl.state.keycmd->str);
    GString *actionname = g_string_new ("");
    GString *actionparam = g_string_new ("");
    g_string_erase (parampart, 0, i+1);
    if (act->name)
        g_string_printf (actionname, act->name, parampart->str);
    if (act->param)
        g_string_printf (actionparam, act->param, parampart->str);
    parse_command(actionname->str, actionparam->str);
    g_string_free(actionname, TRUE);
    g_string_free(actionparam, TRUE);
    g_string_free(parampart, TRUE);
}


static GtkWidget*
create_browser () {
    GUI *g = &uzbl.gui;

    GtkWidget* scrolled_window = gtk_scrolled_window_new (NULL, NULL);
    //main_window_ref = g_object_ref(scrolled_window);
    gtk_scrolled_window_set_policy (GTK_SCROLLED_WINDOW (scrolled_window), GTK_POLICY_NEVER, GTK_POLICY_NEVER); //todo: some sort of display of position/total length. like what emacs does

    g->web_view = WEBKIT_WEB_VIEW (webkit_web_view_new ());
    gtk_container_add (GTK_CONTAINER (scrolled_window), GTK_WIDGET (g->web_view));

    g_signal_connect (G_OBJECT (g->web_view), "title-changed", G_CALLBACK (title_change_cb), g->web_view);
    g_signal_connect (G_OBJECT (g->web_view), "load-progress-changed", G_CALLBACK (progress_change_cb), g->web_view);
    g_signal_connect (G_OBJECT (g->web_view), "load-committed", G_CALLBACK (load_commit_cb), g->web_view);
    g_signal_connect (G_OBJECT (g->web_view), "load-started", G_CALLBACK (load_start_cb), g->web_view);
    g_signal_connect (G_OBJECT (g->web_view), "load-finished", G_CALLBACK (log_history_cb), g->web_view);
    g_signal_connect (G_OBJECT (g->web_view), "load-finished", G_CALLBACK (load_finish_cb), g->web_view);
    g_signal_connect (G_OBJECT (g->web_view), "hovering-over-link", G_CALLBACK (link_hover_cb), g->web_view);
    g_signal_connect (G_OBJECT (g->web_view), "new-window-policy-decision-requested", G_CALLBACK (new_window_cb), g->web_view);
    g_signal_connect (G_OBJECT (g->web_view), "download-requested", G_CALLBACK (download_cb), g->web_view);
    g_signal_connect (G_OBJECT (g->web_view), "create-web-view", G_CALLBACK (create_web_view_cb), g->web_view);
    g_signal_connect (G_OBJECT (g->web_view), "mime-type-policy-decision-requested", G_CALLBACK (mime_policy_cb), g->web_view);

    return scrolled_window;
}

static GtkWidget*
create_mainbar () {
    GUI *g = &uzbl.gui;

    g->mainbar = gtk_hbox_new (FALSE, 0);

    /* keep a reference to the bar so we can re-pack it at runtime*/
    //sbar_ref = g_object_ref(g->mainbar);

    g->mainbar_label = gtk_label_new ("");
    gtk_label_set_selectable((GtkLabel *)g->mainbar_label, TRUE);
    gtk_label_set_ellipsize(GTK_LABEL(g->mainbar_label), PANGO_ELLIPSIZE_END);
    gtk_misc_set_alignment (GTK_MISC(g->mainbar_label), 0, 0);
    gtk_misc_set_padding (GTK_MISC(g->mainbar_label), 2, 2);
    gtk_box_pack_start (GTK_BOX (g->mainbar), g->mainbar_label, TRUE, TRUE, 0);
    g_signal_connect (G_OBJECT (g->mainbar), "key-press-event", G_CALLBACK (key_press_cb), NULL);
    return g->mainbar;
}

static
GtkWidget* create_window () {
    GtkWidget* window = gtk_window_new (GTK_WINDOW_TOPLEVEL);
    gtk_window_set_default_size (GTK_WINDOW (window), 800, 600);
    gtk_widget_set_name (window, "Uzbl browser");
    g_signal_connect (G_OBJECT (window), "destroy", G_CALLBACK (destroy_cb), NULL);
    g_signal_connect (G_OBJECT (window), "key-press-event", G_CALLBACK (key_press_cb), NULL);

    return window;
}

static
GtkPlug* create_plug () {
    GtkPlug* plug = GTK_PLUG (gtk_plug_new (uzbl.state.socket_id));
    g_signal_connect (G_OBJECT (plug), "destroy", G_CALLBACK (destroy_cb), NULL);
    g_signal_connect (G_OBJECT (plug), "key-press-event", G_CALLBACK (key_press_cb), NULL);

    return plug;
}


static gchar**
inject_handler_args(const gchar *actname, const gchar *origargs, const gchar *newargs) {
    /*
      If actname is one that calls an external command, this function will inject
      newargs in front of the user-provided args in that command line.  They will
      come become after the body of the script (in sh) or after the name of
      the command to execute (in spawn).
      i.e. sh <body> <userargs> becomes sh <body> <ARGS> <userargs> and
      span <command> <userargs> becomes spawn <command> <ARGS> <userargs>.

      The return value consist of two strings: the action (sh, ...) and its args.

      If act is not one that calls an external command, then the given action merely
      gets duplicated.
    */
    GArray *rets = g_array_new(TRUE, FALSE, sizeof(gchar*));
    gchar *actdup = g_strdup(actname);
    g_array_append_val(rets, actdup);

    if ((g_strcmp0(actname, "spawn") == 0) ||
        (g_strcmp0(actname, "sh") == 0) ||
        (g_strcmp0(actname, "sync_spawn") == 0) ||
        (g_strcmp0(actname, "sync_sh") == 0)) {
        guint i;
        GString *a = g_string_new("");
        gchar **spawnparts = split_quoted(origargs, FALSE);
        g_string_append_printf(a, "%s", spawnparts[0]); /* sh body or script name */
        if (newargs) g_string_append_printf(a, " %s", newargs); /* handler args */

        for (i = 1; i < g_strv_length(spawnparts); i++) /* user args */
            if (spawnparts[i]) g_string_append_printf(a, " %s", spawnparts[i]);

        g_array_append_val(rets, a->str);
        g_string_free(a, FALSE);
        g_strfreev(spawnparts);
    } else {
        gchar *origdup = g_strdup(origargs);
        g_array_append_val(rets, origdup);
    }
    return (gchar**)g_array_free(rets, FALSE);
}

static void
run_handler (const gchar *act, const gchar *args) {
    /* Consider this code a temporary hack to make the handlers usable.
       In practice, all this splicing, injection, and reconstruction is
       inefficient, annoying and hard to manage.  Potential pitfalls arise
       when the handler specific args 1) are not quoted  (the handler
       callbacks should take care of this)  2) are quoted but interfere
       with the users' own quotation.  A more ideal solution is
       to refactor parse_command so that it doesn't just take a string
       and execute it; rather than that, we should have a function which
       returns the argument vector parsed from the string.  This vector
       could be modified (e.g. insert additional args into it) before
       passing it to the next function that actually executes it.  Though
       it still isn't perfect for chain actions..  will reconsider & re-
       factor when I have the time. -duc */

    char **parts = g_strsplit(act, " ", 2);
    if (!parts) return;
    if (g_strcmp0(parts[0], "chain") == 0) {
        GString *newargs = g_string_new("");
        gchar **chainparts = split_quoted(parts[1], FALSE);
        
        /* for every argument in the chain, inject the handler args
           and make sure the new parts are wrapped in quotes */
        gchar **cp = chainparts;
        gchar quot = '\'';
        gchar *quotless = NULL;
        gchar **spliced_quotless = NULL; // sigh -_-;
        gchar **inpart = NULL;
        
        while (*cp) {
            if ((**cp == '\'') || (**cp == '\"')) { /* strip old quotes */
                quot = **cp;
                quotless = g_strndup(&(*cp)[1], strlen(*cp) - 2);
            } else quotless = g_strdup(*cp);

            spliced_quotless = g_strsplit(quotless, " ", 2);
            inpart = inject_handler_args(spliced_quotless[0], spliced_quotless[1], args);
            g_strfreev(spliced_quotless);
            
            g_string_append_printf(newargs, " %c%s %s%c", quot, inpart[0], inpart[1], quot);
            g_free(quotless);
            g_strfreev(inpart);
            cp++;
        }

        parse_command(parts[0], &(newargs->str[1]));
        g_string_free(newargs, TRUE);
        g_strfreev(chainparts);
        
    } else {
        gchar **inparts = inject_handler_args(parts[0], parts[1], args);
        parse_command(inparts[0], inparts[1]);
        g_free(inparts[0]);
        g_free(inparts[1]);
    }
    g_strfreev(parts);
}

static void
add_binding (const gchar *key, const gchar *act) {
    char **parts = g_strsplit(act, " ", 2);
    Action *action;

    if (!parts)
        return;

    //Debug:
    if (uzbl.state.verbose)
        printf ("Binding %-10s : %s\n", key, act);
    action = new_action(parts[0], parts[1]);

    if (g_hash_table_remove (uzbl.bindings, key))
        g_warning ("Overwriting existing binding for \"%s\"", key);
    g_hash_table_replace(uzbl.bindings, g_strdup(key), action);
    g_strfreev(parts);
}

static gchar*
get_xdg_var (XDG_Var xdg) {
    const gchar* actual_value = getenv (xdg.environmental);
    const gchar* home         = getenv ("HOME");
    gchar* return_value;

    if (! actual_value || strcmp (actual_value, "") == 0) {
        if (xdg.default_value) {
            return_value = str_replace ("~", home, xdg.default_value);
        } else {
            return_value = NULL;
        }
    } else {
        return_value = str_replace("~", home, actual_value);
    }

    return return_value;
}

static gchar*
find_xdg_file (int xdg_type, char* filename) {
    /* xdg_type = 0 => config
       xdg_type = 1 => data
       xdg_type = 2 => cache*/

    gchar* xdgv = get_xdg_var (XDG[xdg_type]);
    gchar* temporary_file = g_strconcat (xdgv, filename, NULL);
    g_free (xdgv);

    gchar* temporary_string;
    char*  saveptr;
    char*  buf;

    if (! file_exists (temporary_file) && xdg_type != 2) {
        buf = get_xdg_var (XDG[3 + xdg_type]);
        temporary_string = (char *) strtok_r (buf, ":", &saveptr);
        g_free(buf);

        while ((temporary_string = (char * ) strtok_r (NULL, ":", &saveptr)) && ! file_exists (temporary_file)) {
            g_free (temporary_file);
            temporary_file = g_strconcat (temporary_string, filename, NULL);
        }
    }
    
    //g_free (temporary_string); - segfaults.

    if (file_exists (temporary_file)) {
        return temporary_file;
    } else {
        return NULL;
    }
}
static void
settings_init () {
    State *s = &uzbl.state;
    Network *n = &uzbl.net;
    int i;
    for (i = 0; default_config[i].command != NULL; i++) {
        parse_cmd_line(default_config[i].command);
    }

    if (!s->config_file) {
        s->config_file = find_xdg_file (0, "/uzbl/config");
    }

    if (s->config_file) {
        GArray* lines = read_file_by_line (s->config_file);
        int i = 0;
        gchar* line;

        while ((line = g_array_index(lines, gchar*, i))) {
            parse_cmd_line (line);
            i ++;
            g_free (line);
        }
        g_array_free (lines, TRUE);
    } else {
        if (uzbl.state.verbose)
            printf ("No configuration file loaded.\n");
    }

    g_signal_connect_after(n->soup_session, "request-started", G_CALLBACK(handle_cookies), NULL);
}

static void handle_cookies (SoupSession *session, SoupMessage *msg, gpointer user_data){
    (void) session;
    (void) user_data;
    if (!uzbl.behave.cookie_handler)
         return;

    soup_message_add_header_handler(msg, "got-headers", "Set-Cookie", G_CALLBACK(save_cookies), NULL);
    GString *s = g_string_new ("");
    SoupURI * soup_uri = soup_message_get_uri(msg);
    g_string_printf(s, "GET '%s' '%s'", soup_uri->host, soup_uri->path);
    run_handler(uzbl.behave.cookie_handler, s->str);

    if(uzbl.comm.sync_stdout && strcmp (uzbl.comm.sync_stdout, "") != 0) {
        char *p = strchr(uzbl.comm.sync_stdout, '\n' );
        if ( p != NULL ) *p = '\0';
        soup_message_headers_replace (msg->request_headers, "Cookie", (const char *) uzbl.comm.sync_stdout);
    }
    if (uzbl.comm.sync_stdout)
        uzbl.comm.sync_stdout = strfree(uzbl.comm.sync_stdout);
        
    g_string_free(s, TRUE);
}

static void
save_cookies (SoupMessage *msg, gpointer user_data){
    (void) user_data;
    GSList *ck;
    char *cookie;
    for (ck = soup_cookies_from_response(msg); ck; ck = ck->next){
        cookie = soup_cookie_to_set_cookie_header(ck->data);
        SoupURI * soup_uri = soup_message_get_uri(msg);
        GString *s = g_string_new ("");
        g_string_printf(s, "PUT '%s' '%s' '%s'", soup_uri->host, soup_uri->path, cookie);
        run_handler(uzbl.behave.cookie_handler, s->str);
        g_free (cookie);
        g_string_free(s, TRUE);
    }
    g_slist_free(ck);
}

/* --- WEBINSPECTOR --- */
static void
hide_window_cb(GtkWidget *widget, gpointer data) {
    (void) data;

    gtk_widget_hide(widget);
}

static WebKitWebView*
create_inspector_cb (WebKitWebInspector* web_inspector, WebKitWebView* page, gpointer data){
    (void) data;
    (void) page;
    (void) web_inspector;
    GtkWidget* scrolled_window;
    GtkWidget* new_web_view;
    GUI *g = &uzbl.gui;

    g->inspector_window = gtk_window_new(GTK_WINDOW_TOPLEVEL);
    g_signal_connect(G_OBJECT(g->inspector_window), "delete-event",
            G_CALLBACK(hide_window_cb), NULL);

    gtk_window_set_title(GTK_WINDOW(g->inspector_window), "Uzbl WebInspector");
    gtk_window_set_default_size(GTK_WINDOW(g->inspector_window), 400, 300);
    gtk_widget_show(g->inspector_window);

    scrolled_window = gtk_scrolled_window_new(NULL, NULL);
    gtk_scrolled_window_set_policy(GTK_SCROLLED_WINDOW(scrolled_window),
            GTK_POLICY_AUTOMATIC, GTK_POLICY_AUTOMATIC);
    gtk_container_add(GTK_CONTAINER(g->inspector_window), scrolled_window);
    gtk_widget_show(scrolled_window);

    new_web_view = webkit_web_view_new();
    gtk_container_add(GTK_CONTAINER(scrolled_window), new_web_view);

    return WEBKIT_WEB_VIEW(new_web_view);
}

static gboolean
inspector_show_window_cb (WebKitWebInspector* inspector){
    (void) inspector;
    gtk_widget_show(uzbl.gui.inspector_window);
    return TRUE;
}

/* TODO: Add variables and code to make use of these functions */
static gboolean
inspector_close_window_cb (WebKitWebInspector* inspector){
    (void) inspector;
    return TRUE;
}

static gboolean
inspector_attach_window_cb (WebKitWebInspector* inspector){
    (void) inspector;
    return FALSE;
}

static gboolean
inspector_detach_window_cb (WebKitWebInspector* inspector){
    (void) inspector;
    return FALSE;
}

static gboolean
inspector_uri_changed_cb (WebKitWebInspector* inspector){
    (void) inspector;
    return FALSE;
}

static gboolean
inspector_inspector_destroyed_cb (WebKitWebInspector* inspector){
    (void) inspector;
    return FALSE;
}

static void
set_up_inspector() {
    GUI *g = &uzbl.gui;
    WebKitWebSettings *settings = view_settings();
    g_object_set(G_OBJECT(settings), "enable-developer-extras", TRUE, NULL);

    uzbl.gui.inspector = webkit_web_view_get_inspector(uzbl.gui.web_view);
    g_signal_connect (G_OBJECT (g->inspector), "inspect-web-view", G_CALLBACK (create_inspector_cb), NULL);
    g_signal_connect (G_OBJECT (g->inspector), "show-window", G_CALLBACK (inspector_show_window_cb), NULL);
    g_signal_connect (G_OBJECT (g->inspector), "close-window", G_CALLBACK (inspector_close_window_cb), NULL);
    g_signal_connect (G_OBJECT (g->inspector), "attach-window", G_CALLBACK (inspector_attach_window_cb), NULL);
<<<<<<< HEAD
    if (uzbl.gui.main_window) {
        g_signal_connect (G_OBJECT (g->inspector), "dettach-window", G_CALLBACK (inspector_dettach_window_cb), NULL);
        g_signal_connect (G_OBJECT (g->inspector), "destroy", G_CALLBACK (inspector_inspector_destroyed_cb), NULL);
    }
=======
    g_signal_connect (G_OBJECT (g->inspector), "detach-window", G_CALLBACK (inspector_detach_window_cb), NULL);
    g_signal_connect (G_OBJECT (g->inspector), "finished", G_CALLBACK (inspector_inspector_destroyed_cb), NULL);
>>>>>>> 6cccec45

    g_signal_connect (G_OBJECT (g->inspector), "notify::inspected-uri", G_CALLBACK (inspector_uri_changed_cb), NULL);
}

static void
dump_var_hash(gpointer k, gpointer v, gpointer ud) {
    (void) ud;
    uzbl_cmdprop *c = v;

    if(!c->dump)
        return;

    if(c->type == TYPE_STR)
        printf("set %s = %s\n", (char *)k, *c->ptr?(char *)*c->ptr:" ");
    else if(c->type == TYPE_INT)
        printf("set %s = %d\n", (char *)k, (int)*c->ptr);
}

static void
dump_key_hash(gpointer k, gpointer v, gpointer ud) {
    (void) ud;
    Action *a = v;

    printf("bind %s = %s %s\n", (char *)k ,
            (char *)a->name, a->param?(char *)a->param:"");
}

static void
dump_config() {
    g_hash_table_foreach(uzbl.comm.proto_var, dump_var_hash, NULL);
    g_hash_table_foreach(uzbl.bindings, dump_key_hash, NULL);
}

/** -- MAIN -- **/
int
main (int argc, char* argv[]) {
    gtk_init (&argc, &argv);
    if (!g_thread_supported ())
        g_thread_init (NULL);
    uzbl.state.executable_path = g_strdup(argv[0]);
    uzbl.state.selected_url = NULL;
    uzbl.state.searchtx = NULL;

    GOptionContext* context = g_option_context_new ("- some stuff here maybe someday");
    g_option_context_add_main_entries (context, entries, NULL);
    g_option_context_add_group (context, gtk_get_option_group (TRUE));
    g_option_context_parse (context, &argc, &argv, NULL);
    g_option_context_free(context);
    
    gchar *uri_override = (uzbl.state.uri ? g_strdup(uzbl.state.uri) : NULL);
    gboolean verbose_override = uzbl.state.verbose;

    /* initialize hash table */
    uzbl.bindings = g_hash_table_new_full(g_str_hash, g_str_equal, g_free, free_action);

    uzbl.net.soup_session = webkit_get_default_session();
    uzbl.state.keycmd = g_string_new("");

    if(setup_signal(SIGTERM, catch_sigterm) == SIG_ERR)
        fprintf(stderr, "uzbl: error hooking SIGTERM\n");
    if(setup_signal(SIGINT, catch_sigint) == SIG_ERR)
        fprintf(stderr, "uzbl: error hooking SIGINT\n");
    if(setup_signal(SIGALRM, catch_alrm) == SIG_ERR)
        fprintf(stderr, "uzbl: error hooking SIGALARM\n");


    if(uname(&uzbl.state.unameinfo) == -1)
        g_printerr("Can't retrieve unameinfo.  Your useragent might appear wrong.\n");

    uzbl.gui.sbar.progress_s = g_strdup("=");
    uzbl.gui.sbar.progress_u = g_strdup("·");
    uzbl.gui.sbar.progress_w = 10;

    /* HTML mode defaults*/
    uzbl.behave.html_buffer = g_string_new("");
    uzbl.behave.html_endmarker = g_strdup(".");
    uzbl.behave.html_timeout = 60;
    uzbl.behave.base_url = g_strdup("http://invalid");

    /* default mode indicators */
    uzbl.behave.insert_indicator = g_strdup("I");
    uzbl.behave.cmd_indicator    = g_strdup("C");

    setup_scanner();
    commands_hash ();
    make_var_to_name_hash();

    uzbl.gui.vbox = gtk_vbox_new (FALSE, 0);

    uzbl.gui.scrolled_win = create_browser();
    create_mainbar();

    /* initial packing */
    gtk_box_pack_start (GTK_BOX (uzbl.gui.vbox), uzbl.gui.scrolled_win, TRUE, TRUE, 0);
    gtk_box_pack_start (GTK_BOX (uzbl.gui.vbox), uzbl.gui.mainbar, FALSE, TRUE, 0);

    if (uzbl.state.socket_id) {
        uzbl.gui.plug = create_plug ();
        gtk_container_add (GTK_CONTAINER (uzbl.gui.plug), uzbl.gui.vbox);
        gtk_widget_show_all (GTK_WIDGET (uzbl.gui.plug));
    } else {
        uzbl.gui.main_window = create_window ();
        gtk_container_add (GTK_CONTAINER (uzbl.gui.main_window), uzbl.gui.vbox);
        gtk_widget_show_all (uzbl.gui.main_window);
        uzbl.xwin = GDK_WINDOW_XID (GTK_WIDGET (uzbl.gui.main_window)->window);
    }

    gtk_widget_grab_focus (GTK_WIDGET (uzbl.gui.web_view));

    if (uzbl.state.verbose) {
        printf("Uzbl start location: %s\n", argv[0]);
        if (uzbl.state.socket_id)
            printf("plug_id %i\n", gtk_plug_get_id(uzbl.gui.plug));
        else
            printf("window_id %i\n",(int) uzbl.xwin);
        printf("pid %i\n", getpid ());
        printf("name: %s\n", uzbl.state.instance_name);
    }

    uzbl.gui.scbar_v = (GtkScrollbar*) gtk_vscrollbar_new (NULL);
    uzbl.gui.bar_v = gtk_range_get_adjustment((GtkRange*) uzbl.gui.scbar_v);
    uzbl.gui.scbar_h = (GtkScrollbar*) gtk_hscrollbar_new (NULL);
    uzbl.gui.bar_h = gtk_range_get_adjustment((GtkRange*) uzbl.gui.scbar_h);
    gtk_widget_set_scroll_adjustments ((GtkWidget*) uzbl.gui.web_view, uzbl.gui.bar_h, uzbl.gui.bar_v);

    settings_init ();

    if (!uzbl.behave.show_status)
        gtk_widget_hide(uzbl.gui.mainbar);
    else
        update_title();

    /* WebInspector */
    set_up_inspector();

    create_stdin();

    if (verbose_override > uzbl.state.verbose)
        uzbl.state.verbose = verbose_override;
    
    if (uri_override) {
        set_var_value("uri", uri_override);
        g_free(uri_override);
    } else if (uzbl.state.uri)
        cmd_load_uri(uzbl.gui.web_view, NULL);

    gtk_main ();
    clean_up();

    return EXIT_SUCCESS;
}

/* vi: set et ts=4: */<|MERGE_RESOLUTION|>--- conflicted
+++ resolved
@@ -2402,15 +2402,8 @@
     g_signal_connect (G_OBJECT (g->inspector), "show-window", G_CALLBACK (inspector_show_window_cb), NULL);
     g_signal_connect (G_OBJECT (g->inspector), "close-window", G_CALLBACK (inspector_close_window_cb), NULL);
     g_signal_connect (G_OBJECT (g->inspector), "attach-window", G_CALLBACK (inspector_attach_window_cb), NULL);
-<<<<<<< HEAD
-    if (uzbl.gui.main_window) {
-        g_signal_connect (G_OBJECT (g->inspector), "dettach-window", G_CALLBACK (inspector_dettach_window_cb), NULL);
-        g_signal_connect (G_OBJECT (g->inspector), "destroy", G_CALLBACK (inspector_inspector_destroyed_cb), NULL);
-    }
-=======
     g_signal_connect (G_OBJECT (g->inspector), "detach-window", G_CALLBACK (inspector_detach_window_cb), NULL);
     g_signal_connect (G_OBJECT (g->inspector), "finished", G_CALLBACK (inspector_inspector_destroyed_cb), NULL);
->>>>>>> 6cccec45
 
     g_signal_connect (G_OBJECT (g->inspector), "notify::inspected-uri", G_CALLBACK (inspector_uri_changed_cb), NULL);
 }
