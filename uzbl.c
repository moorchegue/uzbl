/* -*- c-basic-offset: 4; -*- */
// Original code taken from the example webkit-gtk+ application. see notice below.
// Modified code is licensed under the GPL 3.  See LICENSE file.


/*
 * Copyright (C) 2006, 2007 Apple Inc.
 * Copyright (C) 2007 Alp Toker <alp@atoker.com>
 *
 * Redistribution and use in source and binary forms, with or without
 * modification, are permitted provided that the following conditions
 * are met:
 * 1. Redistributions of source code must retain the above copyright
 *    notice, this list of conditions and the following disclaimer.
 * 2. Redistributions in binary form must reproduce the above copyright
 *    notice, this list of conditions and the following disclaimer in the
 *    documentation and/or other materials provided with the distribution.
 *
 * THIS SOFTWARE IS PROVIDED BY APPLE COMPUTER, INC. ``AS IS'' AND ANY
 * EXPRESS OR IMPLIED WARRANTIES, INCLUDING, BUT NOT LIMITED TO, THE
 * IMPLIED WARRANTIES OF MERCHANTABILITY AND FITNESS FOR A PARTICULAR
 * PURPOSE ARE DISCLAIMED.  IN NO EVENT SHALL APPLE COMPUTER, INC. OR
 * CONTRIBUTORS BE LIABLE FOR ANY DIRECT, INDIRECT, INCIDENTAL, SPECIAL,
 * EXEMPLARY, OR CONSEQUENTIAL DAMAGES (INCLUDING, BUT NOT LIMITED TO,
 * PROCUREMENT OF SUBSTITUTE GOODS OR SERVICES; LOSS OF USE, DATA, OR
 * PROFITS; OR BUSINESS INTERRUPTION) HOWEVER CAUSED AND ON ANY THEORY
 * OF LIABILITY, WHETHER IN CONTRACT, STRICT LIABILITY, OR TORT
 * (INCLUDING NEGLIGENCE OR OTHERWISE) ARISING IN ANY WAY OUT OF THE USE
 * OF THIS SOFTWARE, EVEN IF ADVISED OF THE POSSIBILITY OF SUCH DAMAGE.
 */


#define LENGTH(x) (sizeof x / sizeof x[0])
#define MAX_BINDINGS 256

#include <gtk/gtk.h>
#include <gdk/gdkx.h>
#include <gdk/gdkkeysyms.h>
#include <sys/socket.h>
#include <sys/stat.h>
#include <sys/types.h>
#include <sys/un.h>
#include <sys/utsname.h>
#include <webkit/webkit.h>
#include <stdio.h>
#include <string.h>
#include <unistd.h>
#include <stdlib.h>
#include <errno.h>
#include <string.h>
#include <fcntl.h>
#include <sys/socket.h>
#include <sys/un.h>
#include <libsoup/soup.h>
#include "uzbl.h"


/* status bar format
   TODO: integrate with the config file
*/
char *status_format =  "<span background=\"darkgreen\" foreground=\"khaki\"> MODE </span> | Cmd: <span background=\"red\" foreground=\"white\">KEYCMD</span> | <span background=\"darkblue\" foreground=\"white\">  <b>TITLE</b>  </span> | LOAD_PROGRESS% <span font_family=\"monospace\">LOAD_PROGRESSBAR</span> | <span foreground=\"darkgreen\">URI</span> | NAME | <span foreground=\"black\" background=\"khaki\"> Uzbl browser </span>";

/* housekeeping / internal variables */
static gchar          selected_url[500] = "\0";
static char           executable_path[500];
static GString*       keycmd;
static gchar          searchtx[500] = "\0";

static Uzbl uzbl;

/* settings from config: group behaviour */
static gchar*   history_handler    = NULL;
static gchar*   fifo_dir           = NULL;
static gchar*   socket_dir         = NULL;
static gchar*   download_handler   = NULL;
static gboolean always_insert_mode = FALSE;
static gboolean show_status        = FALSE;
static gboolean insert_mode        = FALSE;
static gboolean status_top         = FALSE;
static gchar*   modkey             = NULL;
static guint    modmask            = 0;
static guint    http_debug         = 0;
<<<<<<< HEAD

/* System info */
static struct utsname unameinfo;

=======
static gchar*   cookie_handler     = NULL;
>>>>>>> 12b0591e
/* settings from config: group bindings, key -> action */
static GHashTable* bindings;

/* command list: name -> Command  */
static GHashTable* commands;

/* commandline arguments (set initial values for the state variables) */
static GOptionEntry entries[] =
{
    { "uri",     'u', 0, G_OPTION_ARG_STRING, &uzbl.state.uri,           "Uri to load", "URI" },
    { "name",    'n', 0, G_OPTION_ARG_STRING, &uzbl.state.instance_name, "Name of the current instance", "NAME" },
    { "config",  'c', 0, G_OPTION_ARG_STRING, &uzbl.state.config_file,   "Config file", "FILE" },
    { NULL,      0, 0, 0, NULL, NULL, NULL }
};

typedef void (*Command)(WebKitWebView*, const char *);

/* XDG stuff */
static char *XDG_CONFIG_HOME_default[256];
static char *XDG_CONFIG_DIRS_default = "/etc/xdg";

<<<<<<< HEAD

/* --- UTILITY FUNCTIONS --- */

char *
itos(int val) {
    char tmp[20];

    snprintf(tmp, sizeof(tmp), "%i", val);
    return g_strdup(tmp);
}

static char *
str_replace (const char* search, const char* replace, const char* string) {
    return g_strjoinv (replace, g_strsplit(string, search, -1));
}
=======
/* libsoup stuff - proxy and friends; networking aptions actually */
static SoupSession *soup_session;
static SoupLogger *soup_logger;
static char *proxy_url = NULL;
static char *useragent = NULL;
static gint max_conns;
static gint max_conns_host;
static SoupCookieJar *ck;
static char* current_req = NULL;
>>>>>>> 12b0591e

/* --- CALLBACKS --- */

static gboolean
new_window_cb (WebKitWebView *web_view, WebKitWebFrame *frame, WebKitNetworkRequest *request, WebKitWebNavigationAction *navigation_action, WebKitWebPolicyDecision *policy_decision, gpointer user_data) {
    (void) web_view;
    (void) frame;
    (void) navigation_action;
    (void) policy_decision;
    (void) user_data;
    const gchar* uri = webkit_network_request_get_uri (request);
    printf("New window requested -> %s \n", uri);
    new_window_load_uri(uri);
    return (FALSE);
}

WebKitWebView*
create_web_view_cb (WebKitWebView  *web_view, WebKitWebFrame *frame, gpointer user_data) {
    (void) web_view;
    (void) frame;
    (void) user_data;
    if (selected_url[0]!=0) {
        printf("\nNew web view -> %s\n",selected_url);
        new_window_load_uri(selected_url);
    } else {
        printf("New web view -> %s\n","Nothing to open, exiting");
    }
    return (NULL);
}

static gboolean
download_cb (WebKitWebView *web_view, GObject *download, gpointer user_data) {
    (void) web_view;
    (void) user_data;
    if (download_handler) {
        const gchar* uri = webkit_download_get_uri ((WebKitDownload*)download);
        printf("Download -> %s\n",uri);
        run_command_async(download_handler, uri);
    }
    return (FALSE);
}

/* scroll a bar in a given direction */
static void
scroll (GtkAdjustment* bar, const char *param) {
    gdouble amount;
    gchar *end;

    amount = g_ascii_strtod(param, &end);

    if (*end)
        fprintf(stderr, "found something after double: %s\n", end);

    gtk_adjustment_set_value (bar, gtk_adjustment_get_value(bar)+amount);
}

static void scroll_vert(WebKitWebView* page, const char *param) {
    (void) page;

    scroll(uzbl.gui.bar_v, param);
}

static void scroll_horz(WebKitWebView* page, const char *param) {
    (void) page;

    scroll(uzbl.gui.bar_h, param);
}

static void
toggle_status_cb (WebKitWebView* page, const char *param) {
    (void)page;
    (void)param;

    if (show_status) {
        gtk_widget_hide(uzbl.gui.mainbar);
    } else {
        gtk_widget_show(uzbl.gui.mainbar);
    }
    show_status = !show_status;
    update_title();
}

static void
link_hover_cb (WebKitWebView* page, const gchar* title, const gchar* link, gpointer data) {
    (void) page;
    (void) title;
    (void) data;    
    //ADD HOVER URL TO WINDOW TITLE
    selected_url[0] = '\0';
    if (link) {
        strcpy (selected_url, link);
    }
    update_title();
}

static void
title_change_cb (WebKitWebView* web_view, WebKitWebFrame* web_frame, const gchar* title, gpointer data) {
    (void) web_view;
    (void) web_frame;
    (void) data;
    if (uzbl.gui.main_title)
        g_free (uzbl.gui.main_title);
    uzbl.gui.main_title = g_strdup (title);
    update_title();
}

static void
progress_change_cb (WebKitWebView* page, gint progress, gpointer data) {
    (void) page;
    (void) data;
    uzbl.gui.sbar.load_progress = progress;
    update_title();
}

static void
load_commit_cb (WebKitWebView* page, WebKitWebFrame* frame, gpointer data) {
    (void) page;
    (void) data;
    free (uzbl.state.uri);
    GString* newuri = g_string_new (webkit_web_frame_get_uri (frame));
    uzbl.state.uri = g_string_free (newuri, FALSE);
}

static void
destroy_cb (GtkWidget* widget, gpointer data) {
    (void) widget;
    (void) data;
    gtk_main_quit ();
}

static void
log_history_cb () {
   if (history_handler) {
       time_t rawtime;
       struct tm * timeinfo;
       char date [80];
       time ( &rawtime );
       timeinfo = localtime ( &rawtime );
       strftime (date, 80, "%Y-%m-%d %H:%M:%S", timeinfo);
       GString* args = g_string_new ("");
       g_string_printf (args, "'%s'", date);
       run_command_async(history_handler, args->str);
       g_string_free (args, TRUE);
   }
}


/* VIEW funcs (little webkit wrappers) */
#define VIEWFUNC(name) static void view_##name(WebKitWebView *page, const char *param){(void)param; webkit_web_view_##name(page);}
VIEWFUNC(reload)
VIEWFUNC(reload_bypass_cache)
VIEWFUNC(stop_loading)
VIEWFUNC(zoom_in)
VIEWFUNC(zoom_out)
VIEWFUNC(go_back)
VIEWFUNC(go_forward)
#undef VIEWFUNC

/* -- command to callback/function map for things we cannot attach to any signals */
// TODO: reload

static struct {char *name; Command command;} cmdlist[] =
{
    { "back",             view_go_back            },
    { "forward",          view_go_forward         },
    { "scroll_vert",      scroll_vert             },
    { "scroll_horz",      scroll_horz             },
    { "reload",           view_reload,            }, 
    { "reload_ign_cache", view_reload_bypass_cache},
    { "stop",             view_stop_loading,      },
    { "zoom_in",          view_zoom_in,           }, //Can crash (when max zoom reached?).
    { "zoom_out",         view_zoom_out,          },
    { "uri",              load_uri                },
    { "script",           run_js                  },
    { "toggle_status",    toggle_status_cb        },
    { "spawn",            spawn                   },
    { "exit",             close_uzbl              },
    { "search",           search_text             },
    { "insert_mode",      set_insert_mode         }
};

static void
commands_hash(void)
{
    unsigned int i;
    commands = g_hash_table_new(g_str_hash, g_str_equal);

    for (i = 0; i < LENGTH(cmdlist); i++)
        g_hash_table_insert(commands, cmdlist[i].name, cmdlist[i].command);
}

/* -- CORE FUNCTIONS -- */

void
free_action(gpointer act) {
    Action *action = (Action*)act;
    g_free(action->name);
    if (action->param)
        g_free(action->param);
    g_free(action);
}

Action*
new_action(const gchar *name, const gchar *param) {
    Action *action = g_new(Action, 1);

    action->name = g_strdup(name);
    if (param)
        action->param = g_strdup(param);
    else
        action->param = NULL;

    return action;
}

static bool
file_exists (const char * filename) {
    FILE *file = fopen (filename, "r");
    if (file) {
        fclose (file);
        return true;
    }
    return false;
}

void
set_insert_mode(WebKitWebView *page, const gchar *param) {
    (void)page;
    (void)param;

    insert_mode = TRUE;
    update_title();
}

static void
load_uri (WebKitWebView * web_view, const gchar *param) {
    if (param) {
        GString* newuri = g_string_new (param);
        if (g_strrstr (param, "://") == NULL)
            g_string_prepend (newuri, "http://");
		/* if we do handle cookies, ask our handler for them */
        webkit_web_view_load_uri (web_view, newuri->str);
        g_string_free (newuri, TRUE);
    }
}

static void
run_js (WebKitWebView * web_view, const gchar *param) {
    if (param)
        webkit_web_view_execute_script (web_view, param);
}

static void
search_text (WebKitWebView *page, const char *param) {
    if ((param) && (param[0] != '\0')) {
        strcpy(searchtx, param);
    }
    if (searchtx[0] != '\0') {
        printf ("Searching: %s\n", searchtx);
        webkit_web_view_unmark_text_matches (page);
        webkit_web_view_mark_text_matches (page, searchtx, FALSE, 0);
        webkit_web_view_set_highlight_text_matches (page, TRUE);
        webkit_web_view_search_text (page, searchtx, FALSE, TRUE, TRUE);
    }
}

static void
new_window_load_uri (const gchar * uri) {
    GString* to_execute = g_string_new ("");
    g_string_append_printf (to_execute, "%s --uri '%s'", executable_path, uri);
    int i;
    for (i = 0; entries[i].long_name != NULL; i++) {
        if ((entries[i].arg == G_OPTION_ARG_STRING) && (strcmp(entries[i].long_name,"uri")!=0)) {
            gchar** str = (gchar**)entries[i].arg_data;
            if (*str!=NULL) {
                g_string_append_printf (to_execute, " --%s '%s'", entries[i].long_name, *str);
            }
        }
    }
    printf("\n%s\n", to_execute->str);
    g_spawn_command_line_async (to_execute->str, NULL);
    g_string_free (to_execute, TRUE);
}

static void
close_uzbl (WebKitWebView *page, const char *param) {
    (void)page;
    (void)param;
    gtk_main_quit ();
}

/* --Statusbar functions-- */
static char*
build_progressbar_ascii(int percent) {
   int width=10;
   int i;
   double l;
   GString *bar = g_string_new("");

   l = (double)percent*((double)width/100.);
   l = (int)(l+.5)>=(int)l ? l+.5 : l;

   g_string_append(bar, "[");
   for(i=0; i<(int)l; i++)
       g_string_append(bar, "=");
          
   for(; i<width; i++)
       g_string_append(bar, "·");
   g_string_append(bar, "]");

   return g_string_free(bar, FALSE);
}

static void
setup_scanner() {
     const GScannerConfig scan_config = {
             (
              "\t\r\n"
             )            /* cset_skip_characters */,
             (
              G_CSET_a_2_z
              "_"
              G_CSET_A_2_Z
             )            /* cset_identifier_first */,
             (
              G_CSET_a_2_z
              "_0123456789"
              G_CSET_A_2_Z
              G_CSET_LATINS
              G_CSET_LATINC
             )            /* cset_identifier_nth */,
             ( "#\n" )    /* cpair_comment_single */,

             TRUE         /* case_sensitive */,

             FALSE        /* skip_comment_multi */,
             FALSE        /* skip_comment_single */,
             FALSE        /* scan_comment_multi */,
             TRUE         /* scan_identifier */,
             TRUE         /* scan_identifier_1char */,
             FALSE        /* scan_identifier_NULL */,
             TRUE         /* scan_symbols */,
             FALSE        /* scan_binary */,
             FALSE        /* scan_octal */,
             FALSE        /* scan_float */,
             FALSE        /* scan_hex */,
             FALSE        /* scan_hex_dollar */,
             FALSE        /* scan_string_sq */,
             FALSE        /* scan_string_dq */,
             TRUE         /* numbers_2_int */,
             FALSE        /* int_2_float */,
             FALSE        /* identifier_2_string */,
             FALSE        /* char_2_token */,
             FALSE        /* symbol_2_token */,
             TRUE         /* scope_0_fallback */,
             FALSE,
             TRUE
     };

     uzbl.scan = g_scanner_new(&scan_config);
     while(symp->symbol_name) {
         g_scanner_scope_add_symbol(uzbl.scan, 0,
                         symp->symbol_name,
                         GINT_TO_POINTER(symp->symbol_token));
         symp++;
     }
}

static gchar *
parse_status_template(const char *template) {
     GTokenType token = G_TOKEN_NONE;
     GString *ret = g_string_new("");
     gchar *buf=NULL;
     int sym;

     if(!template)
         return NULL;

     g_scanner_input_text(uzbl.scan, template, strlen(template));
     while(!g_scanner_eof(uzbl.scan) && token != G_TOKEN_LAST) {
         token = g_scanner_get_next_token(uzbl.scan);

         if(token == G_TOKEN_SYMBOL) {
             sym = (int)g_scanner_cur_value(uzbl.scan).v_symbol;
             switch(sym) {
                 case SYM_URI:
                     g_string_append(ret, uzbl.state.uri);
                     break;
                 case SYM_LOADPRGS:
                     g_string_append(ret, itos(uzbl.gui.sbar.load_progress));
                     break;
                 case SYM_LOADPRGSBAR:
                     buf = build_progressbar_ascii(uzbl.gui.sbar.load_progress);
                     g_string_append(ret, buf);
                     g_free(buf);
                     break;
                 case SYM_TITLE:
                     g_string_append(ret,
                         uzbl.gui.main_title?uzbl.gui.main_title:"");
                     break;
                 case SYM_NAME:
                     g_string_append(ret, 
                         uzbl.state.instance_name?uzbl.state.instance_name:"" );
                     break;
                 case SYM_KEYCMD:
                     g_string_append(ret, 
                         keycmd->str?keycmd->str:"" );
                     break;
                 case SYM_MODE:
                     g_string_append(ret, 
                         insert_mode?"[I]":"[C]" );
                     break;
                 default:
                     break;
             }
         }
         else if(token == G_TOKEN_INT) {
             g_string_append(ret, itos(g_scanner_cur_value(uzbl.scan).v_int));
         }
         else if(token == G_TOKEN_IDENTIFIER) {
             g_string_append(ret, (gchar *)g_scanner_cur_value(uzbl.scan).v_identifier);
         }
         else if(token == G_TOKEN_CHAR) {
             g_string_append_printf(ret, "%c", g_scanner_cur_value(uzbl.scan).v_char);
         }
     }

     return g_string_free(ret, FALSE);
}
/* --End Statusbar functions-- */


// make sure to put '' around args, so that if there is whitespace we can still keep arguments together.
static gboolean
run_command_async(const char *command, const char *args) {
   //command <uzbl conf> <uzbl pid> <uzbl win id> <uzbl fifo file> <uzbl socket file> [args]
    GString* to_execute = g_string_new ("");
    gboolean result;
    g_string_printf (to_execute, "%s '%s' '%i' '%i' '%s' '%s'", 
                    command, uzbl.state.config_file, (int) getpid() ,
                    (int) uzbl.xwin, uzbl.comm.fifo_path, uzbl.comm.socket_path);
    g_string_append_printf (to_execute, " '%s' '%s'", 
                    uzbl.state.uri, "TODO title here");
    if(args) {
        g_string_append_printf (to_execute, " %s", args);
    }
    result = g_spawn_command_line_async (to_execute->str, NULL);
    printf("Called %s.  Result: %s\n", to_execute->str, (result ? "TRUE" : "FALSE" ));
    g_string_free (to_execute, TRUE);
    return result;
}

static gboolean
run_command_sync(const char *command, const char *args, char **stdout) {
	//command <uzbl conf> <uzbl pid> <uzbl win id> <uzbl fifo file> <uzbl socket file> [args]
    GString* to_execute = g_string_new ("");
    gboolean result;
    g_string_printf (to_execute, "%s '%s' '%i' '%i' '%s' '%s'", command, config_file, (int) getpid() , (int) xwin, fifo_path, socket_path);
    g_string_append_printf (to_execute, " '%s' '%s'", uri, "TODO title here");
    if(args) {
        g_string_append_printf (to_execute, " %s", args);
    }
    result = g_spawn_command_line_sync (to_execute->str, stdout, NULL, NULL, NULL);
    printf("Called %s.  Result: %s\n", to_execute->str, (result ? "TRUE" : "FALSE" ));
    g_string_free (to_execute, TRUE);
    return result;
}

static void
spawn(WebKitWebView *web_view, const char *param) {
    (void)web_view;
    run_command_async(param, NULL);
}

static void
parse_command(const char *cmd, const char *param) {
    Command c;

    if ((c = g_hash_table_lookup(commands, cmd)))
        c(uzbl.gui.web_view, param);
    else
        fprintf (stderr, "command \"%s\" not understood. ignoring.\n", cmd);
}

static void
parse_line(char *line) {
    gchar **parts;

    g_strstrip(line);

    parts = g_strsplit(line, " ", 2);

    if (!parts)
        return;

    parse_command(parts[0], parts[1]);

    g_strfreev(parts);
}

enum { FIFO, SOCKET};
void
build_stream_name(int type) {
    char *xwin_str;
    State *s = &uzbl.state;

    xwin_str = itos((int)uzbl.xwin);
    switch(type) {
        case FIFO:
            if (fifo_dir) {
                sprintf (uzbl.comm.fifo_path, "%s/uzbl_fifo_%s", 
                                fifo_dir, s->instance_name ? s->instance_name : xwin_str);
            } else {
                sprintf (uzbl.comm.fifo_path, "/tmp/uzbl_fifo_%s",
                                s->instance_name ? s->instance_name : xwin_str);
            }
            break;

        case SOCKET:
            if (socket_dir) {
                sprintf (uzbl.comm.socket_path, "%s/uzbl_socket_%s",
                                socket_dir, s->instance_name ? s->instance_name : xwin_str);
            } else {
                sprintf (uzbl.comm.socket_path, "/tmp/uzbl_socket_%s",
                                s->instance_name ? s->instance_name : xwin_str);
            }
            break;
        default:
            break;
    }
    g_free(xwin_str);
}

static void
control_fifo(GIOChannel *gio, GIOCondition condition) {
    printf("triggered\n");
    gchar *ctl_line;
    GIOStatus ret;
    GError *err = NULL;

    if (condition & G_IO_HUP)
        g_error ("Fifo: Read end of pipe died!\n");

    if(!gio)
       g_error ("Fifo: GIOChannel broke\n");

    ret = g_io_channel_read_line(gio, &ctl_line, NULL, NULL, &err);
    if (ret == G_IO_STATUS_ERROR)
        g_error ("Fifo: Error reading: %s\n", err->message);

    parse_line(ctl_line);
    g_free(ctl_line);
    printf("...done\n");
    return;
}

static void
create_fifo() {
    GIOChannel *chan = NULL;
    GError *error = NULL;

    build_stream_name(FIFO);
    if (file_exists(uzbl.comm.fifo_path)) {
        g_error ("Fifo: Error when creating %s: File exists\n", uzbl.comm.fifo_path);
        return;
    }
    if (mkfifo (uzbl.comm.fifo_path, 0666) == -1) {
        g_error ("Fifo: Error when creating %s: %s\n", uzbl.comm.fifo_path, strerror(errno));
    } else {
        // we don't really need to write to the file, but if we open the file as 'r' we will block here, waiting for a writer to open the file.
        chan = g_io_channel_new_file((gchar *) uzbl.comm.fifo_path, "r+", &error);
        if (chan) {
            if (!g_io_add_watch(chan, G_IO_IN|G_IO_HUP, (GIOFunc) control_fifo, NULL)) {
                g_error ("Fifo: could not add watch on %s\n", uzbl.comm.fifo_path);
            } else { 
                printf ("Fifo: created successfully as %s\n", uzbl.comm.fifo_path);
            }
        } else {
            g_error ("Fifo: Error while opening: %s\n", error->message);
        }
    }
    return;
}

static void
control_socket(GIOChannel *chan) {
    struct sockaddr_un remote;
    char buffer[512], *ctl_line;
    char temp[128];
    int sock, clientsock, n, done;
    unsigned int t;

    sock = g_io_channel_unix_get_fd(chan);

    memset (buffer, 0, sizeof (buffer));

    t          = sizeof (remote);
    clientsock = accept (sock, (struct sockaddr *) &remote, &t);

    done = 0;
    do {
        memset (temp, 0, sizeof (temp));
        n = recv (clientsock, temp, 128, 0);
        if (n == 0) {
            buffer[strlen (buffer)] = '\0';
            done = 1;
        }
        if (!done)
            strcat (buffer, temp);
    } while (!done);

    if (strcmp (buffer, "\n") < 0) {
        buffer[strlen (buffer) - 1] = '\0';
    } else {
        buffer[strlen (buffer)] = '\0';
    }
    close (clientsock);
    ctl_line = g_strdup(buffer);
    parse_line (ctl_line);

/*
   TODO: we should be able to do it with this.  but glib errors out with "Invalid argument"
    GError *error = NULL;
    gsize len;
    GIOStatus ret;
    ret = g_io_channel_read_line(chan, &ctl_line, &len, NULL, &error);
    if (ret == G_IO_STATUS_ERROR)
        g_error ("Error reading: %s\n", error->message);

    printf("Got line %s (%u bytes) \n",ctl_line, len);
    if(ctl_line) {
       parse_line(ctl_line);
*/

    g_free(ctl_line);
    return;
} 

static void
create_socket() {
    GIOChannel *chan = NULL;
    int sock, len;
    struct sockaddr_un local;

    build_stream_name(SOCKET);
    sock = socket (AF_UNIX, SOCK_STREAM, 0);

    local.sun_family = AF_UNIX;
    strcpy (local.sun_path, uzbl.comm.socket_path);
    unlink (local.sun_path);

    len = strlen (local.sun_path) + sizeof (local.sun_family);
    bind (sock, (struct sockaddr *) &local, len);

    if (errno == -1) {
        printf ("Socket: Could not open in %s: %s\n", uzbl.comm.socket_path, strerror(errno));
    } else {
        printf ("Socket: Opened in %s\n", uzbl.comm.socket_path);
        listen (sock, 5);

        if( (chan = g_io_channel_unix_new(sock)) )
            g_io_add_watch(chan, G_IO_IN|G_IO_HUP, (GIOFunc) control_socket, chan);
    }
}

static void
update_title (void) {
    GString* string_long = g_string_new ("");
    GString* string_short = g_string_new ("");
    char* iname = NULL;
    gchar *statln;
    int iname_len;
    State *s = &uzbl.state;

    if(s->instance_name) {
            iname_len = strlen(s->instance_name)+4;
            iname = malloc(iname_len);
            snprintf(iname, iname_len, "<%s> ", s->instance_name);
            
            g_string_prepend(string_long, iname);
            g_string_prepend(string_short, iname);
            free(iname);
    }

    g_string_append_printf(string_long, "%s ", keycmd->str);
    if (!always_insert_mode)
        g_string_append (string_long, (insert_mode ? "[I] " : "[C] "));
    if (uzbl.gui.main_title) {
        g_string_append (string_long, uzbl.gui.main_title);
        g_string_append (string_short, uzbl.gui.main_title);
    }
    g_string_append (string_long, " - Uzbl browser");
    g_string_append (string_short, " - Uzbl browser");
    if (selected_url[0]!=0) {
        g_string_append_printf (string_long, " -> (%s)", selected_url);
    }

    gchar* title_long = g_string_free (string_long, FALSE);
    gchar* title_short = g_string_free (string_short, FALSE);

    if (show_status) {
        gtk_window_set_title (GTK_WINDOW(uzbl.gui.main_window), title_short);
        statln = parse_status_template(status_format);
        gtk_label_set_markup(GTK_LABEL(uzbl.gui.mainbar_label), statln);
        g_free(statln);
    } else {
        gtk_window_set_title (GTK_WINDOW(uzbl.gui.main_window), title_long);
    }

    g_free (title_long);
    g_free (title_short);
}

static gboolean
key_press_cb (WebKitWebView* page, GdkEventKey* event)
{
    //TRUE to stop other handlers from being invoked for the event. FALSE to propagate the event further.

    (void) page;
    Action *action;

    if (event->type != GDK_KEY_PRESS || event->keyval == GDK_Page_Up || event->keyval == GDK_Page_Down
        || event->keyval == GDK_Up || event->keyval == GDK_Down || event->keyval == GDK_Left || event->keyval == GDK_Right)
        return FALSE;

    /* turn off insert mode (if always_insert_mode is not used) */
    if (insert_mode && (event->keyval == GDK_Escape)) {
        insert_mode = always_insert_mode;
        update_title();
        return TRUE;
    }

    if (insert_mode && ((event->state & modmask) != modmask))
        return FALSE;

    if (event->keyval == GDK_Escape) {
        g_string_truncate(keycmd, 0);
        update_title();
        return TRUE;
    }

    //Insert without shift - insert from clipboard; Insert with shift - insert from primary
    if (event->keyval == GDK_Insert) {
        gchar * str;
        if ((event->state & GDK_SHIFT_MASK) == GDK_SHIFT_MASK) {
            str = gtk_clipboard_wait_for_text (gtk_clipboard_get (GDK_SELECTION_PRIMARY));
        } else {
            str = gtk_clipboard_wait_for_text (gtk_clipboard_get (GDK_SELECTION_CLIPBOARD)); 
        }
        if (str) {
            g_string_append_printf (keycmd, "%s",  str);
            update_title ();
            free (str);
        }
        return TRUE;
    }

    if ((event->keyval == GDK_BackSpace) && (keycmd->len > 0)) {
        g_string_truncate(keycmd, keycmd->len - 1);
        update_title();
        return TRUE;
    }

    if ((event->keyval == GDK_Return) || (event->keyval == GDK_KP_Enter)) {
        GString* short_keys = g_string_new ("");
        unsigned int i;
        for (i=0; i<(keycmd->len); i++) {
            g_string_append_c(short_keys, keycmd->str[i]);
            g_string_append_c(short_keys, '_');
            
            //printf("\nTesting string: @%s@\n", short_keys->str);
            if ((action = g_hash_table_lookup(bindings, short_keys->str))) {
                GString* parampart = g_string_new (keycmd->str);
                g_string_erase (parampart, 0, i+1);
                //printf("\nParameter: @%s@\n", parampart->str);
                GString* actionname = g_string_new ("");
                if (action->name)
                    g_string_printf (actionname, action->name, parampart->str);
                GString* actionparam = g_string_new ("");
                if (action->param)
                    g_string_printf (actionparam, action->param, parampart->str);
                parse_command(actionname->str, actionparam->str);
                g_string_free (actionname, TRUE);
                g_string_free (actionparam, TRUE);
                g_string_free (parampart, TRUE);
                g_string_truncate(keycmd, 0);
                update_title();
            }          

            g_string_truncate(short_keys, short_keys->len - 1);
        }
        g_string_free (short_keys, TRUE);
        return (!insert_mode);
    }

    g_string_append(keycmd, event->string);
    if ((action = g_hash_table_lookup(bindings, keycmd->str))) {
        g_string_truncate(keycmd, 0);
        parse_command(action->name, action->param);
    }

    update_title();

    return TRUE;
}

static GtkWidget*
create_browser () {
    GUI *g = &uzbl.gui;

    GtkWidget* scrolled_window = gtk_scrolled_window_new (NULL, NULL);
    gtk_scrolled_window_set_policy (GTK_SCROLLED_WINDOW (scrolled_window), GTK_POLICY_NEVER, GTK_POLICY_NEVER); //todo: some sort of display of position/total length. like what emacs does

    g->web_view = WEBKIT_WEB_VIEW (webkit_web_view_new ());
    gtk_container_add (GTK_CONTAINER (scrolled_window), GTK_WIDGET (g->web_view));

    g_signal_connect (G_OBJECT (g->web_view), "title-changed", G_CALLBACK (title_change_cb), g->web_view);
    g_signal_connect (G_OBJECT (g->web_view), "load-progress-changed", G_CALLBACK (progress_change_cb), g->web_view);
    g_signal_connect (G_OBJECT (g->web_view), "load-committed", G_CALLBACK (load_commit_cb), g->web_view);
    g_signal_connect (G_OBJECT (g->web_view), "load-committed", G_CALLBACK (log_history_cb), g->web_view);
    g_signal_connect (G_OBJECT (g->web_view), "hovering-over-link", G_CALLBACK (link_hover_cb), g->web_view);
    g_signal_connect (G_OBJECT (g->web_view), "key-press-event", G_CALLBACK (key_press_cb), g->web_view);
    g_signal_connect (G_OBJECT (g->web_view), "new-window-policy-decision-requested", G_CALLBACK (new_window_cb), g->web_view); 
    g_signal_connect (G_OBJECT (g->web_view), "download-requested", G_CALLBACK (download_cb), g->web_view); 
    g_signal_connect (G_OBJECT (g->web_view), "create-web-view", G_CALLBACK (create_web_view_cb), g->web_view);  

    return scrolled_window;
}

static GtkWidget*
create_mainbar () {
    GUI *g = &uzbl.gui;

    g->mainbar = gtk_hbox_new (FALSE, 0);
    g->mainbar_label = gtk_label_new ("");  
    gtk_label_set_ellipsize(GTK_LABEL(g->mainbar_label), PANGO_ELLIPSIZE_END);
    gtk_misc_set_alignment (GTK_MISC(g->mainbar_label), 0, 0);
    gtk_misc_set_padding (GTK_MISC(g->mainbar_label), 2, 2);
    gtk_box_pack_start (GTK_BOX (g->mainbar), g->mainbar_label, TRUE, TRUE, 0);
    return g->mainbar;
}

static
GtkWidget* create_window () {
    GtkWidget* window = gtk_window_new (GTK_WINDOW_TOPLEVEL);
    gtk_window_set_default_size (GTK_WINDOW (window), 800, 600);
    gtk_widget_set_name (window, "Uzbl browser");
    g_signal_connect (G_OBJECT (window), "destroy", G_CALLBACK (destroy_cb), NULL);

    return window;
}

static void
add_binding (const gchar *key, const gchar *act) {
    char **parts = g_strsplit(act, " ", 2);
    Action *action;

    if (!parts)
        return;

    //Debug:
    printf ("Binding %-10s : %s\n", key, act);
    action = new_action(parts[0], parts[1]);
    g_hash_table_insert(bindings, g_strdup(key), action);

    g_strfreev(parts);
}

static void
settings_init () {
    GKeyFile* config;
    gboolean res  = FALSE;
    char *saveptr;
    gchar** keys = NULL;
    State *s = &uzbl.state;
    Network *n = &uzbl.net;

    if (!s->config_file) {
        const char* XDG_CONFIG_HOME = getenv ("XDG_CONFIG_HOME");
        if (! XDG_CONFIG_HOME || ! strcmp (XDG_CONFIG_HOME, "")) {
          XDG_CONFIG_HOME = (char*)XDG_CONFIG_HOME_default;
        }
        printf("XDG_CONFIG_HOME: %s\n", XDG_CONFIG_HOME);
    
        strcpy (s->config_file_path, XDG_CONFIG_HOME);
        strcat (s->config_file_path, "/uzbl/config");
        if (file_exists (s->config_file_path)) {
          printf ("Config file %s found.\n", s->config_file_path);
          s->config_file = &s->config_file_path[0];
        } else {
            // Now we check $XDG_CONFIG_DIRS
            char *XDG_CONFIG_DIRS = getenv ("XDG_CONFIG_DIRS");
            if (! XDG_CONFIG_DIRS || ! strcmp (XDG_CONFIG_DIRS, ""))
                XDG_CONFIG_DIRS = XDG_CONFIG_DIRS_default;

            printf("XDG_CONFIG_DIRS: %s\n", XDG_CONFIG_DIRS);

            char buffer[512];
            strcpy (buffer, XDG_CONFIG_DIRS);
            const gchar* dir = (char *) strtok_r (buffer, ":", &saveptr);
            while (dir && ! file_exists (s->config_file_path)) {
                strcpy (s->config_file_path, dir);
                strcat (s->config_file_path, "/uzbl/config_file_pathig");
                if (file_exists (s->config_file_path)) {
                    printf ("Config file %s found.\n", s->config_file_path);
                    s->config_file = &s->config_file_path[0];
                }
                dir = (char * ) strtok_r (NULL, ":", &saveptr);
            }
        }
    }

    if (s->config_file) {
        config = g_key_file_new ();
        res = g_key_file_load_from_file (config, s->config_file, G_KEY_FILE_NONE, NULL);
          if (res) {
            printf ("Config %s loaded\n", s->config_file);
          } else {
            fprintf (stderr, "Config %s loading failed\n", s->config_file);
        }
    } else {
        printf ("No configuration.\n");
    }

    if (res) {
        history_handler    = g_key_file_get_value   (config, "behavior", "history_handler",    NULL);
        download_handler   = g_key_file_get_value   (config, "behavior", "download_handler",   NULL);
        always_insert_mode = g_key_file_get_boolean (config, "behavior", "always_insert_mode", NULL);
        show_status        = g_key_file_get_boolean (config, "behavior", "show_status",        NULL);
        modkey             = g_key_file_get_value   (config, "behavior", "modkey",             NULL);
        status_top         = g_key_file_get_boolean (config, "behavior", "status_top",         NULL);
        if (! fifo_dir)
            fifo_dir        = g_key_file_get_value  (config, "behavior", "fifo_dir",           NULL);
        if (! socket_dir)
            socket_dir     = g_key_file_get_value   (config, "behavior", "socket_dir",         NULL);
        keys               = g_key_file_get_keys    (config, "bindings", NULL,                 NULL);
    }

    printf ("History handler: %s\n",    (history_handler    ? history_handler  : "disabled"));
    printf ("Download manager: %s\n",   (download_handler   ? download_handler : "disabled"));
    printf ("Fifo directory: %s\n",     (fifo_dir           ? fifo_dir         : "disabled"));
    printf ("Socket directory: %s\n",   (socket_dir         ? socket_dir       : "disabled"));
    printf ("Always insert mode: %s\n", (always_insert_mode ? "TRUE"           : "FALSE"));
    printf ("Show status: %s\n",        (show_status        ? "TRUE"           : "FALSE"));
    printf ("Status top: %s\n",         (status_top         ? "TRUE"           : "FALSE"));
    printf ("Modkey: %s\n",             (modkey             ? modkey           : "disabled"));

    if (! modkey)
        modkey = "";

    //POSSIBLE MODKEY VALUES (COMBINATIONS CAN BE USED)
    gchar* modkeyup = g_utf8_strup (modkey, -1);
    if (g_strrstr (modkeyup,"SHIFT") != NULL)    modmask |= GDK_SHIFT_MASK;    //the Shift key.
    if (g_strrstr (modkeyup,"LOCK") != NULL)     modmask |= GDK_LOCK_MASK;     //a Lock key (depending on the modifier mapping of the X server this may either be CapsLock or ShiftLock).
    if (g_strrstr (modkeyup,"CONTROL") != NULL)  modmask |= GDK_CONTROL_MASK;  //the Control key.
    if (g_strrstr (modkeyup,"MOD1") != NULL)     modmask |= GDK_MOD1_MASK;     //the fourth modifier key (it depends on the modifier mapping of the X server which key is interpreted as this modifier, but normally it is the Alt key).
    if (g_strrstr (modkeyup,"MOD2") != NULL)     modmask |= GDK_MOD2_MASK;     //the fifth modifier key (it depends on the modifier mapping of the X server which key is interpreted as this modifier).
    if (g_strrstr (modkeyup,"MOD3") != NULL)     modmask |= GDK_MOD3_MASK;     //the sixth modifier key (it depends on the modifier mapping of the X server which key is interpreted as this modifier).
    if (g_strrstr (modkeyup,"MOD4") != NULL)     modmask |= GDK_MOD4_MASK;     //the seventh modifier key (it depends on the modifier mapping of the X server which key is interpreted as this modifier).
    if (g_strrstr (modkeyup,"MOD5") != NULL)     modmask |= GDK_MOD5_MASK;     //the eighth modifier key (it depends on the modifier mapping of the X server which key is interpreted as this modifier).
    if (g_strrstr (modkeyup,"BUTTON1") != NULL)  modmask |= GDK_BUTTON1_MASK;  //the first mouse button.
    if (g_strrstr (modkeyup,"BUTTON2") != NULL)  modmask |= GDK_BUTTON2_MASK;  //the second mouse button.
    if (g_strrstr (modkeyup,"BUTTON3") != NULL)  modmask |= GDK_BUTTON3_MASK;  //the third mouse button.
    if (g_strrstr (modkeyup,"BUTTON4") != NULL)  modmask |= GDK_BUTTON4_MASK;  //the fourth mouse button.
    if (g_strrstr (modkeyup,"BUTTON5") != NULL)  modmask |= GDK_BUTTON5_MASK;  //the fifth mouse button.
    if (g_strrstr (modkeyup,"SUPER") != NULL)    modmask |= GDK_SUPER_MASK;    //the Super modifier. Since 2.10
    if (g_strrstr (modkeyup,"HYPER") != NULL)    modmask |= GDK_HYPER_MASK;    //the Hyper modifier. Since 2.10
    if (g_strrstr (modkeyup,"META") != NULL)     modmask |= GDK_META_MASK;     //the Meta modifier. Since 2.10  */
    free (modkeyup);

    if (keys) {
        int i;
        for (i = 0; keys[i]; i++) {
            gchar *value = g_key_file_get_string (config, "bindings", keys[i], NULL);
            
            add_binding(g_strstrip(keys[i]), value);
            g_free(value);
        }

        g_strfreev(keys);
    }

    /* networking options */
    if (res) {
        n->proxy_url      = g_key_file_get_value   (config, "network", "proxy_server",       NULL);
        http_debug     = g_key_file_get_integer (config, "network", "http_debug",         NULL);
        n->useragent      = g_key_file_get_value   (config, "network", "user-agent",         NULL);
        n->max_conns      = g_key_file_get_integer (config, "network", "max_conns",          NULL);
        n->max_conns_host = g_key_file_get_integer (config, "network", "max_conns_per_host", NULL);
    }

    if(n->proxy_url){
        g_object_set(G_OBJECT(n->soup_session), SOUP_SESSION_PROXY_URI, soup_uri_new(n->proxy_url), NULL);
    }
	
    if(!(http_debug <= 3)){
        http_debug = 0;
        fprintf(stderr, "Wrong http_debug level, ignoring.\n");
    } else if (http_debug > 0) {
        n->soup_logger = soup_logger_new(http_debug, -1);
        soup_session_add_feature(n->soup_session, SOUP_SESSION_FEATURE(n->soup_logger));
    }
	
    if(n->useragent){
        char* newagent  = malloc(1024);

        strcpy(newagent, str_replace("%webkit-major%", itos(WEBKIT_MAJOR_VERSION), n->useragent));
        strcpy(newagent, str_replace("%webkit-minor%", itos(WEBKIT_MINOR_VERSION), newagent));
        strcpy(newagent, str_replace("%webkit-micro%", itos(WEBKIT_MICRO_VERSION), newagent));

        if (uname (&unameinfo) == -1) {
            printf("Error getting uname info. Not replacing system-related user agent variables.\n");
        } else {
            strcpy(newagent, str_replace("%sysname%",     unameinfo.sysname, newagent));
            strcpy(newagent, str_replace("%nodename%",    unameinfo.nodename, newagent));
            strcpy(newagent, str_replace("%kernrel%",     unameinfo.release, newagent));
            strcpy(newagent, str_replace("%kernver%",     unameinfo.version, newagent));
            strcpy(newagent, str_replace("%arch-system%", unameinfo.machine, newagent));

            #ifdef _GNU_SOURCE
                strcpy(newagent, str_replace("%domainname%", unameinfo.domainname, newagent));
            #endif
        }

        strcpy(newagent, str_replace("%arch-uzbl%",    ARCH,                       newagent));
        strcpy(newagent, str_replace("%commit%",       COMMIT,                     newagent));

        n->useragent = malloc(1024);
        strcpy(n->useragent, newagent);
        g_object_set(G_OBJECT(n->soup_session), SOUP_SESSION_USER_AGENT, n->useragent, NULL);
    }

    if(n->max_conns >= 1){
        g_object_set(G_OBJECT(n->soup_session), SOUP_SESSION_MAX_CONNS, n->max_conns, NULL);
    }

    if(n->max_conns_host >= 1){
        g_object_set(G_OBJECT(n->soup_session), SOUP_SESSION_MAX_CONNS_PER_HOST, n->max_conns_host, NULL);
    }

    printf("Proxy configured: %s\n", n->proxy_url ? n->proxy_url : "none");
    printf("HTTP logging level: %d\n", http_debug);
<<<<<<< HEAD
    printf("User-agent: %s\n", n->useragent? n->useragent : "default");
    printf("Maximum connections: %d\n", n->max_conns ? n->max_conns : 0);
    printf("Maximum connections per host: %d\n", n->max_conns_host ? n->max_conns_host: 0);
		
=======
    printf("User-agent: %s\n", useragent? useragent : "default");
    printf("Maximum connections: %d\n", max_conns ? max_conns : 0);
    printf("Maximum connections per host: %d\n", max_conns_host ? max_conns_host: 0);

	/* om nom nom nom */
	cookie_handler = g_key_file_get_string(config, "behavior", "cookie_handler", NULL);

	if(cookie_handler){
		/* ck = soup_cookie_jar_new(); */
		/* soup_session_add_feature(soup_session, SOUP_SESSION_FEATURE(ck)); */
		/* g_signal_connect(ck, "changed", G_CALLBACK(cookie_recieved_action), NULL); */
		g_signal_connect(soup_session, "request-queued", G_CALLBACK(handle_cookies), NULL);
		printf("Cookie handler: %s\n", cookie_handler);
	}
	
}

static void handle_cookies (SoupSession *session,
							SoupMessage *msg,
							gpointer     user_data){
	soup_message_add_header_handler(msg, "got-headers", "Set-Cookie", G_CALLBACK(save_cookies), NULL);
	
	/* ask handler for cookies, if there are any, use
	   soup_message_headers_replace (msg->request_headers,
	   "Cookie", cookies);
	   to add them
	*/
}

static void
save_cookies (SoupMessage *msg,
			  gpointer     user_data){
	GSList *ck;
	char *req, *cookie;
	for (ck = soup_cookies_from_response(msg); ck; ck = ck->next){
		cookie = soup_cookie_to_set_cookie_header(ck->data);
		req = malloc(strlen(cookie) + 10);
		sprintf(req, "PUT \"%s\"", cookie);
		run_command_async(cookie_handler, req);
		free(req);
		free(cookie);
	}
	g_slist_free(ck);
>>>>>>> 12b0591e
}

int
main (int argc, char* argv[]) {
    gtk_init (&argc, &argv);
    if (!g_thread_supported ())
        g_thread_init (NULL);

    printf("Uzbl start location: %s\n", argv[0]);
    strcpy(executable_path,argv[0]);

    strcat ((char *) XDG_CONFIG_HOME_default, getenv ("HOME"));
    strcat ((char *) XDG_CONFIG_HOME_default, "/.config");

    GError *error = NULL;
    GOptionContext* context = g_option_context_new ("- some stuff here maybe someday");
    g_option_context_add_main_entries (context, entries, NULL);
    g_option_context_add_group (context, gtk_get_option_group (TRUE));
    g_option_context_parse (context, &argc, &argv, &error);
    /* initialize hash table */
    bindings = g_hash_table_new_full(g_str_hash, g_str_equal, g_free, free_action);
	
	uzbl.net.soup_session = webkit_get_default_session();
    keycmd = g_string_new("");

    settings_init ();
    commands_hash ();
	
    if (always_insert_mode)
        insert_mode = TRUE;

    GtkWidget* vbox = gtk_vbox_new (FALSE, 0);
    if (status_top)
        gtk_box_pack_start (GTK_BOX (vbox), create_mainbar (), FALSE, TRUE, 0);
    gtk_box_pack_start (GTK_BOX (vbox), create_browser (), TRUE, TRUE, 0);
    if (!status_top)
        gtk_box_pack_start (GTK_BOX (vbox), create_mainbar (), FALSE, TRUE, 0);

    uzbl.gui.main_window = create_window ();
    gtk_container_add (GTK_CONTAINER (uzbl.gui.main_window), vbox);

    load_uri (uzbl.gui.web_view, uzbl.state.uri);

    gtk_widget_grab_focus (GTK_WIDGET (uzbl.gui.web_view));
    gtk_widget_show_all (uzbl.gui.main_window);
    uzbl.xwin = GDK_WINDOW_XID (GTK_WIDGET (uzbl.gui.main_window)->window);
    printf("window_id %i\n",(int) uzbl.xwin);
    printf("pid %i\n", getpid ());
    printf("name: %s\n", uzbl.state.instance_name);

    uzbl.gui.scbar_v = (GtkScrollbar*) gtk_vscrollbar_new (NULL);
    uzbl.gui.bar_v = gtk_range_get_adjustment((GtkRange*) uzbl.gui.scbar_v);
    uzbl.gui.scbar_h = (GtkScrollbar*) gtk_hscrollbar_new (NULL);
    uzbl.gui.bar_h = gtk_range_get_adjustment((GtkRange*) uzbl.gui.scbar_h);
    gtk_widget_set_scroll_adjustments ((GtkWidget*) uzbl.gui.web_view, uzbl.gui.bar_h, uzbl.gui.bar_v);


    if (!show_status)
        gtk_widget_hide(uzbl.gui.mainbar);
    setup_scanner();

    if (fifo_dir)
        create_fifo ();
    if (socket_dir)
        create_socket();

    gtk_main ();

    g_string_free(keycmd, TRUE);

    if (fifo_dir)
        unlink (uzbl.comm.fifo_path);
    if (socket_dir)
        unlink (uzbl.comm.socket_path);

    g_hash_table_destroy(bindings);
    g_hash_table_destroy(commands);
    return 0;
}

/* vi: set et ts=4: */<|MERGE_RESOLUTION|>--- conflicted
+++ resolved
@@ -73,6 +73,7 @@
 static gchar*   fifo_dir           = NULL;
 static gchar*   socket_dir         = NULL;
 static gchar*   download_handler   = NULL;
+static gchar*   cookie_handler     = NULL;
 static gboolean always_insert_mode = FALSE;
 static gboolean show_status        = FALSE;
 static gboolean insert_mode        = FALSE;
@@ -80,14 +81,10 @@
 static gchar*   modkey             = NULL;
 static guint    modmask            = 0;
 static guint    http_debug         = 0;
-<<<<<<< HEAD
 
 /* System info */
 static struct utsname unameinfo;
 
-=======
-static gchar*   cookie_handler     = NULL;
->>>>>>> 12b0591e
 /* settings from config: group bindings, key -> action */
 static GHashTable* bindings;
 
@@ -109,7 +106,6 @@
 static char *XDG_CONFIG_HOME_default[256];
 static char *XDG_CONFIG_DIRS_default = "/etc/xdg";
 
-<<<<<<< HEAD
 
 /* --- UTILITY FUNCTIONS --- */
 
@@ -125,17 +121,6 @@
 str_replace (const char* search, const char* replace, const char* string) {
     return g_strjoinv (replace, g_strsplit(string, search, -1));
 }
-=======
-/* libsoup stuff - proxy and friends; networking aptions actually */
-static SoupSession *soup_session;
-static SoupLogger *soup_logger;
-static char *proxy_url = NULL;
-static char *useragent = NULL;
-static gint max_conns;
-static gint max_conns_host;
-static SoupCookieJar *ck;
-static char* current_req = NULL;
->>>>>>> 12b0591e
 
 /* --- CALLBACKS --- */
 
@@ -593,8 +578,8 @@
 	//command <uzbl conf> <uzbl pid> <uzbl win id> <uzbl fifo file> <uzbl socket file> [args]
     GString* to_execute = g_string_new ("");
     gboolean result;
-    g_string_printf (to_execute, "%s '%s' '%i' '%i' '%s' '%s'", command, config_file, (int) getpid() , (int) xwin, fifo_path, socket_path);
-    g_string_append_printf (to_execute, " '%s' '%s'", uri, "TODO title here");
+    g_string_printf (to_execute, "%s '%s' '%i' '%i' '%s' '%s'", command, uzbl.state.config_file, (int) getpid() , (int) uzbl.xwin, uzbl.comm.fifo_path, uzbl.comm.socket_path);
+    g_string_append_printf (to_execute, " '%s' '%s'", uzbl.state.uri, "TODO title here");
     if(args) {
         g_string_append_printf (to_execute, " %s", args);
     }
@@ -1063,6 +1048,7 @@
     if (res) {
         history_handler    = g_key_file_get_value   (config, "behavior", "history_handler",    NULL);
         download_handler   = g_key_file_get_value   (config, "behavior", "download_handler",   NULL);
+	cookie_handler     = g_key_file_get_string  (config, "behavior", "cookie_handler",     NULL);
         always_insert_mode = g_key_file_get_boolean (config, "behavior", "always_insert_mode", NULL);
         show_status        = g_key_file_get_boolean (config, "behavior", "show_status",        NULL);
         modkey             = g_key_file_get_value   (config, "behavior", "modkey",             NULL);
@@ -1076,6 +1062,7 @@
 
     printf ("History handler: %s\n",    (history_handler    ? history_handler  : "disabled"));
     printf ("Download manager: %s\n",   (download_handler   ? download_handler : "disabled"));
+    printf ("Cookie handler: %s\n",     (cookie_handler     ? cookie_handler   : "disabled"));
     printf ("Fifo directory: %s\n",     (fifo_dir           ? fifo_dir         : "disabled"));
     printf ("Socket directory: %s\n",   (socket_dir         ? socket_dir       : "disabled"));
     printf ("Always insert mode: %s\n", (always_insert_mode ? "TRUE"           : "FALSE"));
@@ -1178,33 +1165,25 @@
 
     printf("Proxy configured: %s\n", n->proxy_url ? n->proxy_url : "none");
     printf("HTTP logging level: %d\n", http_debug);
-<<<<<<< HEAD
     printf("User-agent: %s\n", n->useragent? n->useragent : "default");
     printf("Maximum connections: %d\n", n->max_conns ? n->max_conns : 0);
     printf("Maximum connections per host: %d\n", n->max_conns_host ? n->max_conns_host: 0);
 		
-=======
-    printf("User-agent: %s\n", useragent? useragent : "default");
-    printf("Maximum connections: %d\n", max_conns ? max_conns : 0);
-    printf("Maximum connections per host: %d\n", max_conns_host ? max_conns_host: 0);
-
-	/* om nom nom nom */
-	cookie_handler = g_key_file_get_string(config, "behavior", "cookie_handler", NULL);
+
 
 	if(cookie_handler){
 		/* ck = soup_cookie_jar_new(); */
 		/* soup_session_add_feature(soup_session, SOUP_SESSION_FEATURE(ck)); */
 		/* g_signal_connect(ck, "changed", G_CALLBACK(cookie_recieved_action), NULL); */
-		g_signal_connect(soup_session, "request-queued", G_CALLBACK(handle_cookies), NULL);
-		printf("Cookie handler: %s\n", cookie_handler);
+		g_signal_connect(n->soup_session, "request-queued", G_CALLBACK(handle_cookies), NULL);
 	}
 	
 }
 
-static void handle_cookies (SoupSession *session,
-							SoupMessage *msg,
-							gpointer     user_data){
-	soup_message_add_header_handler(msg, "got-headers", "Set-Cookie", G_CALLBACK(save_cookies), NULL);
+static void handle_cookies (SoupSession *session, SoupMessage *msg, gpointer user_data){
+    (void) session;
+    (void) user_data;
+    soup_message_add_header_handler(msg, "got-headers", "Set-Cookie", G_CALLBACK(save_cookies), NULL);
 	
 	/* ask handler for cookies, if there are any, use
 	   soup_message_headers_replace (msg->request_headers,
@@ -1214,20 +1193,19 @@
 }
 
 static void
-save_cookies (SoupMessage *msg,
-			  gpointer     user_data){
-	GSList *ck;
-	char *req, *cookie;
-	for (ck = soup_cookies_from_response(msg); ck; ck = ck->next){
-		cookie = soup_cookie_to_set_cookie_header(ck->data);
-		req = malloc(strlen(cookie) + 10);
-		sprintf(req, "PUT \"%s\"", cookie);
-		run_command_async(cookie_handler, req);
-		free(req);
-		free(cookie);
-	}
-	g_slist_free(ck);
->>>>>>> 12b0591e
+save_cookies (SoupMessage *msg, gpointer user_data){
+    (void) user_data;
+    GSList *ck;
+    char *req, *cookie;
+    for (ck = soup_cookies_from_response(msg); ck; ck = ck->next){
+        cookie = soup_cookie_to_set_cookie_header(ck->data);
+        req = malloc(strlen(cookie) + 10);
+        sprintf(req, "PUT \"%s\"", cookie);
+        run_command_async(cookie_handler, req);
+        free(req);
+        free(cookie);
+    }
+    g_slist_free(ck);
 }
 
 int
