--- conflicted
+++ resolved
@@ -722,9 +722,7 @@
 /* --End Statusbar functions-- */
 
 
-// make sure to put "" or '' around args, so that if there is whitespace we can still keep arguments together.
-// note: if your args contain ', you must wrap them in "" (you cannot escape inside '')
-// if your args contain ", you should wrap them in "" and escape them
+// make sure that the args string you pass can properly be interpreted (eg properly escaped against whitespace, quotes etc)
 static gboolean
 run_command (const char *command, const char *args, const gboolean sync, char **stdout) {
    //command <uzbl conf> <uzbl pid> <uzbl win id> <uzbl fifo file> <uzbl socket file> [args]
@@ -736,23 +734,11 @@
     gchar *qsock = (uzbl.comm.socket_path ? g_shell_quote(uzbl.comm.socket_path) : g_strdup("''"));
     gchar *quri = (uzbl.state.uri ? g_shell_quote(uzbl.state.uri) : g_strdup("''"));
     gchar *qtitle = (uzbl.gui.main_title ? g_shell_quote(uzbl.gui.main_title) : g_strdup("''"));
-    
+
     gboolean result;
-<<<<<<< HEAD
-    const char* search = "\"";
-    const char* replace = "\\\"";
-    g_string_printf (to_execute, "%s '%s' '%i' '%i' '%s' '%s'",
-                     cmd, (uzbl.state.config_file ? uzbl.state.config_file : "(null)"),
-                     (int) getpid(), (int) uzbl.xwin, uzbl.comm.fifo_path,
-                     uzbl.comm.socket_path);
-    g_string_append_printf (to_execute, " \"%s\" \"%s\"",
-                    uzbl.state.uri,
-                    str_replace(search, replace, uzbl.gui.main_title));
-=======
     g_string_printf (to_execute, "%s %s '%i' '%i' %s %s",
                      cmd, qcfg, (int) getpid(), (int) uzbl.xwin, qfifo, qsock);
     g_string_append_printf (to_execute, " %s %s", quri, qtitle);
->>>>>>> 34a71032
     if(args) g_string_append_printf (to_execute, " %s", args);
 
     if (sync) {
@@ -765,7 +751,7 @@
         g_printerr("error on run_command: %s\n", err->message);
         g_error_free (err);
     }
-    
+
     g_free (qcfg);
     g_free (qfifo);
     g_free (qsock);
