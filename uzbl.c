--- conflicted
+++ resolved
@@ -50,7 +50,7 @@
 
 /* Behaviour variables */
 static gchar* history_file       = NULL;
-static gchar* fifo_dir           = NULL;
+static gchar* fifodir            = NULL;
 static gchar* download_handler   = NULL;
 static gchar* always_insert_mode = NULL;
 static gchar* modkey             = NULL;
@@ -82,7 +82,6 @@
 
 
 /* --- CALLBACKS --- */
-
 static void
 go_back_cb (GtkWidget* widget, gpointer data) {
     webkit_web_view_go_back (web_view);
@@ -125,13 +124,9 @@
 }
 
 static void
-<<<<<<< HEAD
-update_title (GtkWindow* window);
-=======
 destroy_cb (GtkWidget* widget, gpointer data) {
     gtk_main_quit ();
 }
->>>>>>> aad63593
 
 static void
 activate_uri_entry_cb (GtkWidget* entry, gpointer data) {
@@ -140,65 +135,7 @@
     webkit_web_view_load_uri (web_view, uri);
 }
 
-/* --- CALLBACKS --- */
-
-static void
-<<<<<<< HEAD
-go_back_cb (GtkWidget* widget, gpointer data) {
-    webkit_web_view_go_back (web_view);
-}
-
-static void
-go_forward_cb (GtkWidget* widget, gpointer data) {
-    webkit_web_view_go_forward (web_view);
-}
-
-
-static void
-link_hover_cb (WebKitWebView* page, const gchar* title, const gchar* link, gpointer data) {
-    /* underflow is allowed */
-    //gtk_statusbar_pop (main_statusbar, status_context_id);
-    //if (link)
-    //    gtk_statusbar_push (main_statusbar, status_context_id, link);
-    //TODO implementation roadmap pending..
-}
-
-static void
-title_change_cb (WebKitWebView* web_view, WebKitWebFrame* web_frame, const gchar* title, gpointer data) {
-    if (main_title)
-        g_free (main_title);
-    main_title = g_strdup (title);
-    update_title (GTK_WINDOW (main_window));
-}
-
-static void
-progress_change_cb (WebKitWebView* page, gint progress, gpointer data) {
-    load_progress = progress;
-    update_title (GTK_WINDOW (main_window));
-}
-
-static void
-load_commit_cb (WebKitWebView* page, WebKitWebFrame* frame, gpointer data) {
-    const gchar* uri = webkit_web_frame_get_uri(frame);
-    if (uri)
-        gtk_entry_set_text (GTK_ENTRY (uri_entry), uri);
-}
-
-static void
-destroy_cb (GtkWidget* widget, gpointer data) {
-    gtk_main_quit ();
-}
-
-static void
-activate_uri_entry_cb (GtkWidget* entry, gpointer data) {
-    const gchar * uri = gtk_entry_get_text (GTK_ENTRY (entry));
-    g_assert (uri);
-    webkit_web_view_load_uri (web_view, uri);
-}
-
-static void
-=======
->>>>>>> aad63593
+static void
 log_history_cb () {
     FILE * output_file = fopen(history_file, "a");
     if (output_file == NULL) {
@@ -216,137 +153,85 @@
     }
 }
 
-
-<<<<<<< HEAD
+/* -- command to callback/function map for things we cannot attach to any signals */
+// TODO: reload, home, quit
+static Command commands[] =
+  {
+    { "back",     &go_back_cb                    },
+    { "forward",  &go_forward_cb                 },
+    { "refresh",  &webkit_web_view_reload        }, //Buggy
+    { "stop",     &webkit_web_view_stop_loading  },
+    { "zoom_in",  &webkit_web_view_zoom_in       }, //Can crash (when max zoom reached?).
+    { "zoom_out", &webkit_web_view_zoom_out      }
+    //{ "get uri",  &webkit_web_view_get_uri},
+  };
+
 /* -- CORE FUNCTIONS -- */
-
+ 
 static void
 parse_command(const char *command) {
   int  i    = 0;
   bool done = false;
-  char *cmdstr;
   void (*func)(WebKitWebView*);
-=======
-/* -- command to callback/function map for things we cannot attach to any signals */
-// TODO: reload, home, quit
-static Command commands[] =
-{
-  { "back",     &go_back_cb                    },
-  { "forward",  &go_forward_cb                 },
-  { "refresh",  &webkit_web_view_reload        }, //Buggy
-  { "stop",     &webkit_web_view_stop_loading  },
-  { "zoom_in",  &webkit_web_view_zoom_in       }, //Can crash (when max zoom reached?).
-  { "zoom_out", &webkit_web_view_zoom_out      }
-//{ "get uri",  &webkit_web_view_get_uri},
-};
->>>>>>> aad63593
-
-/* -- CORE FUNCTIONS -- */
-
-<<<<<<< HEAD
-  for (i = 0; i < numcmds && ! done; i++) {
-      if (!strncmp (cmdstr, commands[i].command, strlen (commands[i].command))) {
-          func = commands[i].func;
-          done = true;
-        }
-    }
-
-  printf("command received: \"%s\"\n", cmdstr);
-=======
-static void
-parse_command(const char *command) {
-    int  i    = 0;
-    bool done = false;
-    void (*func)(WebKitWebView*);
-
-    Command *c;
-    for (i = 0; i < LENGTH(commands); i++) {
-	    c = &commands[i];
-        if (!strncmp (command, c->command, strlen (c->command))) {
-            func = c->func;
-            done = true;
-        }
-    }
-
+ 
+  Command *c;
+  for (i = 0; i < LENGTH(commands); i++) {
+    c = &commands[i];
+    if (!strncmp (command, c->command, strlen (c->command))) {
+      func = c->func;
+      done = true;
+    }
+  }
+ 
   printf("command received: \"%s\"\n", command);
->>>>>>> aad63593
-
+ 
   if (done) {
-      func (web_view);
+    func (web_view);
   } else {
-      if (!strncmp ("http://", command, 7)) {
-          printf ("Loading URI \"%s\"\n", command);
-          strcpy(uri, command);
-          webkit_web_view_load_uri (web_view, uri);
-        }
-    }
-}
-
+    if (!strncmp ("http://", command, 7)) {
+      printf ("Loading URI \"%s\"\n", command);
+      strcpy(uri, command);
+      webkit_web_view_load_uri (web_view, uri);
+    }
+  }
+}
+ 
 static void
 *control_fifo() {
-<<<<<<< HEAD
-  if (fifo_dir) {
-      sprintf (fifopath, "%s/uzbl_%d", fifo_dir, (int) xwin);
-=======
   if (fifodir) {
-      sprintf (fifopath, "%s/uzbl_%d", fifodir, (int) xwin);
->>>>>>> aad63593
+    sprintf (fifopath, "%s/uzbl_%d", fifodir, (int) xwin);
   } else {
-      sprintf (fifopath, "/tmp/uzbl_%d", (int) xwin);
-    }
-
+    sprintf (fifopath, "/tmp/uzbl_%d", (int) xwin);
+  }
+ 
   if (mkfifo (fifopath, 0666) == -1) {
-      printf ("Possible error creating fifo\n");
-    }
-
-    printf ("ontrol fifo opened in %s\n", fifopath);
-
-    while (true) {
-        FILE *fifo = fopen(fifopath, "r");
-        if (!fifo) {
-            printf("Could not open %s for reading\n", fifopath);
-            return NULL;
-          }
+    printf ("Possible error creating fifo\n");
+  }
+ 
+  printf ("ontrol fifo opened in %s\n", fifopath);
+ 
+  while (true) {
+    FILE *fifo = fopen(fifopath, "r");
+    if (!fifo) {
+      printf("Could not open %s for reading\n", fifopath);
+      return NULL;
+    }
         
-        char buffer[256];
-        memset (buffer, 0, sizeof (buffer));
-        while (!feof (fifo) && fgets (buffer, sizeof (buffer), fifo)) {
-            if (strcmp (buffer, "\n")) {
-                buffer[strlen (buffer) - 1] = '\0'; // Remove newline
-		parse_command (buffer);
-              }
-          }
+    char buffer[256];
+    memset (buffer, 0, sizeof (buffer));
+    while (!feof (fifo) && fgets (buffer, sizeof (buffer), fifo)) {
+      if (strcmp (buffer, "\n")) {
+        buffer[strlen (buffer) - 1] = '\0'; // Remove newline
+        parse_command (buffer);
       }
+    }
+  }
     
-    return NULL;
-}
-
-<<<<<<< HEAD
-static void
-add_command (char* cmdstr, void* function) {
-  strncpy (commands[numcmds].command, cmdstr, strlen (cmdstr));
-  commands[numcmds].func = function;
-  numcmds++;
-}
-
-static void
-setup_commands () {
-  // This func. is nice but currently it cannot be used for functions that require arguments or return data. --sentientswitch
-  // TODO: reload, home
-  add_command("back",     &go_back_cb);
-  add_command("forward",  &go_forward_cb);
-  add_command("refresh",  &webkit_web_view_reload); //Buggy
-  add_command("stop",     &webkit_web_view_stop_loading);
-  add_command("zoom_in",  &webkit_web_view_zoom_in); //Can crash (when max zoom reached?).
-  add_command("zoom_out", &webkit_web_view_zoom_out);
-  //add_command("get uri", &webkit_web_view_get_uri);
-}
-
-static void
-=======
-
-static void
->>>>>>> aad63593
+  return NULL;
+}
+ 
+ 
+static void
 setup_threading () {
   pthread_t control_thread;
   pthread_create(&control_thread, NULL, control_fifo, NULL);
@@ -407,16 +292,8 @@
     return window;
 }
 
-<<<<<<< HEAD
 static void
 settings_init () {
-=======
-int main (int argc, char* argv[]) {
-    gtk_init (&argc, &argv);
-    if (!g_thread_supported ())
-        g_thread_init (NULL);
-
->>>>>>> aad63593
     GKeyFile* config = g_key_file_new ();
     gboolean res = g_key_file_load_from_file (config, "./sampleconfig", G_KEY_FILE_NONE, NULL); //TODO: pass config file as argument
     if (res) {
@@ -426,13 +303,8 @@
     }
 
     history_file = g_key_file_get_value (config, "behavior", "history_file", NULL);
-<<<<<<< HEAD
     if (history_file) {
         printf ("History file: %s\n", history_file);
-=======
-    if(history_file) {
-        printf("history file: %s\n",history_file);
->>>>>>> aad63593
     } else {
         printf ("History logging disabled\n");
     }
@@ -444,9 +316,9 @@
         printf ("Download manager disabled\n");
     }
 
-    if (! fifo_dir)
-        fifo_dir = g_key_file_get_value (config, "behavior", "fifo_dir", NULL);
-    if (fifo_dir) {
+    if (! fifodir)
+        fifodir = g_key_file_get_value (config, "behavior", "fifodir", NULL);
+    if (fifodir) {
         printf ("Fifo directory: %s\n", history_file);
     } else {
         printf ("Fifo directory: /tmp\n");
@@ -467,7 +339,8 @@
     }
 }
 
-int main (int argc, char* argv[]) {
+int
+main (int argc, char* argv[]) {
     gtk_init (&argc, &argv);
     if (!g_thread_supported ())
         g_thread_init (NULL);
@@ -475,8 +348,8 @@
     settings_init ();
 
     GtkWidget* vbox = gtk_vbox_new (FALSE, 0);
+    gtk_box_pack_start (GTK_BOX (vbox), create_mainbar (), FALSE, TRUE, 0);
     gtk_box_pack_start (GTK_BOX (vbox), create_browser (), TRUE, TRUE, 0);
-    gtk_box_pack_start (GTK_BOX (vbox), create_mainbar (), FALSE, TRUE, 0);
 
     main_window = create_window ();
     gtk_container_add (GTK_CONTAINER (main_window), vbox);
@@ -486,7 +359,6 @@
     g_option_context_add_main_entries (context, entries, NULL);
     g_option_context_add_group (context, gtk_get_option_group (TRUE));
     g_option_context_parse (context, &argc, &argv, &error);
-
 
     webkit_web_view_load_uri (web_view, uri);
 
