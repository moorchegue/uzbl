--- conflicted
+++ resolved
@@ -451,33 +451,6 @@
 
 /* -- command to callback/function map for things we cannot attach to any signals */
 // TODO: reload
-
-<<<<<<< HEAD
-static struct {char *name; Command command;} cmdlist[] =
-{
-    { "back",               view_go_back            },
-    { "forward",            view_go_forward         },
-    { "scroll_vert",        scroll_vert             },
-    { "scroll_horz",        scroll_horz             },
-    { "scroll_begin",       scroll_begin            },
-    { "scroll_end",         scroll_end              },
-    { "reload",             view_reload,            },
-    { "reload_ign_cache",   view_reload_bypass_cache},
-    { "stop",               view_stop_loading,      },
-    { "zoom_in",            view_zoom_in,           }, //Can crash (when max zoom reached?).
-    { "zoom_out",           view_zoom_out,          },
-    { "uri",                load_uri                },
-    { "js",                 run_js                  },
-    { "script",             run_external_js         },
-    { "toggle_status",      toggle_status_cb        },
-    { "spawn",              spawn                   },
-    { "sh",                 spawn_sh                },
-    { "exit",               close_uzbl              },
-    { "search",             search_forward_text     },
-    { "search_reverse",     search_reverse_text     },
-    { "toggle_insert_mode", toggle_insert_mode      },
-    { "runcmd",             runcmd                  }
-=======
 static struct {char *name; Command command[2];} cmdlist[] =
 {   /* key                 function      no_split      */
     { "back",             {view_go_back, 0}              },
@@ -492,16 +465,16 @@
     { "zoom_in",          {view_zoom_in, 0},             }, //Can crash (when max zoom reached?).
     { "zoom_out",         {view_zoom_out, 0},            },
     { "uri",              {load_uri, NOSPLIT}            },
-    { "script",           {run_js, NOSPLIT}              },
+    { "js",               {run_js, NOSPLIT}              },
+    { "script",           {run_external_js, 0}           },
     { "toggle_status",    {toggle_status_cb, 0}          },
     { "spawn",            {spawn, 0}                     },
     { "sh",               {spawn_sh, 0}                  },
     { "exit",             {close_uzbl, 0}                },
     { "search",           {search_forward_text, NOSPLIT} },
     { "search_reverse",   {search_reverse_text, NOSPLIT} },
-    { "insert_mode",      {set_insert_mode, 0}           },
+    { "insert_mode",      {toggle_insert_mode, 0}        },
     { "runcmd",           {runcmd, NOSPLIT}              }
->>>>>>> 757b51da
 };
 
 static void
@@ -543,18 +516,13 @@
 	return (access(filename, F_OK) == 0);
 }
 
-<<<<<<< HEAD
-void
-toggle_insert_mode(WebKitWebView *page, const gchar *param) {
-=======
-static void
-set_insert_mode(WebKitWebView *page, GArray *argv) {
->>>>>>> 757b51da
+static void
+toggle_insert_mode(WebKitWebView *page, GArray *argv) {
     (void)page;
     (void)argv;
 
-    if (param != NULL) {
-        if (strcmp (param, "0") == 0) {
+    if (argv_idx(argv, 0)) {
+        if (strcmp (argv_idx(argv, 0), "0") == 0) {
             uzbl.behave.insert_mode = FALSE;
         } else {
             uzbl.behave.insert_mode = TRUE;
@@ -585,11 +553,9 @@
 }
 
 static void
-<<<<<<< HEAD
-run_external_js (WebKitWebView * web_view, const gchar *param) {
-    if (param) {
-        gchar** splitted = g_strsplit (param, " ", 2);
-        gchar** lines = read_file_by_line (splitted[0]);
+run_external_js (WebKitWebView * web_view, GArray *argv) {
+    if (argv_idx(argv, 0)) {
+        gchar** lines = read_file_by_line (argv_idx (argv, 0));
         gchar*  js = NULL;
         int i;
 
@@ -605,33 +571,26 @@
             }
 
             if (uzbl.state.verbose)
-                printf ("External JavaScript file %s loaded\n", splitted[0]);
-
-            if (splitted[1]) {
-                gchar* newjs = str_replace("%s", splitted[1], js);
+                printf ("External JavaScript file %s loaded\n", argv_idx(argv, 0));
+
+            if (argv_idx (argv, 1)) {
+                gchar* newjs = str_replace("%s", argv_idx (argv, 1), js);
                 js = newjs;
             }
             webkit_web_view_execute_script (web_view, js);
             g_free (js);
         } else {
-            fprintf(stderr, "JavaScript file '%s' not be read.\n", splitted[0]);
-        }
-    }
-}
-
-static void
-search_text (WebKitWebView *page, const char *param, const gboolean forward) {
-    if ((param) && (param[0] != '\0')) {
-        strcpy(uzbl.state.searchtx, param);
-    }
-    if (uzbl.state.searchtx[0] != '\0') {
-=======
+            fprintf(stderr, "JavaScript file '%s' not be read.\n", argv_idx(argv, 0));
+        }
+    }
+}
+
+static void
 search_text (WebKitWebView *page, GArray *argv, const gboolean forward) {
     if (argv_idx(argv, 0) && (*argv_idx(argv, 0) != '\0'))
         uzbl.state.searchtx = g_strdup(argv_idx(argv, 0));
 
     if (uzbl.state.searchtx != NULL) {
->>>>>>> 757b51da
         if (uzbl.state.verbose)
             printf ("Searching: %s\n", uzbl.state.searchtx);
 
@@ -982,7 +941,7 @@
 spawn(WebKitWebView *web_view, GArray *argv) {
     (void)web_view;
     //TODO: allow more control over argument order so that users can have some arguments before the default ones from run_command, and some after
-    if (argv_idx(argv, 0)) run_command(argv_idx(argv, 0), 0, argv->data + sizeof(gchar*), FALSE, NULL);
+    if (argv_idx(argv, 0)) run_command(argv_idx(argv, 0), 0, (const gchar **) argv->data + sizeof(gchar*), FALSE, NULL);
 }
 
 static void
@@ -1001,7 +960,7 @@
     for (i = 1; i < g_strv_length(cmd); i++)
         g_array_prepend_val(argv, cmd[i]);
 
-    if (cmd) run_command(cmd[0], g_strv_length(cmd) + 1, argv->data, FALSE, NULL);
+    if (cmd) run_command(cmd[0], g_strv_length(cmd) + 1, (const gchar **) argv->data, FALSE, NULL);
     g_free (spacer);
     g_strfreev (cmd);
 }
@@ -1896,7 +1855,7 @@
     sharg_append(a, action);
     sharg_append(a, soup_uri->host);
     sharg_append(a, soup_uri->path);
-    run_command(uzbl.behave.cookie_handler, 0, a->data, TRUE, &stdout); /* TODO: use handler */
+    run_command(uzbl.behave.cookie_handler, 0, (const gchar **) a->data, TRUE, &stdout); /* TODO: use handler */
     //run_handler(uzbl.behave.cookie_handler); /* TODO: global stdout pointer, spawn_sync */
     if(stdout) {
         soup_message_headers_replace (msg->request_headers, "Cookie", stdout);
@@ -1919,7 +1878,7 @@
         sharg_append(a, soup_uri->host);
         sharg_append(a, soup_uri->path);
         sharg_append(a, cookie);
-        run_command(uzbl.behave.cookie_handler, 0, a->data, FALSE, NULL);
+        run_command(uzbl.behave.cookie_handler, 0, (const gchar **) a->data, FALSE, NULL);
         g_free (cookie);
         g_free (action);
         g_array_free(a, TRUE);
@@ -1970,7 +1929,7 @@
     uzbl.gui.main_window = create_window ();
     gtk_container_add (GTK_CONTAINER (uzbl.gui.main_window), uzbl.gui.vbox);
 
-    load_uri (uzbl.gui.web_view, uzbl.state.uri); //TODO: is this needed?
+    //load_uri (uzbl.gui.web_view, uzbl.state.uri); //TODO: is this needed?
 
     gtk_widget_grab_focus (GTK_WIDGET (uzbl.gui.web_view));
     gtk_widget_show_all (uzbl.gui.main_window);
@@ -1998,13 +1957,10 @@
 
     create_stdin();
 
-<<<<<<< HEAD
-=======
     //if(uzbl.state.uri)
     //    load_uri (uzbl.gui.web_view, uzbl.state.uri);
 
 
->>>>>>> 757b51da
     gtk_main ();
     clean_up();
 
