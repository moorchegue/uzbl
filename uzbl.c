/* -*- c-basic-offset: 4; -*- */
// Original code taken from the example webkit-gtk+ application. see notice below.
// Modified code is licensed under the GPL 3.  See LICENSE file.


/*
 * Copyright (C) 2006, 2007 Apple Inc.
 * Copyright (C) 2007 Alp Toker <alp@atoker.com>
 *
 * Redistribution and use in source and binary forms, with or without
 * modification, are permitted provided that the following conditions
 * are met:
 * 1. Redistributions of source code must retain the above copyright
 *    notice, this list of conditions and the following disclaimer.
 * 2. Redistributions in binary form must reproduce the above copyright
 *    notice, this list of conditions and the following disclaimer in the
 *    documentation and/or other materials provided with the distribution.
 *
 * THIS SOFTWARE IS PROVIDED BY APPLE COMPUTER, INC. ``AS IS'' AND ANY
 * EXPRESS OR IMPLIED WARRANTIES, INCLUDING, BUT NOT LIMITED TO, THE
 * IMPLIED WARRANTIES OF MERCHANTABILITY AND FITNESS FOR A PARTICULAR
 * PURPOSE ARE DISCLAIMED.  IN NO EVENT SHALL APPLE COMPUTER, INC. OR
 * CONTRIBUTORS BE LIABLE FOR ANY DIRECT, INDIRECT, INCIDENTAL, SPECIAL,
 * EXEMPLARY, OR CONSEQUENTIAL DAMAGES (INCLUDING, BUT NOT LIMITED TO,
 * PROCUREMENT OF SUBSTITUTE GOODS OR SERVICES; LOSS OF USE, DATA, OR
 * PROFITS; OR BUSINESS INTERRUPTION) HOWEVER CAUSED AND ON ANY THEORY
 * OF LIABILITY, WHETHER IN CONTRACT, STRICT LIABILITY, OR TORT
 * (INCLUDING NEGLIGENCE OR OTHERWISE) ARISING IN ANY WAY OUT OF THE USE
 * OF THIS SOFTWARE, EVEN IF ADVISED OF THE POSSIBILITY OF SUCH DAMAGE.
 */


#define LENGTH(x) (sizeof x / sizeof x[0])
#define MAX_BINDINGS 256

#include <gtk/gtk.h>
#include <gdk/gdkx.h>
#include <gdk/gdkkeysyms.h>
#include <sys/socket.h>
#include <sys/stat.h>
#include <sys/types.h>
#include <sys/un.h>
#include <sys/utsname.h>
#include <webkit/webkit.h>
#include <stdio.h>
#include <string.h>
#include <unistd.h>
#include <stdlib.h>
#include <errno.h>
#include <string.h>
#include <fcntl.h>
#include <sys/socket.h>
#include <sys/un.h>
#include <libsoup/soup.h>
#include <signal.h>
#include "uzbl.h"


static Uzbl uzbl;

/* define names and pointers to all config specific variables */
const struct {
    char *name;
    void **ptr;
} var_name_to_ptr[] = {
    { "uri",                (void *)&uzbl.state.uri                 },
    { "status_message",     (void *)&uzbl.gui.sbar.msg              },
    { "show_status",        (void *)&uzbl.behave.show_status        },
    { "status_top",         (void *)&uzbl.behave.status_top         },
    { "status_format",      (void *)&uzbl.behave.status_format      },
    { "status_background",  (void *)&uzbl.behave.status_background  },
    { "title_format_long",  (void *)&uzbl.behave.title_format_long  },
    { "title_format_short", (void *)&uzbl.behave.title_format_short },
    { "insert_mode",        (void *)&uzbl.behave.insert_mode        },
    { "always_insert_mode", (void *)&uzbl.behave.always_insert_mode },
    { "reset_command_mode", (void *)&uzbl.behave.reset_command_mode },
    { "modkey"     ,        (void *)&uzbl.behave.modkey             },
    { "load_finish_handler",(void *)&uzbl.behave.load_finish_handler},
    { "history_handler",    (void *)&uzbl.behave.history_handler    },
    { "download_handler",   (void *)&uzbl.behave.download_handler   },
    { "cookie_handler",     (void *)&uzbl.behave.cookie_handler     },
    { "fifo_dir",           (void *)&uzbl.behave.fifo_dir           },
    { "socket_dir",         (void *)&uzbl.behave.socket_dir         },
    { "http_debug",         (void *)&uzbl.behave.http_debug         },
    { "default_font_size",  (void *)&uzbl.behave.default_font_size  },
    { "minimum_font_size",  (void *)&uzbl.behave.minimum_font_size  },
    { "shell_cmd",          (void *)&uzbl.behave.shell_cmd          },
    { "proxy_url",          (void *)&uzbl.net.proxy_url             },
    { "max_conns",          (void *)&uzbl.net.max_conns             },
    { "max_conns_host",     (void *)&uzbl.net.max_conns_host        },
    { "useragent",          (void *)&uzbl.net.useragent             },
    { NULL,                 NULL                                    }
}, *n2v_p = var_name_to_ptr;

const struct {
    char *key;
    guint mask;
} modkeys[] = {
    { "SHIFT",   GDK_SHIFT_MASK   }, // shift
    { "LOCK",    GDK_LOCK_MASK    }, // capslock or shiftlock, depending on xserver's modmappings
    { "CONTROL", GDK_CONTROL_MASK }, // control
    { "MOD1",    GDK_MOD1_MASK    }, // 4th mod - normally alt but depends on modmappings
    { "MOD2",    GDK_MOD2_MASK    }, // 5th mod
    { "MOD3",    GDK_MOD3_MASK    }, // 6th mod
    { "MOD4",    GDK_MOD4_MASK    }, // 7th mod
    { "MOD5",    GDK_MOD5_MASK    }, // 8th mod
    { "BUTTON1", GDK_BUTTON1_MASK }, // 1st mouse button
    { "BUTTON2", GDK_BUTTON2_MASK }, // 2nd mouse button
    { "BUTTON3", GDK_BUTTON3_MASK }, // 3rd mouse button
    { "BUTTON4", GDK_BUTTON4_MASK }, // 4th mouse button
    { "BUTTON5", GDK_BUTTON5_MASK }, // 5th mouse button
    { "SUPER",   GDK_SUPER_MASK   }, // super (since 2.10)
    { "HYPER",   GDK_HYPER_MASK   }, // hyper (since 2.10)
    { "META",    GDK_META_MASK    }, // meta (since 2.10)
    { NULL,      0                }
};

/* construct a hash from the var_name_to_ptr array for quick access */
static void
make_var_to_name_hash() {
    uzbl.comm.proto_var = g_hash_table_new(g_str_hash, g_str_equal);
    while(n2v_p->name) {
        g_hash_table_insert(uzbl.comm.proto_var, n2v_p->name, n2v_p->ptr);
        n2v_p++;
    }
}

/* commandline arguments (set initial values for the state variables) */
static GOptionEntry entries[] =
{
    { "uri",     'u', 0, G_OPTION_ARG_STRING, &uzbl.state.uri,           "Uri to load at startup (equivalent to 'set uri = URI')", "URI" },
    { "verbose", 'v', 0, G_OPTION_ARG_NONE,   &uzbl.state.verbose,       "Whether to print all messages or just errors.", NULL },
    { "name",    'n', 0, G_OPTION_ARG_STRING, &uzbl.state.instance_name, "Name of the current instance (defaults to Xorg window id)", "NAME" },
    { "config",  'c', 0, G_OPTION_ARG_STRING, &uzbl.state.config_file,   "Config file (this is pretty much equivalent to uzbl < FILE )", "FILE" },
    { NULL,      0, 0, 0, NULL, NULL, NULL }
};

typedef void (*Command)(WebKitWebView*, const char *);

/* --- UTILITY FUNCTIONS --- */

char *
itos(int val) {
    char tmp[20];

    snprintf(tmp, sizeof(tmp), "%i", val);
    return g_strdup(tmp);
}

static char *
str_replace (const char* search, const char* replace, const char* string) {
    gchar **buf;
    char *ret;

    buf = g_strsplit (string, search, -1);
    ret = g_strjoinv (replace, buf);
    g_strfreev(buf);

    return ret;
}

static gchar**
read_file_by_line (gchar *path) {
    GIOChannel *chan = NULL;
    gchar *readbuf = NULL;
    gsize len;
    gchar *lines[512];
    int i;
    
    chan = g_io_channel_new_file(path, "r", NULL);
    
    if (chan) {
        while (g_io_channel_read_line(chan, &readbuf, &len, NULL, NULL)
               == G_IO_STATUS_NORMAL) {
            lines[i] = g_strdup (readbuf);
            g_free (readbuf);
            i ++;
        }
        
        g_io_channel_unref (chan);
    } else {
        fprintf(stderr, "File '%s' not be read.\n", path);
    }
    
    lines[i] = NULL;
    return lines;
}

static
gchar* parseenv (const char* string) {
    extern char** environ;
    gchar* newstring = g_strdup (string);
    int i = 0;

    while (environ[i] != NULL) {
        gchar** env = g_strsplit (environ[i], "=", 0);
        gchar* envname = malloc (strlen (env[0]) + 1);

        strcat (envname, "$");
        strcat (envname, env[0]);

        newstring = str_replace(envname, env[1], newstring);

        g_free (envname);
        //g_strfreev (env); - This still breaks uzbl, but shouldn't. The mystery thickens...
        i ++;
    }

    return newstring;
}

static sigfunc*
setup_signal(int signr, sigfunc *shandler) {
    struct sigaction nh, oh;

    nh.sa_handler = shandler;
    sigemptyset(&nh.sa_mask);
    nh.sa_flags = 0;

    if(sigaction(signr, &nh, &oh) < 0)
        return SIG_ERR;

    return NULL;
}

static void
clean_up(void) {
    if (uzbl.behave.fifo_dir)
        unlink (uzbl.comm.fifo_path);
    if (uzbl.behave.socket_dir)
        unlink (uzbl.comm.socket_path);

    g_free(uzbl.state.executable_path);
    g_string_free(uzbl.state.keycmd, TRUE);
    g_hash_table_destroy(uzbl.bindings);
    g_hash_table_destroy(uzbl.behave.commands);
}


/* --- SIGNAL HANDLER --- */

static void
catch_sigterm(int s) {
    (void) s;
    clean_up();
}

static void
catch_sigint(int s) {
    (void) s;
    clean_up();
    exit(EXIT_SUCCESS);
}

/* --- CALLBACKS --- */

static gboolean
new_window_cb (WebKitWebView *web_view, WebKitWebFrame *frame, WebKitNetworkRequest *request, WebKitWebNavigationAction *navigation_action, WebKitWebPolicyDecision *policy_decision, gpointer user_data) {
    (void) web_view;
    (void) frame;
    (void) navigation_action;
    (void) policy_decision;
    (void) user_data;
    const gchar* uri = webkit_network_request_get_uri (request);
    if (uzbl.state.verbose)
        printf("New window requested -> %s \n", uri);
    new_window_load_uri(uri);
    return (FALSE);
}

WebKitWebView*
create_web_view_cb (WebKitWebView  *web_view, WebKitWebFrame *frame, gpointer user_data) {
    (void) web_view;
    (void) frame;
    (void) user_data;
    if (uzbl.state.selected_url != NULL) {
        if (uzbl.state.verbose)
            printf("\nNew web view -> %s\n",uzbl.state.selected_url);
        new_window_load_uri(uzbl.state.selected_url);
    } else {
        if (uzbl.state.verbose)
            printf("New web view -> %s\n","Nothing to open, exiting");
    }
    return (NULL);
}

static gboolean
download_cb (WebKitWebView *web_view, GObject *download, gpointer user_data) {
    (void) web_view;
    (void) user_data;
    if (uzbl.behave.download_handler) {
        const gchar* uri = webkit_download_get_uri ((WebKitDownload*)download);
        if (uzbl.state.verbose)
            printf("Download -> %s\n",uri);
        run_command(uzbl.behave.download_handler, uri, FALSE, NULL);
    }
    return (FALSE);
}

/* scroll a bar in a given direction */
static void
scroll (GtkAdjustment* bar, const char *param) {
    gdouble amount;
    gchar *end;

    amount = g_ascii_strtod(param, &end);

    if (*end)
        fprintf(stderr, "found something after double: %s\n", end);

    gtk_adjustment_set_value (bar, gtk_adjustment_get_value(bar)+amount);
}

static void scroll_begin(WebKitWebView* page, const char *param) {
    (void) page; (void) param;
    gtk_adjustment_set_value (uzbl.gui.bar_v, gtk_adjustment_get_lower(uzbl.gui.bar_v));
}

static void scroll_end(WebKitWebView* page, const char *param) {
    (void) page; (void) param;
    gtk_adjustment_set_value (uzbl.gui.bar_v, gtk_adjustment_get_upper(uzbl.gui.bar_v) -
                              gtk_adjustment_get_page_size(uzbl.gui.bar_v));
}

static void scroll_vert(WebKitWebView* page, const char *param) {
    (void) page;
    scroll(uzbl.gui.bar_v, param);
}

static void scroll_horz(WebKitWebView* page, const char *param) {
    (void) page;
    scroll(uzbl.gui.bar_h, param);
}

static void
cmd_set_status() {
    if (!uzbl.behave.show_status) {
        gtk_widget_hide(uzbl.gui.mainbar);
    } else {
        gtk_widget_show(uzbl.gui.mainbar);
    }
    update_title();
}

static void
toggle_status_cb (WebKitWebView* page, const char *param) {
    (void)page;
    (void)param;

    if (uzbl.behave.show_status) {
        gtk_widget_hide(uzbl.gui.mainbar);
    } else {
        gtk_widget_show(uzbl.gui.mainbar);
    }
    uzbl.behave.show_status = !uzbl.behave.show_status;
    update_title();
}

static void
link_hover_cb (WebKitWebView* page, const gchar* title, const gchar* link, gpointer data) {
    (void) page;
    (void) title;
    (void) data;
    //Set selected_url state variable
    g_free(uzbl.state.selected_url);
    uzbl.state.selected_url = NULL;
    if (link) {
        uzbl.state.selected_url = g_strdup(link);
    }
    update_title();
}

static void
title_change_cb (WebKitWebView* web_view, WebKitWebFrame* web_frame, const gchar* title, gpointer data) {
    (void) web_view;
    (void) web_frame;
    (void) data;
    if (uzbl.gui.main_title)
        g_free (uzbl.gui.main_title);
    uzbl.gui.main_title = g_strdup (title);
    update_title();
}

static void
progress_change_cb (WebKitWebView* page, gint progress, gpointer data) {
    (void) page;
    (void) data;
    uzbl.gui.sbar.load_progress = progress;
    update_title();
}

static void
load_finish_cb (WebKitWebView* page, WebKitWebFrame* frame, gpointer data) {
    (void) page;
    (void) frame;
    (void) data;
    if (uzbl.behave.load_finish_handler) {
        run_command(uzbl.behave.load_finish_handler, NULL, FALSE, NULL);
    }
}

static void
load_commit_cb (WebKitWebView* page, WebKitWebFrame* frame, gpointer data) {
    (void) page;
    (void) data;
    free (uzbl.state.uri);
    GString* newuri = g_string_new (webkit_web_frame_get_uri (frame));
    uzbl.state.uri = g_string_free (newuri, FALSE);
    if (uzbl.behave.reset_command_mode && uzbl.behave.insert_mode) {
        uzbl.behave.insert_mode = uzbl.behave.always_insert_mode;
        update_title();
    }
    g_string_truncate(uzbl.state.keycmd, 0); // don't need old commands to remain on new page?
}

static void
destroy_cb (GtkWidget* widget, gpointer data) {
    (void) widget;
    (void) data;
    gtk_main_quit ();
}

static void
log_history_cb () {
   if (uzbl.behave.history_handler) {
       time_t rawtime;
       struct tm * timeinfo;
       char date [80];
       time ( &rawtime );
       timeinfo = localtime ( &rawtime );
       strftime (date, 80, "%Y-%m-%d %H:%M:%S", timeinfo);
       GString* args = g_string_new ("");
       g_string_printf (args, "'%s'", date);
       run_command(uzbl.behave.history_handler, args->str, FALSE, NULL);
       g_string_free (args, TRUE);
   }
}


/* VIEW funcs (little webkit wrappers) */
#define VIEWFUNC(name) static void view_##name(WebKitWebView *page, const char *param){(void)param; webkit_web_view_##name(page);}
VIEWFUNC(reload)
VIEWFUNC(reload_bypass_cache)
VIEWFUNC(stop_loading)
VIEWFUNC(zoom_in)
VIEWFUNC(zoom_out)
VIEWFUNC(go_back)
VIEWFUNC(go_forward)
#undef VIEWFUNC

/* -- command to callback/function map for things we cannot attach to any signals */
// TODO: reload

static struct {char *name; Command command;} cmdlist[] =
{
    { "back",               view_go_back            },
    { "forward",            view_go_forward         },
    { "scroll_vert",        scroll_vert             },
    { "scroll_horz",        scroll_horz             },
    { "scroll_begin",       scroll_begin            },
    { "scroll_end",         scroll_end              },
    { "reload",             view_reload,            },
    { "reload_ign_cache",   view_reload_bypass_cache},
    { "stop",               view_stop_loading,      },
    { "zoom_in",            view_zoom_in,           }, //Can crash (when max zoom reached?).
    { "zoom_out",           view_zoom_out,          },
    { "uri",                load_uri                },
    { "js",                 run_js                  },
    { "script",             run_external_js         },
    { "toggle_status",      toggle_status_cb        },
    { "spawn",              spawn                   },
    { "sh",                 spawn_sh                },
    { "exit",               close_uzbl              },
    { "search",             search_forward_text     },
    { "search_reverse",     search_reverse_text     },
    { "toggle_insert_mode", toggle_insert_mode      },
    { "runcmd",             runcmd                  }
};

static void
commands_hash(void)
{
    unsigned int i;
    uzbl.behave.commands = g_hash_table_new(g_str_hash, g_str_equal);

    for (i = 0; i < LENGTH(cmdlist); i++)
        g_hash_table_insert(uzbl.behave.commands, cmdlist[i].name, cmdlist[i].command);
}

/* -- CORE FUNCTIONS -- */

void
free_action(gpointer act) {
    Action *action = (Action*)act;
    g_free(action->name);
    if (action->param)
        g_free(action->param);
    g_free(action);
}

Action*
new_action(const gchar *name, const gchar *param) {
    Action *action = g_new(Action, 1);

    action->name = g_strdup(name);
    if (param)
        action->param = g_strdup(param);
    else
        action->param = NULL;

    return action;
}

static bool
file_exists (const char * filename) {
    return (access(filename, F_OK) == 0);
}

<<<<<<< HEAD
void
toggle_insert_mode(WebKitWebView *page, const gchar *param) {
=======
static void
set_insert_mode(WebKitWebView *page, const gchar *param) {
>>>>>>> 30131ffa
    (void)page;
    (void)param;

    if (param != NULL) {
        if (strcmp (param, "0") == 0) {
            uzbl.behave.insert_mode = FALSE;
        } else {
            uzbl.behave.insert_mode = TRUE;
        }
    } else {
        uzbl.behave.insert_mode = ! uzbl.behave.insert_mode;
    }

    update_title();
}

static void
load_uri (WebKitWebView * web_view, const gchar *param) {
    if (param) {
        GString* newuri = g_string_new (param);
        if (g_strrstr (param, "://") == NULL)
            g_string_prepend (newuri, "http://");
        /* if we do handle cookies, ask our handler for them */
        webkit_web_view_load_uri (web_view, newuri->str);
        g_string_free (newuri, TRUE);
    }
}

static void
run_js (WebKitWebView * web_view, const gchar *param) {
    if (param)
        webkit_web_view_execute_script (web_view, param);
}

static void
run_external_js (WebKitWebView * web_view, const gchar *param) {
    if (param) {
        gchar** splitted = g_strsplit (param, " ", 2);
        gchar** lines = read_file_by_line (splitted[0]);
        gchar*  js = NULL;
        int i;

        if (lines[0] != NULL) {
            for (i = 0; lines[i] != NULL; i ++) {
                if (js == NULL) {
                    js = g_strdup (lines[i]);
                } else {
                    gchar* newjs = g_strconcat (js, lines[i], NULL);
                    js = newjs;
                }
            }

            if (uzbl.state.verbose)
                printf ("External JavaScript file %s loaded\n", splitted[0]);

            if (splitted[1]) {
                gchar* newjs = str_replace("%s", splitted[1], js);
                js = newjs;
            }
            webkit_web_view_execute_script (web_view, js);
            g_free (js);
        } else {
            fprintf(stderr, "JavaScript file '%s' not be read.\n", splitted[0]);
        }
    }
}

static void
search_text (WebKitWebView *page, const char *param, const gboolean forward) {
    if ((param) && (param[0] != '\0')) {
        uzbl.state.searchtx = g_strdup(param);
    }
    if (uzbl.state.searchtx != NULL) {
        if (uzbl.state.verbose)
            printf ("Searching: %s\n", uzbl.state.searchtx);

        if (g_strcmp0 (uzbl.state.searchtx, uzbl.state.searchold) != 0) {
            webkit_web_view_unmark_text_matches (page);
            webkit_web_view_mark_text_matches (page, uzbl.state.searchtx, FALSE, 0);

            if (uzbl.state.searchold != NULL)
                g_free (uzbl.state.searchold);

            uzbl.state.searchold = g_strdup (uzbl.state.searchtx);
        }

        webkit_web_view_set_highlight_text_matches (page, TRUE);
        webkit_web_view_search_text (page, uzbl.state.searchtx, FALSE, forward, TRUE);
        g_free(uzbl.state.searchtx);
        uzbl.state.searchtx = NULL;
    }
}

static void
search_forward_text (WebKitWebView *page, const char *param) {
    search_text(page, param, TRUE);
}

static void
search_reverse_text (WebKitWebView *page, const char *param) {
    search_text(page, param, FALSE);
}

static void
new_window_load_uri (const gchar * uri) {
    GString* to_execute = g_string_new ("");
    g_string_append_printf (to_execute, "%s --uri '%s'", uzbl.state.executable_path, uri);
    int i;
    for (i = 0; entries[i].long_name != NULL; i++) {
        if ((entries[i].arg == G_OPTION_ARG_STRING) && (strcmp(entries[i].long_name,"uri")!=0) && (strcmp(entries[i].long_name,"name")!=0)) {
            gchar** str = (gchar**)entries[i].arg_data;
            if (*str!=NULL) {
                g_string_append_printf (to_execute, " --%s '%s'", entries[i].long_name, *str);
            }
        }
    }
    if (uzbl.state.verbose)
        printf("\n%s\n", to_execute->str);
    g_spawn_command_line_async (to_execute->str, NULL);
    g_string_free (to_execute, TRUE);
}

static void
close_uzbl (WebKitWebView *page, const char *param) {
    (void)page;
    (void)param;
    gtk_main_quit ();
}

/* --Statusbar functions-- */
static char*
build_progressbar_ascii(int percent) {
   int width=10;
   int i;
   double l;
   GString *bar = g_string_new("");

   l = (double)percent*((double)width/100.);
   l = (int)(l+.5)>=(int)l ? l+.5 : l;

   for(i=0; i<(int)l; i++)
       g_string_append(bar, "=");

   for(; i<width; i++)
       g_string_append(bar, "·");

   return g_string_free(bar, FALSE);
}

static void
setup_scanner() {
     const GScannerConfig scan_config = {
             (
              "\t\r\n"
             )            /* cset_skip_characters */,
             (
              G_CSET_a_2_z
              "_#"
              G_CSET_A_2_Z
             )            /* cset_identifier_first */,
             (
              G_CSET_a_2_z
              "_0123456789"
              G_CSET_A_2_Z
              G_CSET_LATINS
              G_CSET_LATINC
             )            /* cset_identifier_nth */,
             ( "" )    /* cpair_comment_single */,

             TRUE         /* case_sensitive */,

             FALSE        /* skip_comment_multi */,
             FALSE        /* skip_comment_single */,
             FALSE        /* scan_comment_multi */,
             TRUE         /* scan_identifier */,
             TRUE         /* scan_identifier_1char */,
             FALSE        /* scan_identifier_NULL */,
             TRUE         /* scan_symbols */,
             FALSE        /* scan_binary */,
             FALSE        /* scan_octal */,
             FALSE        /* scan_float */,
             FALSE        /* scan_hex */,
             FALSE        /* scan_hex_dollar */,
             FALSE        /* scan_string_sq */,
             FALSE        /* scan_string_dq */,
             TRUE         /* numbers_2_int */,
             FALSE        /* int_2_float */,
             FALSE        /* identifier_2_string */,
             FALSE        /* char_2_token */,
             FALSE        /* symbol_2_token */,
             TRUE         /* scope_0_fallback */,
             FALSE,
             TRUE
     };

     uzbl.scan = g_scanner_new(&scan_config);
     while(symp->symbol_name) {
         g_scanner_scope_add_symbol(uzbl.scan, 0,
                         symp->symbol_name,
                         GINT_TO_POINTER(symp->symbol_token));
         symp++;
     }
}

static gchar *
expand_template(const char *template) {
     if(!template) return NULL;

     GTokenType token = G_TOKEN_NONE;
     GString *ret = g_string_new("");
     char *buf=NULL;
     int sym;

     g_scanner_input_text(uzbl.scan, template, strlen(template));
     while(!g_scanner_eof(uzbl.scan) && token != G_TOKEN_LAST) {
         token = g_scanner_get_next_token(uzbl.scan);

         if(token == G_TOKEN_SYMBOL) {
             sym = (int)g_scanner_cur_value(uzbl.scan).v_symbol;
             switch(sym) {
                 case SYM_URI:
                     buf = uzbl.state.uri?
                         g_markup_printf_escaped("%s", uzbl.state.uri) :
                         g_strdup("");
                     g_string_append(ret, buf);
                     free(buf);
                     break;
                 case SYM_LOADPRGS:
                     buf = itos(uzbl.gui.sbar.load_progress);
                     g_string_append(ret, buf);
                     free(buf);
                     break;
                 case SYM_LOADPRGSBAR:
                     buf = build_progressbar_ascii(uzbl.gui.sbar.load_progress);
                     g_string_append(ret, buf);
                     g_free(buf);
                     break;
                 case SYM_TITLE:
                     buf = uzbl.gui.main_title?
                         g_markup_printf_escaped("%s", uzbl.gui.main_title) :
                         g_strdup("");
                     g_string_append(ret, buf);
                     free(buf);
                     break;
                 case SYM_SELECTED_URI:
                     buf = uzbl.state.selected_url?
                         g_markup_printf_escaped("%s", uzbl.state.selected_url) :
                         g_strdup("");
                     g_string_append(ret, buf);
                     free(buf);
                    break;
                 case SYM_NAME:
                     buf = itos(uzbl.xwin);
                     g_string_append(ret,
                         uzbl.state.instance_name?uzbl.state.instance_name:buf);
                     free(buf);
                     break;
                 case SYM_KEYCMD:
                     buf = uzbl.state.keycmd->str?
                         g_markup_printf_escaped("%s", uzbl.state.keycmd->str) :
                         g_strdup("");
                     g_string_append(ret, buf);
                     free(buf);
                     break;
                 case SYM_MODE:
                     g_string_append(ret,
                         uzbl.behave.insert_mode?"[I]":"[C]");
                     break;
                 case SYM_MSG:
                     g_string_append(ret,
                         uzbl.gui.sbar.msg?uzbl.gui.sbar.msg:"");
                     break;
                     /* useragent syms */
                 case SYM_WK_MAJ:
                     buf = itos(WEBKIT_MAJOR_VERSION);
                     g_string_append(ret, buf);
                     free(buf);
                     break;
                 case SYM_WK_MIN:
                     buf = itos(WEBKIT_MINOR_VERSION);
                     g_string_append(ret, buf);
                     free(buf);
                     break;
                 case SYM_WK_MIC:
                     buf = itos(WEBKIT_MICRO_VERSION);
                     g_string_append(ret, buf);
                     free(buf);
                     break;
                 case SYM_SYSNAME:
                     g_string_append(ret, uzbl.state.unameinfo.sysname);
                     break;
                 case SYM_NODENAME:
                     g_string_append(ret, uzbl.state.unameinfo.nodename);
                     break;
                 case SYM_KERNREL:
                     g_string_append(ret, uzbl.state.unameinfo.release);
                     break;
                 case SYM_KERNVER:
                     g_string_append(ret, uzbl.state.unameinfo.version);
                     break;
                 case SYM_ARCHSYS:
                     g_string_append(ret, uzbl.state.unameinfo.machine);
                     break;
                 case SYM_ARCHUZBL:
                     g_string_append(ret, ARCH);
                     break;
#ifdef _GNU_SOURCE
                 case SYM_DOMAINNAME:
                     g_string_append(ret, uzbl.state.unameinfo.domainname);
                     break;
#endif
                 case SYM_COMMIT:
                     g_string_append(ret, COMMIT);
                     break;
                 default:
                     break;
             }
         }
         else if(token == G_TOKEN_INT) {
             buf = itos(g_scanner_cur_value(uzbl.scan).v_int);
             g_string_append(ret, buf);
             free(buf);
         }
         else if(token == G_TOKEN_IDENTIFIER) {
             g_string_append(ret, (gchar *)g_scanner_cur_value(uzbl.scan).v_identifier);
         }
         else if(token == G_TOKEN_CHAR) {
             g_string_append_c(ret, (gchar)g_scanner_cur_value(uzbl.scan).v_char);
         }
     }

     return g_string_free(ret, FALSE);
}
/* --End Statusbar functions-- */


// make sure that the args string you pass can properly be interpreted (eg properly escaped against whitespace, quotes etc)
static gboolean
run_command (const char *command, const char *args, const gboolean sync, char **stdout) {
   //command <uzbl conf> <uzbl pid> <uzbl win id> <uzbl fifo file> <uzbl socket file> [args]
    GString *to_execute = g_string_new ("");
    GError *err = NULL;
    gchar *cmd = g_strstrip(g_strdup(command));
    gchar *qcfg = (uzbl.state.config_file ? g_shell_quote(uzbl.state.config_file) : g_strdup("''"));
    gchar *qfifo = (uzbl.comm.fifo_path ? g_shell_quote(uzbl.comm.fifo_path) : g_strdup("''"));
    gchar *qsock = (uzbl.comm.socket_path ? g_shell_quote(uzbl.comm.socket_path) : g_strdup("''"));
    gchar *quri = (uzbl.state.uri ? g_shell_quote(uzbl.state.uri) : g_strdup("''"));
    gchar *qtitle = (uzbl.gui.main_title ? g_shell_quote(uzbl.gui.main_title) : g_strdup("''"));

    gboolean result;
    g_string_printf (to_execute, "%s %s '%i' '%i' %s %s",
                     cmd, qcfg, (int) getpid(), (int) uzbl.xwin, qfifo, qsock);
    g_string_append_printf (to_execute, " %s %s", quri, qtitle);
    if(args) g_string_append_printf (to_execute, " %s", args);

    if (sync) {
        result = g_spawn_command_line_sync (to_execute->str, stdout, NULL, NULL, &err);
    } else result = g_spawn_command_line_async (to_execute->str, &err);
    if (uzbl.state.verbose)
        printf("Called %s.  Result: %s\n", to_execute->str, (result ? "TRUE" : "FALSE" ));
    g_string_free (to_execute, TRUE);
    if (err) {
        g_printerr("error on run_command: %s\n", err->message);
        g_error_free (err);
    }

    g_free (qcfg);
    g_free (qfifo);
    g_free (qsock);
    g_free (quri);
    g_free (qtitle);
    g_free (cmd);
    return result;
}

static void
spawn(WebKitWebView *web_view, const char *param) {
    (void)web_view;
/*
   TODO: allow more control over argument order so that users can have some arguments before the default ones from run_command, and some after
    gchar** cmd = g_strsplit(param, " ", 2);
    gchar * args = NULL;
    if (cmd[1]) {
        args = g_shell_quote(cmd[1]);
    }
    if (cmd) {
        run_command(cmd[0], args, FALSE, NULL);
    }
    if (args) {
        g_free(args);
    }
*/
    run_command(param, NULL, FALSE, NULL);
}

static void
spawn_sh(WebKitWebView *web_view, const char *param) {
    (void)web_view;
    gchar *cmd = g_strdup_printf(uzbl.behave.shell_cmd, param);
    spawn(NULL, cmd);
    g_free(cmd);
}

static void
parse_command(const char *cmd, const char *param) {
    Command c;

    if ((c = g_hash_table_lookup(uzbl.behave.commands, cmd)))
        c(uzbl.gui.web_view, param);
    else
        fprintf (stderr, "command \"%s\" not understood. ignoring.\n", cmd);
}

/* command parser */
static void
setup_regex() {
    uzbl.comm.get_regex  = g_regex_new("^[Gg][a-zA-Z]*\\s+([^ \\n]+)$",
            G_REGEX_OPTIMIZE, 0, NULL);
    uzbl.comm.set_regex  = g_regex_new("^[Ss][a-zA-Z]*\\s+([^ ]+)\\s*=\\s*([^\\n].*)$",
            G_REGEX_OPTIMIZE, 0, NULL);
    uzbl.comm.bind_regex = g_regex_new("^[Bb][a-zA-Z]*\\s+?(.*[^ ])\\s*?=\\s*([a-z][^\\n].+)$",
            G_REGEX_UNGREEDY|G_REGEX_OPTIMIZE, 0, NULL);
    uzbl.comm.act_regex = g_regex_new("^[Aa][a-zA-Z]*\\s+([^ \\n]+)\\s*([^\\n]*)?$",
            G_REGEX_OPTIMIZE, 0, NULL);
    uzbl.comm.keycmd_regex = g_regex_new("^[Kk][a-zA-Z]*\\s+([^\\n]+)$",
            G_REGEX_OPTIMIZE, 0, NULL);
}

static gboolean
get_var_value(gchar *name) {
    void **p = NULL;

    if( (p = g_hash_table_lookup(uzbl.comm.proto_var, name)) ) {
        if(var_is("uri", name)
           || var_is("status_message", name)
           || var_is("status_format", name)
           || var_is("status_background", name)
           || var_is("title_format_short", name)
           || var_is("title_format_long", name)
           || var_is("modkey", name)
           || var_is("load_finish_handler", name)
           || var_is("history_handler", name)
           || var_is("download_handler", name)
           || var_is("cookie_handler", name)
           || var_is("fifo_dir", name)
           || var_is("socket_dir", name)
           || var_is("shell_cmd", name)
           || var_is("proxy_url", name)
           || var_is("useragent", name))
           {
            printf("VAR: %s VALUE: %s\n", name, (char *)*p);
        } else printf("VAR: %s VALUE: %d\n", name, (int)*p);
    }
    return TRUE;
}

static void
set_proxy_url() {
    SoupURI *suri;

    if(*uzbl.net.proxy_url == ' '
       || uzbl.net.proxy_url == NULL) {
        soup_session_remove_feature_by_type(uzbl.net.soup_session,
                (GType) SOUP_SESSION_PROXY_URI);
    }
    else {
        suri = soup_uri_new(uzbl.net.proxy_url);
        g_object_set(G_OBJECT(uzbl.net.soup_session),
                SOUP_SESSION_PROXY_URI,
                suri, NULL);
        soup_uri_free(suri);
    }
    return;
}


static void
move_statusbar() {
    gtk_widget_ref(uzbl.gui.scrolled_win);
    gtk_widget_ref(uzbl.gui.mainbar);
    gtk_container_remove(GTK_CONTAINER(uzbl.gui.vbox), uzbl.gui.scrolled_win);
    gtk_container_remove(GTK_CONTAINER(uzbl.gui.vbox), uzbl.gui.mainbar);

    if(uzbl.behave.status_top) {
        gtk_box_pack_start (GTK_BOX (uzbl.gui.vbox), uzbl.gui.mainbar, FALSE, TRUE, 0);
        gtk_box_pack_start (GTK_BOX (uzbl.gui.vbox), uzbl.gui.scrolled_win, TRUE, TRUE, 0);
    }
    else {
        gtk_box_pack_start (GTK_BOX (uzbl.gui.vbox), uzbl.gui.scrolled_win, TRUE, TRUE, 0);
        gtk_box_pack_start (GTK_BOX (uzbl.gui.vbox), uzbl.gui.mainbar, FALSE, TRUE, 0);
    }
    gtk_widget_unref(uzbl.gui.scrolled_win);
    gtk_widget_unref(uzbl.gui.mainbar);
    gtk_widget_grab_focus (GTK_WIDGET (uzbl.gui.web_view));
}

static gboolean
var_is(const char *x, const char *y) {
    return (strcmp(x, y) == 0 ? TRUE : FALSE );
}

static gboolean
set_var_value(gchar *name, gchar *val) {
    void **p = NULL;
    char *endp = NULL;
    char *buf=NULL;

    if( (p = g_hash_table_lookup(uzbl.comm.proto_var, name)) ) {
        if(var_is("status_message", name)
           || var_is("status_background", name)
           || var_is("status_format", name)
           || var_is("title_format_long", name)
           || var_is("title_format_short", name)
           || var_is("load_finish_handler", name)
           || var_is("history_handler", name)
           || var_is("download_handler", name)
           || var_is("cookie_handler", name)) {
            if(*p)
                free(*p);
            *p = g_strdup(val);
            update_title();
        }
        else if(var_is("uri", name)) {
            if(*p) free(*p);
            *p = g_strdup(val);
            load_uri(uzbl.gui.web_view, (const gchar*)*p);
        }
        else if(var_is("proxy_url", name)) {
            if(*p) free(*p);
            *p = g_strdup(val);
            set_proxy_url();
        }
        else if(var_is("fifo_dir", name)) {
            if(*p) free(*p);
            buf = init_fifo(val);
            *p = buf?buf:g_strdup("");
        }
        else if(var_is("socket_dir", name)) {
            if(*p) free(*p);
            buf = init_socket(val);
            *p = buf?buf:g_strdup("");
        }
        else if(var_is("modkey", name)) {
            if(*p) free(*p);
            int i;
            *p = g_utf8_strup(val, -1);
            uzbl.behave.modmask = 0;
            for (i = 0; modkeys[i].key != NULL; i++) {
                if (g_strrstr(*p, modkeys[i].key))
                    uzbl.behave.modmask |= modkeys[i].mask;
            }
        }
        else if(var_is("useragent", name)) {
            if(*p) free(*p);
            buf = set_useragent(val);
            *p = buf?buf:g_strdup("");
        }
        else if(var_is("shell_cmd", name)) {
            if(*p) free(*p);
            *p = g_strdup(val);
        }
        /* variables that take int values */
        else {
            int *ip = (int *)p;
            *ip = (int)strtoul(val, &endp, 10);

            if(var_is("show_status", name)) {
                cmd_set_status();
            }
            else if(var_is("always_insert_mode", name)) {
                uzbl.behave.insert_mode =
                    uzbl.behave.always_insert_mode ?  TRUE : FALSE;
                update_title();
            }
            else if (var_is("max_conns", name)) {
                g_object_set(G_OBJECT(uzbl.net.soup_session),
                             SOUP_SESSION_MAX_CONNS, uzbl.net.max_conns, NULL);
            }
            else if (var_is("max_conns_host", name)) {
                g_object_set(G_OBJECT(uzbl.net.soup_session),
                             SOUP_SESSION_MAX_CONNS_PER_HOST, uzbl.net.max_conns_host, NULL);
            }
            else if (var_is("http_debug", name)) {
                soup_session_remove_feature
                    (uzbl.net.soup_session, SOUP_SESSION_FEATURE(uzbl.net.soup_logger));
                /* do we leak if this doesn't get freed? why does it occasionally crash if freed? */
                /*g_free(uzbl.net.soup_logger);*/

                uzbl.net.soup_logger = soup_logger_new(uzbl.behave.http_debug, -1);
                soup_session_add_feature(uzbl.net.soup_session,
                                         SOUP_SESSION_FEATURE(uzbl.net.soup_logger));
            }
            else if (var_is("status_top", name)) {
                move_statusbar();
            }
            else if (var_is("default_font_size", name)) {
                WebKitWebSettings *ws = webkit_web_view_get_settings(uzbl.gui.web_view);
                g_object_set (G_OBJECT(ws), "default-font-size", *ip, NULL);
            }
            else if (var_is("minimum_font_size", name)) {
                WebKitWebSettings *ws = webkit_web_view_get_settings(uzbl.gui.web_view);
                g_object_set (G_OBJECT(ws), "minimum-font-size", *ip, NULL);
            }
        }
    }
    return TRUE;
}

static void
runcmd(WebKitWebView* page, const char *param) {
    (void) page;
    parse_cmd_line(param);
}

static void
parse_cmd_line(const char *ctl_line) {
    gchar **tokens;

    /* SET command */
    if(ctl_line[0] == 's' || ctl_line[0] == 'S') {
        tokens = g_regex_split(uzbl.comm.set_regex, ctl_line, 0);
        if(tokens[0][0] == 0) {
            gchar* value = parseenv (tokens[2]);
            set_var_value(tokens[1], value);
            g_strfreev(tokens);
            g_free(value);
        }
        else
            printf("Error in command: %s\n", tokens[0]);
    }
    /* GET command */
    else if(ctl_line[0] == 'g' || ctl_line[0] == 'G') {
        tokens = g_regex_split(uzbl.comm.get_regex, ctl_line, 0);
        if(tokens[0][0] == 0) {
            get_var_value(tokens[1]);
            g_strfreev(tokens);
        }
        else
            printf("Error in command: %s\n", tokens[0]);
    }
    /* BIND command */
    else if(ctl_line[0] == 'b' || ctl_line[0] == 'B') {
        tokens = g_regex_split(uzbl.comm.bind_regex, ctl_line, 0);
        if(tokens[0][0] == 0) {
            gchar* value = parseenv (tokens[2]);
            add_binding(tokens[1], value);
            g_strfreev(tokens);
            g_free(value);
        }
        else
            printf("Error in command: %s\n", tokens[0]);
    }
    /* ACT command */
    else if(ctl_line[0] == 'A' || ctl_line[0] == 'a') {
        tokens = g_regex_split(uzbl.comm.act_regex, ctl_line, 0);
        if(tokens[0][0] == 0) {
            parse_command(tokens[1], tokens[2]);
            g_strfreev(tokens);
        }
        else
            printf("Error in command: %s\n", tokens[0]);
    }
    /* KEYCMD command */
    else if(ctl_line[0] == 'K' || ctl_line[0] == 'k') {
        tokens = g_regex_split(uzbl.comm.keycmd_regex, ctl_line, 0);
        if(tokens[0][0] == 0) {
            /* should incremental commands want each individual "keystroke"
               sent in a loop or the whole string in one go like now? */
            g_string_assign(uzbl.state.keycmd, tokens[1]);
            run_keycmd(FALSE);
            if (g_strstr_len(ctl_line, 7, "n") || g_strstr_len(ctl_line, 7, "N"))
                run_keycmd(TRUE);
            update_title();
            g_strfreev(tokens);
        }
    }
    /* Comments */
    else if(   (ctl_line[0] == '#')
            || (ctl_line[0] == ' ')
            || (ctl_line[0] == '\n'))
        ; /* ignore these lines */
    else
        printf("Command not understood (%s)\n", ctl_line);

    return;
}

static gchar*
build_stream_name(int type, const gchar* dir) {
    char *xwin_str;
    State *s = &uzbl.state;
    gchar *str;

    xwin_str = itos((int)uzbl.xwin);
    if (type == FIFO) {
        str = g_strdup_printf
            ("%s/uzbl_fifo_%s", dir,
             s->instance_name ? s->instance_name : xwin_str);
    } else if (type == SOCKET) {
        str = g_strdup_printf
            ("%s/uzbl_socket_%s", dir,
             s->instance_name ? s->instance_name : xwin_str );
    }
    g_free(xwin_str);
    return str;
}

static gboolean
control_fifo(GIOChannel *gio, GIOCondition condition) {
    if (uzbl.state.verbose)
        printf("triggered\n");
    gchar *ctl_line;
    GIOStatus ret;
    GError *err = NULL;

    if (condition & G_IO_HUP)
        g_error ("Fifo: Read end of pipe died!\n");

    if(!gio)
       g_error ("Fifo: GIOChannel broke\n");

    ret = g_io_channel_read_line(gio, &ctl_line, NULL, NULL, &err);
    if (ret == G_IO_STATUS_ERROR) {
        g_error ("Fifo: Error reading: %s\n", err->message);
        g_error_free (err);
    }

    parse_cmd_line(ctl_line);
    g_free(ctl_line);

    return TRUE;
}

static gchar*
init_fifo(gchar *dir) { /* return dir or, on error, free dir and return NULL */
    if (uzbl.comm.fifo_path) { /* get rid of the old fifo if one exists */
        if (unlink(uzbl.comm.fifo_path) == -1)
            g_warning ("Fifo: Can't unlink old fifo at %s\n", uzbl.comm.fifo_path);
        g_free(uzbl.comm.fifo_path);
        uzbl.comm.fifo_path = NULL;
    }

    if (*dir == ' ') { /* space unsets the variable */
        return NULL;
    }

    GIOChannel *chan = NULL;
    GError *error = NULL;
    gchar *path = build_stream_name(FIFO, dir);

    if (!file_exists(path)) {
        if (mkfifo (path, 0666) == 0) {
            // we don't really need to write to the file, but if we open the file as 'r' we will block here, waiting for a writer to open the file.
            chan = g_io_channel_new_file(path, "r+", &error);
            if (chan) {
                if (g_io_add_watch(chan, G_IO_IN|G_IO_HUP, (GIOFunc) control_fifo, NULL)) {
                    if (uzbl.state.verbose)
                        printf ("init_fifo: created successfully as %s\n", path);
                    uzbl.comm.fifo_path = path;
                    return dir;
                } else g_warning ("init_fifo: could not add watch on %s\n", path);
            } else g_warning ("init_fifo: can't open: %s\n", error->message);
        } else g_warning ("init_fifo: can't create %s: %s\n", path, strerror(errno));
    } else g_warning ("init_fifo: can't create %s: file exists\n", path);

    /* if we got this far, there was an error; cleanup */
    if (error) g_error_free (error);
    g_free(path);
    return NULL;
}

static gboolean
control_stdin(GIOChannel *gio, GIOCondition condition) {
    (void) condition;
    gchar *ctl_line = NULL;
    GIOStatus ret;

    ret = g_io_channel_read_line(gio, &ctl_line, NULL, NULL, NULL);
    if ( (ret == G_IO_STATUS_ERROR) || (ret == G_IO_STATUS_EOF) )
        return FALSE;

    parse_cmd_line(ctl_line);
    g_free(ctl_line);

    return TRUE;
}

static void
create_stdin () {
    GIOChannel *chan = NULL;
    GError *error = NULL;

    chan = g_io_channel_unix_new(fileno(stdin));
    if (chan) {
        if (!g_io_add_watch(chan, G_IO_IN|G_IO_HUP, (GIOFunc) control_stdin, NULL)) {
            g_error ("Stdin: could not add watch\n");
        } else {
            if (uzbl.state.verbose)
                printf ("Stdin: watch added successfully\n");
        }
    } else {
        g_error ("Stdin: Error while opening: %s\n", error->message);
    }
    if (error) g_error_free (error);
}

static gboolean
control_socket(GIOChannel *chan) {
    struct sockaddr_un remote;
    char buffer[512], *ctl_line;
    char temp[128];
    int sock, clientsock, n, done;
    unsigned int t;

    sock = g_io_channel_unix_get_fd(chan);

    memset (buffer, 0, sizeof (buffer));

    t          = sizeof (remote);
    clientsock = accept (sock, (struct sockaddr *) &remote, &t);

    done = 0;
    do {
        memset (temp, 0, sizeof (temp));
        n = recv (clientsock, temp, 128, 0);
        if (n == 0) {
            buffer[strlen (buffer)] = '\0';
            done = 1;
        }
        if (!done)
            strcat (buffer, temp);
    } while (!done);

    if (strcmp (buffer, "\n") < 0) {
        buffer[strlen (buffer) - 1] = '\0';
    } else {
        buffer[strlen (buffer)] = '\0';
    }
    close (clientsock);
    ctl_line = g_strdup(buffer);
    parse_cmd_line (ctl_line);

/*
   TODO: we should be able to do it with this.  but glib errors out with "Invalid argument"
    GError *error = NULL;
    gsize len;
    GIOStatus ret;
    ret = g_io_channel_read_line(chan, &ctl_line, &len, NULL, &error);
    if (ret == G_IO_STATUS_ERROR)
        g_error ("Error reading: %s\n", error->message);

    printf("Got line %s (%u bytes) \n",ctl_line, len);
    if(ctl_line) {
       parse_line(ctl_line);
*/

    g_free(ctl_line);
    return TRUE;
}

static gchar*
init_socket(gchar *dir) { /* return dir or, on error, free dir and return NULL */
    if (uzbl.comm.socket_path) { /* remove an existing socket should one exist */
        if (unlink(uzbl.comm.socket_path) == -1)
            g_warning ("init_socket: couldn't unlink socket at %s\n", uzbl.comm.socket_path);
        g_free(uzbl.comm.socket_path);
        uzbl.comm.socket_path = NULL;
    }

    if (*dir == ' ') {
        g_free(dir);
        return NULL;
    }

    GIOChannel *chan = NULL;
    int sock, len;
    struct sockaddr_un local;
    gchar *path = build_stream_name(SOCKET, dir);

    sock = socket (AF_UNIX, SOCK_STREAM, 0);

    local.sun_family = AF_UNIX;
    strcpy (local.sun_path, path);
    unlink (local.sun_path);

    len = strlen (local.sun_path) + sizeof (local.sun_family);
    if (bind (sock, (struct sockaddr *) &local, len) != -1) {
        if (uzbl.state.verbose)
            printf ("init_socket: opened in %s\n", path);
        listen (sock, 5);

        if( (chan = g_io_channel_unix_new(sock)) ) {
            g_io_add_watch(chan, G_IO_IN|G_IO_HUP, (GIOFunc) control_socket, chan);
            uzbl.comm.socket_path = path;
            return dir;
        }
    } else g_warning ("init_socket: could not open in %s: %s\n", path, strerror(errno));

    /* if we got this far, there was an error; cleanup */
    g_free(path);
    g_free(dir);
    return NULL;
}

/*
 NOTE: we want to keep variables like b->title_format_long in their "unprocessed" state
 it will probably improve performance if we would "cache" the processed variant, but for now it works well enough...
*/
// this function may be called very early when the templates are not set (yet), hence the checks
static void
update_title (void) {
    Behaviour *b = &uzbl.behave;
    gchar *parsed;

    if (b->show_status) {
        if (b->title_format_short) {
            parsed = expand_template(b->title_format_short);
            gtk_window_set_title (GTK_WINDOW(uzbl.gui.main_window), parsed);
            g_free(parsed);
        }
        if (b->status_format) {
            parsed = expand_template(b->status_format);
            gtk_label_set_markup(GTK_LABEL(uzbl.gui.mainbar_label), parsed);
            g_free(parsed);
        }
        if (b->status_background) {
            GdkColor color;
            gdk_color_parse (b->status_background, &color);
            //labels and hboxes do not draw their own background.  applying this on the window is ok as we the statusbar is the only affected widget.  (if not, we could also use GtkEventBox)
            gtk_widget_modify_bg (uzbl.gui.main_window, GTK_STATE_NORMAL, &color);
        }
    } else {
        if (b->title_format_long) {
            parsed = expand_template(b->title_format_long);
            gtk_window_set_title (GTK_WINDOW(uzbl.gui.main_window), parsed);
            g_free(parsed);
        }
    }
}

static gboolean
key_press_cb (WebKitWebView* page, GdkEventKey* event)
{
    //TRUE to stop other handlers from being invoked for the event. FALSE to propagate the event further.

    (void) page;

    if (event->type != GDK_KEY_PRESS || event->keyval == GDK_Page_Up || event->keyval == GDK_Page_Down
        || event->keyval == GDK_Up || event->keyval == GDK_Down || event->keyval == GDK_Left || event->keyval == GDK_Right || event->keyval == GDK_Shift_L || event->keyval == GDK_Shift_R)
        return FALSE;

    /* turn off insert mode (if always_insert_mode is not used) */
    if (uzbl.behave.insert_mode && (event->keyval == GDK_Escape)) {
        uzbl.behave.insert_mode = uzbl.behave.always_insert_mode;
        update_title();
        return TRUE;
    }

    if (uzbl.behave.insert_mode && (((event->state & uzbl.behave.modmask) != uzbl.behave.modmask) || (!uzbl.behave.modmask)))
        return FALSE;

    if (event->keyval == GDK_Escape) {
        g_string_truncate(uzbl.state.keycmd, 0);
        update_title();
        return TRUE;
    }

    //Insert without shift - insert from clipboard; Insert with shift - insert from primary
    if (event->keyval == GDK_Insert) {
        gchar * str;
        if ((event->state & GDK_SHIFT_MASK) == GDK_SHIFT_MASK) {
            str = gtk_clipboard_wait_for_text (gtk_clipboard_get (GDK_SELECTION_PRIMARY));
        } else {
            str = gtk_clipboard_wait_for_text (gtk_clipboard_get (GDK_SELECTION_CLIPBOARD));
        }
        if (str) {
            g_string_append (uzbl.state.keycmd, str);
            update_title ();
            free (str);
        }
        return TRUE;
    }

    if ((event->keyval == GDK_BackSpace) && (uzbl.state.keycmd->len > 0)) {
        g_string_truncate(uzbl.state.keycmd, uzbl.state.keycmd->len - 1);
        update_title();
    }

    gboolean key_ret = FALSE;
    if ((event->keyval == GDK_Return) || (event->keyval == GDK_KP_Enter))
        key_ret = TRUE;
    if (!key_ret) g_string_append(uzbl.state.keycmd, event->string);

    run_keycmd(key_ret);
    update_title();
    if (key_ret) return (!uzbl.behave.insert_mode);
    return TRUE;
}

static void
run_keycmd(const gboolean key_ret) {
    /* run the keycmd immediately if it isn't incremental and doesn't take args */
    Action *action;
    if ((action = g_hash_table_lookup(uzbl.bindings, uzbl.state.keycmd->str))) {
        g_string_truncate(uzbl.state.keycmd, 0);
        parse_command(action->name, action->param);
        return;
    }

    /* try if it's an incremental keycmd or one that takes args, and run it */
    GString* short_keys = g_string_new ("");
    GString* short_keys_inc = g_string_new ("");
    unsigned int i;
    for (i=0; i<(uzbl.state.keycmd->len); i++) {
        g_string_append_c(short_keys, uzbl.state.keycmd->str[i]);
        g_string_assign(short_keys_inc, short_keys->str);
        g_string_append_c(short_keys, '_');
        g_string_append_c(short_keys_inc, '*');

        gboolean exec_now = FALSE;
        if ((action = g_hash_table_lookup(uzbl.bindings, short_keys->str))) {
            if (key_ret) exec_now = TRUE; /* run normal cmds only if return was pressed */
        } else if ((action = g_hash_table_lookup(uzbl.bindings, short_keys_inc->str))) {
            if (key_ret) { /* just quit the incremental command on return */
                g_string_truncate(uzbl.state.keycmd, 0);
                break;
            } else exec_now = TRUE; /* always exec incr. commands on keys other than return */
        }

        if (exec_now) {
            GString* parampart = g_string_new (uzbl.state.keycmd->str);
            GString* actionname = g_string_new ("");
            GString* actionparam = g_string_new ("");
            g_string_erase (parampart, 0, i+1);
            if (action->name)
                g_string_printf (actionname, action->name, parampart->str);
            if (action->param)
                g_string_printf (actionparam, action->param, parampart->str);
            parse_command(actionname->str, actionparam->str);
            g_string_free (actionname, TRUE);
            g_string_free (actionparam, TRUE);
            g_string_free (parampart, TRUE);
            if (key_ret)
                g_string_truncate(uzbl.state.keycmd, 0);
            break;
        }

        g_string_truncate(short_keys, short_keys->len - 1);
    }
    g_string_free (short_keys, TRUE);
    g_string_free (short_keys_inc, TRUE);
}

static GtkWidget*
create_browser () {
    GUI *g = &uzbl.gui;

    GtkWidget* scrolled_window = gtk_scrolled_window_new (NULL, NULL);
    gtk_scrolled_window_set_policy (GTK_SCROLLED_WINDOW (scrolled_window), GTK_POLICY_NEVER, GTK_POLICY_NEVER); //todo: some sort of display of position/total length. like what emacs does

    g->web_view = WEBKIT_WEB_VIEW (webkit_web_view_new ());
    gtk_container_add (GTK_CONTAINER (scrolled_window), GTK_WIDGET (g->web_view));

    g_signal_connect (G_OBJECT (g->web_view), "title-changed", G_CALLBACK (title_change_cb), g->web_view);
    g_signal_connect (G_OBJECT (g->web_view), "load-progress-changed", G_CALLBACK (progress_change_cb), g->web_view);
    g_signal_connect (G_OBJECT (g->web_view), "load-committed", G_CALLBACK (load_commit_cb), g->web_view);
    g_signal_connect (G_OBJECT (g->web_view), "load-finished", G_CALLBACK (log_history_cb), g->web_view);
    g_signal_connect (G_OBJECT (g->web_view), "load-finished", G_CALLBACK (load_finish_cb), g->web_view);
    g_signal_connect (G_OBJECT (g->web_view), "hovering-over-link", G_CALLBACK (link_hover_cb), g->web_view);
    g_signal_connect (G_OBJECT (g->web_view), "key-press-event", G_CALLBACK (key_press_cb), g->web_view);
    g_signal_connect (G_OBJECT (g->web_view), "new-window-policy-decision-requested", G_CALLBACK (new_window_cb), g->web_view);
    g_signal_connect (G_OBJECT (g->web_view), "download-requested", G_CALLBACK (download_cb), g->web_view);
    g_signal_connect (G_OBJECT (g->web_view), "create-web-view", G_CALLBACK (create_web_view_cb), g->web_view);

    return scrolled_window;
}

static GtkWidget*
create_mainbar () {
    GUI *g = &uzbl.gui;

    g->mainbar = gtk_hbox_new (FALSE, 0);

    g->mainbar_label = gtk_label_new ("");
    gtk_label_set_selectable((GtkLabel *)g->mainbar_label, TRUE);
    gtk_label_set_ellipsize(GTK_LABEL(g->mainbar_label), PANGO_ELLIPSIZE_END);
    gtk_misc_set_alignment (GTK_MISC(g->mainbar_label), 0, 0);
    gtk_misc_set_padding (GTK_MISC(g->mainbar_label), 2, 2);
    gtk_box_pack_start (GTK_BOX (g->mainbar), g->mainbar_label, TRUE, TRUE, 0);
    return g->mainbar;
}

static
GtkWidget* create_window () {
    GtkWidget* window = gtk_window_new (GTK_WINDOW_TOPLEVEL);
    gtk_window_set_default_size (GTK_WINDOW (window), 800, 600);
    gtk_widget_set_name (window, "Uzbl browser");
    g_signal_connect (G_OBJECT (window), "destroy", G_CALLBACK (destroy_cb), NULL);

    return window;
}

static void
add_binding (const gchar *key, const gchar *act) {
    char **parts = g_strsplit(act, " ", 2);
    Action *action;

    if (!parts)
        return;

    //Debug:
    if (uzbl.state.verbose)
        printf ("Binding %-10s : %s\n", key, act);

    action = new_action(parts[0], parts[1]);
    g_hash_table_replace(uzbl.bindings, g_strdup(key), action);

    g_strfreev(parts);
}

static gchar*
get_xdg_var (XDG_Var xdg) {
    const gchar* actual_value = getenv (xdg.environmental);
    const gchar* home         = getenv ("HOME");

    gchar* return_value = str_replace ("~", home, actual_value);

    if (! actual_value || strcmp (actual_value, "") == 0) {
        if (xdg.default_value) {
            return_value = str_replace ("~", home, xdg.default_value);
        } else {
            return_value = NULL;
        }
    }
    return return_value;
}

static gchar*
find_xdg_file (int xdg_type, char* filename) {
    /* xdg_type = 0 => config
       xdg_type = 1 => data
       xdg_type = 2 => cache*/

    gchar* temporary_file   = malloc (1024);
    gchar* temporary_string = NULL;
    char*  saveptr;
    char*  buf;

    buf = get_xdg_var (XDG[xdg_type]);
    strcpy (temporary_file, buf);
    strcat (temporary_file, filename);
    free(buf);

    if (! file_exists (temporary_file) && xdg_type != 2) {
        buf = get_xdg_var (XDG[3 + xdg_type]);
        temporary_string = (char *) strtok_r (buf, ":", &saveptr);
        free(buf);

        while (temporary_string && ! file_exists (temporary_file)) {
            strcpy (temporary_file, temporary_string);
            strcat (temporary_file, filename);
            temporary_string = (char * ) strtok_r (NULL, ":", &saveptr);
        }
    }

    if (file_exists (temporary_file)) {
        return temporary_file;
    } else {
        return NULL;
    }
}

static void
settings_init () {
    State *s = &uzbl.state;
    Network *n = &uzbl.net;

    uzbl.behave.reset_command_mode = 1;

    if (!s->config_file) {
        s->config_file = find_xdg_file (0, "/uzbl/config");
    }

    if (s->config_file) {
        GIOChannel *chan = NULL;
        gchar *readbuf = NULL;
        gsize len;

        chan = g_io_channel_new_file(s->config_file, "r", NULL);

        if (chan) {
            while (g_io_channel_read_line(chan, &readbuf, &len, NULL, NULL)
                    == G_IO_STATUS_NORMAL) {
                parse_cmd_line(readbuf);
                g_free (readbuf);
            }

            g_io_channel_unref (chan);
            if (uzbl.state.verbose)
                printf ("Config %s loaded\n", s->config_file);
        } else {
            fprintf(stderr, "uzbl: error loading file%s\n", s->config_file);
        }
    } else {
        if (uzbl.state.verbose)
            printf ("No configuration file loaded.\n");
    }
    if (!uzbl.behave.status_format)
        set_var_value("status_format", STATUS_DEFAULT);
    if (!uzbl.behave.title_format_long)
        set_var_value("title_format_long", TITLE_LONG_DEFAULT);
    if (!uzbl.behave.title_format_short)
        set_var_value("title_format_short", TITLE_SHORT_DEFAULT);


    g_signal_connect(n->soup_session, "request-queued", G_CALLBACK(handle_cookies), NULL);
}

static gchar*
set_useragent(gchar *val) {
    if (*val == ' ') {
        g_free(val);
        return NULL;
    }
    gchar *ua = expand_template(val);
    if (ua)
        g_object_set(G_OBJECT(uzbl.net.soup_session), SOUP_SESSION_USER_AGENT, ua, NULL);
    return ua;
}

static void handle_cookies (SoupSession *session, SoupMessage *msg, gpointer user_data){
    (void) session;
    (void) user_data;
    if (!uzbl.behave.cookie_handler) return;

    gchar * stdout = NULL;
    soup_message_add_header_handler(msg, "got-headers", "Set-Cookie", G_CALLBACK(save_cookies), NULL);
    GString* args = g_string_new ("");
    SoupURI * soup_uri = soup_message_get_uri(msg);
    g_string_printf (args, "GET %s %s", soup_uri->host, soup_uri->path);
    run_command(uzbl.behave.cookie_handler, args->str, TRUE, &stdout);
    if(stdout) {
        soup_message_headers_replace (msg->request_headers, "Cookie", stdout);
    }
    g_string_free(args, TRUE);
}

static void
save_cookies (SoupMessage *msg, gpointer user_data){
    (void) user_data;
    GSList *ck;
    char *cookie;
    for (ck = soup_cookies_from_response(msg); ck; ck = ck->next){
        cookie = soup_cookie_to_set_cookie_header(ck->data);
        GString* args = g_string_new ("");
        SoupURI * soup_uri = soup_message_get_uri(msg);
        g_string_printf (args, "PUT %s %s \"%s\"", soup_uri->host, soup_uri->path, cookie);
        run_command(uzbl.behave.cookie_handler, args->str, FALSE, NULL);
        g_string_free(args, TRUE);
        free(cookie);
    }
    g_slist_free(ck);
}

int
main (int argc, char* argv[]) {
    gtk_init (&argc, &argv);
    if (!g_thread_supported ())
        g_thread_init (NULL);

    uzbl.state.executable_path = g_strdup(argv[0]);
    uzbl.state.selected_url = NULL;
    uzbl.state.searchtx = NULL;

    GOptionContext* context = g_option_context_new ("- some stuff here maybe someday");
    g_option_context_add_main_entries (context, entries, NULL);
    g_option_context_add_group (context, gtk_get_option_group (TRUE));
    g_option_context_parse (context, &argc, &argv, NULL);
    g_option_context_free(context);
    /* initialize hash table */
    uzbl.bindings = g_hash_table_new_full(g_str_hash, g_str_equal, g_free, free_action);

    uzbl.net.soup_session = webkit_get_default_session();
    uzbl.state.keycmd = g_string_new("");

    if(setup_signal(SIGTERM, catch_sigterm) == SIG_ERR)
        fprintf(stderr, "uzbl: error hooking SIGTERM\n");
    if(setup_signal(SIGINT, catch_sigint) == SIG_ERR)
        fprintf(stderr, "uzbl: error hooking SIGINT\n");

    if(uname(&uzbl.state.unameinfo) == -1)
        g_printerr("Can't retrieve unameinfo.  Your useragent might appear wrong.\n");

    setup_regex();
    setup_scanner();
    commands_hash ();
    make_var_to_name_hash();

    uzbl.gui.vbox = gtk_vbox_new (FALSE, 0);

    uzbl.gui.scrolled_win = create_browser();
    create_mainbar();

    /* initial packing */
    gtk_box_pack_start (GTK_BOX (uzbl.gui.vbox), uzbl.gui.scrolled_win, TRUE, TRUE, 0);
    gtk_box_pack_start (GTK_BOX (uzbl.gui.vbox), uzbl.gui.mainbar, FALSE, TRUE, 0);

    uzbl.gui.main_window = create_window ();
    gtk_container_add (GTK_CONTAINER (uzbl.gui.main_window), uzbl.gui.vbox);


    gtk_widget_grab_focus (GTK_WIDGET (uzbl.gui.web_view));
    gtk_widget_show_all (uzbl.gui.main_window);
    uzbl.xwin = GDK_WINDOW_XID (GTK_WIDGET (uzbl.gui.main_window)->window);

    if (uzbl.state.verbose) {
        printf("Uzbl start location: %s\n", argv[0]);
        printf("window_id %i\n",(int) uzbl.xwin);
        printf("pid %i\n", getpid ());
        printf("name: %s\n", uzbl.state.instance_name);
    }

    uzbl.gui.scbar_v = (GtkScrollbar*) gtk_vscrollbar_new (NULL);
    uzbl.gui.bar_v = gtk_range_get_adjustment((GtkRange*) uzbl.gui.scbar_v);
    uzbl.gui.scbar_h = (GtkScrollbar*) gtk_hscrollbar_new (NULL);
    uzbl.gui.bar_h = gtk_range_get_adjustment((GtkRange*) uzbl.gui.scbar_h);
    gtk_widget_set_scroll_adjustments ((GtkWidget*) uzbl.gui.web_view, uzbl.gui.bar_h, uzbl.gui.bar_v);

    settings_init ();

    if (!uzbl.behave.show_status)
        gtk_widget_hide(uzbl.gui.mainbar);
    else
        update_title();

    create_stdin();

    if(uzbl.state.uri)
        load_uri (uzbl.gui.web_view, uzbl.state.uri);


    gtk_main ();
    clean_up();

    return EXIT_SUCCESS;
}

/* vi: set et ts=4: */<|MERGE_RESOLUTION|>--- conflicted
+++ resolved
@@ -516,13 +516,8 @@
     return (access(filename, F_OK) == 0);
 }
 
-<<<<<<< HEAD
 void
 toggle_insert_mode(WebKitWebView *page, const gchar *param) {
-=======
-static void
-set_insert_mode(WebKitWebView *page, const gchar *param) {
->>>>>>> 30131ffa
     (void)page;
     (void)param;
 
