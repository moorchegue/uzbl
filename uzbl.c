/* -*- c-basic-offset: 4; -*- */
// Original code taken from the example webkit-gtk+ application. see notice below.
// Modified code is licensed under the GPL 3.  See LICENSE file.


/*
 * Copyright (C) 2006, 2007 Apple Inc.
 * Copyright (C) 2007 Alp Toker <alp@atoker.com>
 *
 * Redistribution and use in source and binary forms, with or without
 * modification, are permitted provided that the following conditions
 * are met:
 * 1. Redistributions of source code must retain the above copyright
 *    notice, this list of conditions and the following disclaimer.
 * 2. Redistributions in binary form must reproduce the above copyright
 *    notice, this list of conditions and the following disclaimer in the
 *    documentation and/or other materials provided with the distribution.
 *
 * THIS SOFTWARE IS PROVIDED BY APPLE COMPUTER, INC. ``AS IS'' AND ANY
 * EXPRESS OR IMPLIED WARRANTIES, INCLUDING, BUT NOT LIMITED TO, THE
 * IMPLIED WARRANTIES OF MERCHANTABILITY AND FITNESS FOR A PARTICULAR
 * PURPOSE ARE DISCLAIMED.  IN NO EVENT SHALL APPLE COMPUTER, INC. OR
 * CONTRIBUTORS BE LIABLE FOR ANY DIRECT, INDIRECT, INCIDENTAL, SPECIAL,
 * EXEMPLARY, OR CONSEQUENTIAL DAMAGES (INCLUDING, BUT NOT LIMITED TO,
 * PROCUREMENT OF SUBSTITUTE GOODS OR SERVICES; LOSS OF USE, DATA, OR
 * PROFITS; OR BUSINESS INTERRUPTION) HOWEVER CAUSED AND ON ANY THEORY
 * OF LIABILITY, WHETHER IN CONTRACT, STRICT LIABILITY, OR TORT
 * (INCLUDING NEGLIGENCE OR OTHERWISE) ARISING IN ANY WAY OUT OF THE USE
 * OF THIS SOFTWARE, EVEN IF ADVISED OF THE POSSIBILITY OF SUCH DAMAGE.
 */


#define LENGTH(x) (sizeof x / sizeof x[0])
#define MAX_BINDINGS 256

#include <gtk/gtk.h>
#include <gdk/gdkx.h>
#include <gdk/gdkkeysyms.h>
#include <sys/socket.h>
#include <sys/stat.h>
#include <sys/types.h>
#include <sys/un.h>
#include <sys/utsname.h>
#include <webkit/webkit.h>
#include <stdio.h>
#include <string.h>
#include <unistd.h>
#include <stdlib.h>
#include <errno.h>
#include <string.h>
#include <fcntl.h>
#include <sys/socket.h>
#include <sys/un.h>
#include <libsoup/soup.h>
#include <signal.h>
#include "uzbl.h"


static Uzbl uzbl;

/* define names and pointers to all config specific variables */
const struct {
    char *name;
    void **ptr;
} var_name_to_ptr[] = {
    { "uri",                (void *)&uzbl.state.uri                 },
    { "status_message",     (void *)&uzbl.gui.sbar.msg              },
    { "show_status",        (void *)&uzbl.behave.show_status        },
    { "status_top",         (void *)&uzbl.behave.status_top         },
    { "status_format",      (void *)&uzbl.behave.status_format      },
    { "status_background",  (void *)&uzbl.behave.status_background  },
    { "insert_mode",        (void *)&uzbl.behave.insert_mode        },
    { "always_insert_mode", (void *)&uzbl.behave.always_insert_mode },
    { "reset_command_mode", (void *)&uzbl.behave.reset_command_mode },
    { "modkey"     ,        (void *)&uzbl.behave.modkey             },
    { "load_finish_handler",(void *)&uzbl.behave.load_finish_handler},
    { "history_handler",    (void *)&uzbl.behave.history_handler    },
    { "download_handler",   (void *)&uzbl.behave.download_handler   },
    { "cookie_handler",     (void *)&uzbl.behave.cookie_handler     },
    { "fifo_dir",           (void *)&uzbl.behave.fifo_dir           },
    { "socket_dir",         (void *)&uzbl.behave.socket_dir         },
    { "http_debug",         (void *)&uzbl.behave.http_debug         },
    { "default_font_size",  (void *)&uzbl.behave.default_font_size  },
    { "minimum_font_size",  (void *)&uzbl.behave.minimum_font_size  },
    { "shell_cmd",          (void *)&uzbl.behave.shell_cmd          },
    { "proxy_url",          (void *)&uzbl.net.proxy_url             },
    { "max_conns",          (void *)&uzbl.net.max_conns             },
    { "max_conns_host",     (void *)&uzbl.net.max_conns_host        },
    { "useragent",          (void *)&uzbl.net.useragent             },
    { NULL,                 NULL                                    }
}, *n2v_p = var_name_to_ptr;

const struct {
    char *key;
    guint mask;
} modkeys[] = {
    { "SHIFT",   GDK_SHIFT_MASK   }, // shift
    { "LOCK",    GDK_LOCK_MASK    }, // capslock or shiftlock, depending on xserver's modmappings
    { "CONTROL", GDK_CONTROL_MASK }, // control
    { "MOD1",    GDK_MOD1_MASK    }, // 4th mod - normally alt but depends on modmappings
    { "MOD2",    GDK_MOD2_MASK    }, // 5th mod
    { "MOD3",    GDK_MOD3_MASK    }, // 6th mod
    { "MOD4",    GDK_MOD4_MASK    }, // 7th mod
    { "MOD5",    GDK_MOD5_MASK    }, // 8th mod
    { "BUTTON1", GDK_BUTTON1_MASK }, // 1st mouse button
    { "BUTTON2", GDK_BUTTON2_MASK }, // 2nd mouse button
    { "BUTTON3", GDK_BUTTON3_MASK }, // 3rd mouse button
    { "BUTTON4", GDK_BUTTON4_MASK }, // 4th mouse button
    { "BUTTON5", GDK_BUTTON5_MASK }, // 5th mouse button
    { "SUPER",   GDK_SUPER_MASK   }, // super (since 2.10)
    { "HYPER",   GDK_HYPER_MASK   }, // hyper (since 2.10)
    { "META",    GDK_META_MASK    }, // meta (since 2.10)
    { NULL,      0                }
};

/* construct a hash from the var_name_to_ptr array for quick access */
static void
make_var_to_name_hash() {
    uzbl.comm.proto_var = g_hash_table_new(g_str_hash, g_str_equal);
    while(n2v_p->name) {
        g_hash_table_insert(uzbl.comm.proto_var, n2v_p->name, n2v_p->ptr);
        n2v_p++;
    }
}

/* commandline arguments (set initial values for the state variables) */
static GOptionEntry entries[] =
{
    { "uri",     'u', 0, G_OPTION_ARG_STRING, &uzbl.state.uri,           "Uri to load", "URI" },
    { "verbose", 'v', 0, G_OPTION_ARG_NONE,   &uzbl.state.verbose,       "Whether to print all messages or just errors.", "VERBOSE" },
    { "name",    'n', 0, G_OPTION_ARG_STRING, &uzbl.state.instance_name, "Name of the current instance (defaults to Xorg window id)", "NAME" },
    { "config",  'c', 0, G_OPTION_ARG_STRING, &uzbl.state.config_file,   "Config file", "FILE" },
    { NULL,      0, 0, 0, NULL, NULL, NULL }
};

typedef void (*Command)(WebKitWebView*, const char *);

/* --- UTILITY FUNCTIONS --- */

char *
itos(int val) {
    char tmp[20];

    snprintf(tmp, sizeof(tmp), "%i", val);
    return g_strdup(tmp);
}

static char *
str_replace (const char* search, const char* replace, const char* string) {
    return g_strjoinv (replace, g_strsplit (string, search, -1));
}

static sigfunc*
setup_signal(int signr, sigfunc *shandler) {
    struct sigaction nh, oh;

    nh.sa_handler = shandler;
    sigemptyset(&nh.sa_mask);
    nh.sa_flags = 0;

    if(sigaction(signr, &nh, &oh) < 0)
        return SIG_ERR;

    return NULL;
}

static void
clean_up(void) {
    if (uzbl.behave.fifo_dir)
        unlink (uzbl.comm.fifo_path);
    if (uzbl.behave.socket_dir)
        unlink (uzbl.comm.socket_path);

    g_string_free(uzbl.state.keycmd, TRUE);
    g_hash_table_destroy(uzbl.bindings);
    g_hash_table_destroy(uzbl.behave.commands);
}


/* --- SIGNAL HANDLER --- */

static void
catch_sigterm(int s) {
    (void) s;
    clean_up();
}

static void
catch_sigint(int s) {
    (void) s;
    clean_up();
    exit(EXIT_SUCCESS);
}

/* --- CALLBACKS --- */

static gboolean
new_window_cb (WebKitWebView *web_view, WebKitWebFrame *frame, WebKitNetworkRequest *request, WebKitWebNavigationAction *navigation_action, WebKitWebPolicyDecision *policy_decision, gpointer user_data) {
    (void) web_view;
    (void) frame;
    (void) navigation_action;
    (void) policy_decision;
    (void) user_data;
    const gchar* uri = webkit_network_request_get_uri (request);
    if (uzbl.state.verbose)
        printf("New window requested -> %s \n", uri);
    new_window_load_uri(uri);
    return (FALSE);
}

WebKitWebView*
create_web_view_cb (WebKitWebView  *web_view, WebKitWebFrame *frame, gpointer user_data) {
    (void) web_view;
    (void) frame;
    (void) user_data;
    if (uzbl.state.selected_url[0]!=0) {
        if (uzbl.state.verbose)
            printf("\nNew web view -> %s\n",uzbl.state.selected_url);
        new_window_load_uri(uzbl.state.selected_url);
    } else {
        if (uzbl.state.verbose)
            printf("New web view -> %s\n","Nothing to open, exiting");
    }
    return (NULL);
}

static gboolean
download_cb (WebKitWebView *web_view, GObject *download, gpointer user_data) {
    (void) web_view;
    (void) user_data;
    if (uzbl.behave.download_handler) {
        const gchar* uri = webkit_download_get_uri ((WebKitDownload*)download);
        if (uzbl.state.verbose)
            printf("Download -> %s\n",uri);
        run_command(uzbl.behave.download_handler, uri, FALSE, NULL);
    }
    return (FALSE);
}

/* scroll a bar in a given direction */
static void
scroll (GtkAdjustment* bar, const char *param) {
    gdouble amount;
    gchar *end;

    amount = g_ascii_strtod(param, &end);

    if (*end)
        fprintf(stderr, "found something after double: %s\n", end);

    gtk_adjustment_set_value (bar, gtk_adjustment_get_value(bar)+amount);
}

static void scroll_begin(WebKitWebView* page, const char *param) {
    (void) page; (void) param;
    gtk_adjustment_set_value (uzbl.gui.bar_v, gtk_adjustment_get_lower(uzbl.gui.bar_v));
}

static void scroll_end(WebKitWebView* page, const char *param) {
    (void) page; (void) param;
    gtk_adjustment_set_value (uzbl.gui.bar_v, gtk_adjustment_get_upper(uzbl.gui.bar_v) -
                              gtk_adjustment_get_page_size(uzbl.gui.bar_v));
}

static void scroll_vert(WebKitWebView* page, const char *param) {
    (void) page;
    scroll(uzbl.gui.bar_v, param);
}

static void scroll_horz(WebKitWebView* page, const char *param) {
    (void) page;
    scroll(uzbl.gui.bar_h, param);
}

static void
cmd_set_status() {
    if (!uzbl.behave.show_status) {
        gtk_widget_hide(uzbl.gui.mainbar);
    } else {
        gtk_widget_show(uzbl.gui.mainbar);
    }
    update_title();
}

static void
toggle_status_cb (WebKitWebView* page, const char *param) {
    (void)page;
    (void)param;

    if (uzbl.behave.show_status) {
        gtk_widget_hide(uzbl.gui.mainbar);
    } else {
        gtk_widget_show(uzbl.gui.mainbar);
    }
    uzbl.behave.show_status = !uzbl.behave.show_status;
    update_title();
}

static void
link_hover_cb (WebKitWebView* page, const gchar* title, const gchar* link, gpointer data) {
    (void) page;
    (void) title;
    (void) data;
    //ADD HOVER URL TO WINDOW TITLE
    uzbl.state.selected_url[0] = '\0';
    if (link) {
        strcpy (uzbl.state.selected_url, link);
    }
    update_title();
}

static void
title_change_cb (WebKitWebView* web_view, WebKitWebFrame* web_frame, const gchar* title, gpointer data) {
    (void) web_view;
    (void) web_frame;
    (void) data;
    if (uzbl.gui.main_title)
        g_free (uzbl.gui.main_title);
    uzbl.gui.main_title = g_strdup (title);
    update_title();
}

static void
progress_change_cb (WebKitWebView* page, gint progress, gpointer data) {
    (void) page;
    (void) data;
    uzbl.gui.sbar.load_progress = progress;
    update_title();
}

static void
load_finish_cb (WebKitWebView* page, WebKitWebFrame* frame, gpointer data) {
    (void) page;
    (void) frame;
    (void) data;
    if (uzbl.behave.load_finish_handler) {
        run_command(uzbl.behave.load_finish_handler, NULL, FALSE, NULL);
    }
}

static void
load_commit_cb (WebKitWebView* page, WebKitWebFrame* frame, gpointer data) {
    (void) page;
    (void) data;
    free (uzbl.state.uri);
    GString* newuri = g_string_new (webkit_web_frame_get_uri (frame));
    uzbl.state.uri = g_string_free (newuri, FALSE);
    if (uzbl.behave.reset_command_mode && uzbl.behave.insert_mode) {
        uzbl.behave.insert_mode = uzbl.behave.always_insert_mode;
        update_title();
    }
    g_string_truncate(uzbl.state.keycmd, 0); // don't need old commands to remain on new page?
}

static void
destroy_cb (GtkWidget* widget, gpointer data) {
    (void) widget;
    (void) data;
    gtk_main_quit ();
}

static void
log_history_cb () {
   if (uzbl.behave.history_handler) {
       time_t rawtime;
       struct tm * timeinfo;
       char date [80];
       time ( &rawtime );
       timeinfo = localtime ( &rawtime );
       strftime (date, 80, "%Y-%m-%d %H:%M:%S", timeinfo);
       GString* args = g_string_new ("");
       g_string_printf (args, "'%s'", date);
       run_command(uzbl.behave.history_handler, args->str, FALSE, NULL);
       g_string_free (args, TRUE);
   }
}


/* VIEW funcs (little webkit wrappers) */
#define VIEWFUNC(name) static void view_##name(WebKitWebView *page, const char *param){(void)param; webkit_web_view_##name(page);}
VIEWFUNC(reload)
VIEWFUNC(reload_bypass_cache)
VIEWFUNC(stop_loading)
VIEWFUNC(zoom_in)
VIEWFUNC(zoom_out)
VIEWFUNC(go_back)
VIEWFUNC(go_forward)
#undef VIEWFUNC

/* -- command to callback/function map for things we cannot attach to any signals */
// TODO: reload

static struct {char *name; Command command;} cmdlist[] =
{
    { "back",             view_go_back            },
    { "forward",          view_go_forward         },
    { "scroll_vert",      scroll_vert             },
    { "scroll_horz",      scroll_horz             },
    { "scroll_begin",     scroll_begin            },
    { "scroll_end",       scroll_end              },
    { "reload",           view_reload,            },
    { "reload_ign_cache", view_reload_bypass_cache},
    { "stop",             view_stop_loading,      },
    { "zoom_in",          view_zoom_in,           }, //Can crash (when max zoom reached?).
    { "zoom_out",         view_zoom_out,          },
    { "uri",              load_uri                },
    { "script",           run_js                  },
    { "toggle_status",    toggle_status_cb        },
    { "spawn",            spawn                   },
    { "sh",               spawn_sh                },
    { "exit",             close_uzbl              },
    { "search",           search_text             },
    { "insert_mode",      set_insert_mode         },
    { "runcmd",           runcmd                  }
};

static void
commands_hash(void)
{
    unsigned int i;
    uzbl.behave.commands = g_hash_table_new(g_str_hash, g_str_equal);

    for (i = 0; i < LENGTH(cmdlist); i++)
        g_hash_table_insert(uzbl.behave.commands, cmdlist[i].name, cmdlist[i].command);
}

/* -- CORE FUNCTIONS -- */

void
free_action(gpointer act) {
    Action *action = (Action*)act;
    g_free(action->name);
    if (action->param)
        g_free(action->param);
    g_free(action);
}

Action*
new_action(const gchar *name, const gchar *param) {
    Action *action = g_new(Action, 1);

    action->name = g_strdup(name);
    if (param)
        action->param = g_strdup(param);
    else
        action->param = NULL;

    return action;
}

static bool
file_exists (const char * filename) {
	return (access(filename, F_OK) == 0);
}

void
set_insert_mode(WebKitWebView *page, const gchar *param) {
    (void)page;
    (void)param;

    uzbl.behave.insert_mode = TRUE;
    update_title();
}

static void
load_uri (WebKitWebView * web_view, const gchar *param) {
    if (param) {
        GString* newuri = g_string_new (param);
        if (g_strrstr (param, "://") == NULL)
            g_string_prepend (newuri, "http://");
		/* if we do handle cookies, ask our handler for them */
        webkit_web_view_load_uri (web_view, newuri->str);
        g_string_free (newuri, TRUE);
    }
}

static void
run_js (WebKitWebView * web_view, const gchar *param) {
    if (param)
        webkit_web_view_execute_script (web_view, param);
}

static void
search_text (WebKitWebView *page, const char *param) {
    if ((param) && (param[0] != '\0')) {
        strcpy(uzbl.state.searchtx, param);
    }
    if (uzbl.state.searchtx[0] != '\0') {
        if (uzbl.state.verbose)
            printf ("Searching: %s\n", uzbl.state.searchtx);
        webkit_web_view_unmark_text_matches (page);
        webkit_web_view_mark_text_matches (page, uzbl.state.searchtx, FALSE, 0);
        webkit_web_view_set_highlight_text_matches (page, TRUE);
        webkit_web_view_search_text (page, uzbl.state.searchtx, FALSE, TRUE, TRUE);
    }
}

static void
new_window_load_uri (const gchar * uri) {
    GString* to_execute = g_string_new ("");
    g_string_append_printf (to_execute, "%s --uri '%s'", uzbl.state.executable_path, uri);
    int i;
    for (i = 0; entries[i].long_name != NULL; i++) {
        if ((entries[i].arg == G_OPTION_ARG_STRING) && (strcmp(entries[i].long_name,"uri")!=0)) {
            gchar** str = (gchar**)entries[i].arg_data;
            if (*str!=NULL) {
                g_string_append_printf (to_execute, " --%s '%s'", entries[i].long_name, *str);
            }
        }
    }
    if (uzbl.state.verbose)
        printf("\n%s\n", to_execute->str);
    g_spawn_command_line_async (to_execute->str, NULL);
    g_string_free (to_execute, TRUE);
}

static void
close_uzbl (WebKitWebView *page, const char *param) {
    (void)page;
    (void)param;
    gtk_main_quit ();
}

/* --Statusbar functions-- */
static char*
build_progressbar_ascii(int percent) {
   int width=10;
   int i;
   double l;
   GString *bar = g_string_new("");

   l = (double)percent*((double)width/100.);
   l = (int)(l+.5)>=(int)l ? l+.5 : l;

   for(i=0; i<(int)l; i++)
       g_string_append(bar, "=");

   for(; i<width; i++)
       g_string_append(bar, "·");

   return g_string_free(bar, FALSE);
}

static void
setup_scanner() {
     const GScannerConfig scan_config = {
             (
              "\t\r\n"
             )            /* cset_skip_characters */,
             (
              G_CSET_a_2_z
              "_#"
              G_CSET_A_2_Z
             )            /* cset_identifier_first */,
             (
              G_CSET_a_2_z
              "_0123456789"
              G_CSET_A_2_Z
              G_CSET_LATINS
              G_CSET_LATINC
             )            /* cset_identifier_nth */,
             ( "" )    /* cpair_comment_single */,

             TRUE         /* case_sensitive */,

             FALSE        /* skip_comment_multi */,
             FALSE        /* skip_comment_single */,
             FALSE        /* scan_comment_multi */,
             TRUE         /* scan_identifier */,
             TRUE         /* scan_identifier_1char */,
             FALSE        /* scan_identifier_NULL */,
             TRUE         /* scan_symbols */,
             FALSE        /* scan_binary */,
             FALSE        /* scan_octal */,
             FALSE        /* scan_float */,
             FALSE        /* scan_hex */,
             FALSE        /* scan_hex_dollar */,
             FALSE        /* scan_string_sq */,
             FALSE        /* scan_string_dq */,
             TRUE         /* numbers_2_int */,
             FALSE        /* int_2_float */,
             FALSE        /* identifier_2_string */,
             FALSE        /* char_2_token */,
             FALSE        /* symbol_2_token */,
             TRUE         /* scope_0_fallback */,
             FALSE,
             TRUE
     };

     uzbl.scan = g_scanner_new(&scan_config);
     while(symp->symbol_name) {
         g_scanner_scope_add_symbol(uzbl.scan, 0,
                         symp->symbol_name,
                         GINT_TO_POINTER(symp->symbol_token));
         symp++;
     }
}

static gchar *
expand_template(const char *template) {
     if(!template) return NULL;

     GTokenType token = G_TOKEN_NONE;
     GString *ret = g_string_new("");
     char *buf=NULL;
     int sym;

     g_scanner_input_text(uzbl.scan, template, strlen(template));
     while(!g_scanner_eof(uzbl.scan) && token != G_TOKEN_LAST) {
         token = g_scanner_get_next_token(uzbl.scan);

         if(token == G_TOKEN_SYMBOL) {
             sym = (int)g_scanner_cur_value(uzbl.scan).v_symbol;
             switch(sym) {
                 case SYM_URI:
                     g_string_append(ret,
                         uzbl.state.uri?
                         g_markup_printf_escaped("%s", uzbl.state.uri):"");
                     break;
                 case SYM_LOADPRGS:
                     buf = itos(uzbl.gui.sbar.load_progress);
                     g_string_append(ret, buf);
                     free(buf);
                     break;
                 case SYM_LOADPRGSBAR:
                     buf = build_progressbar_ascii(uzbl.gui.sbar.load_progress);
                     g_string_append(ret, buf);
                     g_free(buf);
                     break;
                 case SYM_TITLE:
                     g_string_append(ret,
                         uzbl.gui.main_title?
                         g_markup_printf_escaped("%s", uzbl.gui.main_title):"");
                     break;
                 case SYM_NAME:
                     buf = itos(uzbl.xwin);
                     g_string_append(ret,
                         uzbl.state.instance_name?uzbl.state.instance_name:buf);
                     free(buf);
                     break;
                 case SYM_KEYCMD:
                     g_string_append(ret,
                         uzbl.state.keycmd->str ?
                         g_markup_printf_escaped("%s", uzbl.state.keycmd->str):"");
                     break;
                 case SYM_MODE:
                     g_string_append(ret,
                         uzbl.behave.insert_mode?"[I]":"[C]");
                     break;
                 case SYM_MSG:
                     g_string_append(ret,
                         uzbl.gui.sbar.msg?uzbl.gui.sbar.msg:"");
                     break;
                     /* useragent syms */
                 case SYM_WK_MAJ:
                     buf = itos(WEBKIT_MAJOR_VERSION);
                     g_string_append(ret, buf);
                     free(buf);
                     break;
                 case SYM_WK_MIN:
                     buf = itos(WEBKIT_MINOR_VERSION);
                     g_string_append(ret, buf);
                     free(buf);
                     break;
                 case SYM_WK_MIC:
                     buf = itos(WEBKIT_MICRO_VERSION);
                     g_string_append(ret, buf);
                     free(buf);
                     break;
                 case SYM_SYSNAME:
                     g_string_append(ret, uzbl.state.unameinfo.sysname);
                     break;
                 case SYM_NODENAME:
                     g_string_append(ret, uzbl.state.unameinfo.nodename);
                     break;
                 case SYM_KERNREL:
                     g_string_append(ret, uzbl.state.unameinfo.release);
                     break;
                 case SYM_KERNVER:
                     g_string_append(ret, uzbl.state.unameinfo.version);
                     break;
                 case SYM_ARCHSYS:
                     g_string_append(ret, uzbl.state.unameinfo.machine);
                     break;
                 case SYM_ARCHUZBL:
                     g_string_append(ret, ARCH);
                     break;
#ifdef _GNU_SOURCE
                 case SYM_DOMAINNAME:
                     g_string_append(ret, uzbl.state.unameinfo.domainname);
                     break;
#endif
                 case SYM_COMMIT:
                     g_string_append(ret, COMMIT);
                     break;
                 default:
                     break;
             }
         }
         else if(token == G_TOKEN_INT) {
             buf = itos(g_scanner_cur_value(uzbl.scan).v_int);
             g_string_append(ret, buf);
             free(buf);
         }
         else if(token == G_TOKEN_IDENTIFIER) {
             g_string_append(ret, (gchar *)g_scanner_cur_value(uzbl.scan).v_identifier);
         }
         else if(token == G_TOKEN_CHAR) {
             g_string_append_c(ret, (gchar)g_scanner_cur_value(uzbl.scan).v_char);
         }
     }

     return g_string_free(ret, FALSE);
}
/* --End Statusbar functions-- */


// make sure to put '' around args, so that if there is whitespace we can still keep arguments together.
static gboolean
run_command (const char *command, const char *args, const gboolean sync, char **stdout) {
   //command <uzbl conf> <uzbl pid> <uzbl win id> <uzbl fifo file> <uzbl socket file> [args]
    GString* to_execute = g_string_new ("");
    GError *err = NULL;
    gchar* cmd = g_strstrip(g_strdup(command));
    gboolean result;
    g_string_printf (to_execute, "%s '%s' '%i' '%i' '%s' '%s'",
                     cmd, (uzbl.state.config_file ? uzbl.state.config_file : "(null)"),
                     (int) getpid(), (int) uzbl.xwin, uzbl.comm.fifo_path,
                     uzbl.comm.socket_path);
    g_string_append_printf (to_execute, " '%s' '%s'",
                    uzbl.state.uri, uzbl.gui.main_title);
    if(args) g_string_append_printf (to_execute, " %s", args);

    if (sync) {
<<<<<<< HEAD
        result = g_spawn_command_line_sync (to_execute->str, stdout, NULL, NULL, &err);
    } else result = g_spawn_command_line_async (to_execute->str, &err);
    printf("Called %s.  Result: %s\n", to_execute->str, (result ? "TRUE" : "FALSE" ));
=======
        result = g_spawn_command_line_sync (to_execute->str, stdout, NULL, NULL, NULL);
    } else result = g_spawn_command_line_async (to_execute->str, NULL);
    if (uzbl.state.verbose)
        printf("Called %s.  Result: %s\n", to_execute->str, (result ? "TRUE" : "FALSE" ));
>>>>>>> 08b23f41
    g_string_free (to_execute, TRUE);
    if (err) {
        g_printerr("error on run_command: %s\n", err->message);
        g_error_free (err);
    }
    g_free (cmd);
    return result;
}

static void
spawn(WebKitWebView *web_view, const char *param) {
    (void)web_view;
    run_command(param, NULL, FALSE, NULL);
}

static void
spawn_sh(WebKitWebView *web_view, const char *param) {
    (void)web_view;
    gchar *cmd = g_strdup_printf(uzbl.behave.shell_cmd, param);
    spawn(NULL, cmd);
    g_free(cmd);
}

static void
parse_command(const char *cmd, const char *param) {
    Command c;

    if ((c = g_hash_table_lookup(uzbl.behave.commands, cmd)))
        c(uzbl.gui.web_view, param);
    else
        fprintf (stderr, "command \"%s\" not understood. ignoring.\n", cmd);
}

/* command parser */
static void
setup_regex() {
    uzbl.comm.get_regex  = g_regex_new("^[Gg][a-zA-Z]*\\s+([^ \\n]+)$",
            G_REGEX_OPTIMIZE, 0, NULL);
    uzbl.comm.set_regex  = g_regex_new("^[Ss][a-zA-Z]*\\s+([^ ]+)\\s*=\\s*([^\\n].*)$",
            G_REGEX_OPTIMIZE, 0, NULL);
    uzbl.comm.bind_regex = g_regex_new("^[Bb][a-zA-Z]*\\s+?(.*[^ ])\\s*?=\\s*([a-z][^\\n].+)$",
            G_REGEX_UNGREEDY|G_REGEX_OPTIMIZE, 0, NULL);
    uzbl.comm.act_regex = g_regex_new("^[Aa][a-zA-Z]*\\s+([^ \\n]+)\\s*([^\\n]*)?$",
            G_REGEX_OPTIMIZE, 0, NULL);
    uzbl.comm.keycmd_regex = g_regex_new("^[Kk][a-zA-Z]*\\s+([^\\n]+)$",
            G_REGEX_OPTIMIZE, 0, NULL);
}

static gboolean
get_var_value(gchar *name) {
    void **p = NULL;

    if( (p = g_hash_table_lookup(uzbl.comm.proto_var, name)) ) {
        if(var_is("status_format", name)
           || var_is("useragent", name)) {
            printf("VAR: %s VALUE: %s\n", name, (char *)*p);
        } else printf("VAR: %s VALUE: %d\n", name, (int)*p);
    }
    return TRUE;
}

static void
set_proxy_url() {
    SoupURI *suri;

    if(*uzbl.net.proxy_url == ' '
       || uzbl.net.proxy_url == NULL) {
        soup_session_remove_feature_by_type(uzbl.net.soup_session,
                (GType) SOUP_SESSION_PROXY_URI);
    }
    else {
        suri = soup_uri_new(uzbl.net.proxy_url);
        g_object_set(G_OBJECT(uzbl.net.soup_session),
                SOUP_SESSION_PROXY_URI,
                suri, NULL);
        soup_uri_free(suri);
    }
    return;
}


static void
move_statusbar() {
    gtk_widget_ref(uzbl.gui.scrolled_win);
    gtk_widget_ref(uzbl.gui.mainbar);
    gtk_container_remove(GTK_CONTAINER(uzbl.gui.vbox), uzbl.gui.scrolled_win);
    gtk_container_remove(GTK_CONTAINER(uzbl.gui.vbox), uzbl.gui.mainbar);

    if(uzbl.behave.status_top) {
        gtk_box_pack_start (GTK_BOX (uzbl.gui.vbox), uzbl.gui.mainbar, FALSE, TRUE, 0);
        gtk_box_pack_start (GTK_BOX (uzbl.gui.vbox), uzbl.gui.scrolled_win, TRUE, TRUE, 0);
    }
    else {
        gtk_box_pack_start (GTK_BOX (uzbl.gui.vbox), uzbl.gui.scrolled_win, TRUE, TRUE, 0);
        gtk_box_pack_start (GTK_BOX (uzbl.gui.vbox), uzbl.gui.mainbar, FALSE, TRUE, 0);
    }
    gtk_widget_unref(uzbl.gui.scrolled_win);
    gtk_widget_unref(uzbl.gui.mainbar);
    gtk_widget_grab_focus (GTK_WIDGET (uzbl.gui.web_view));
}

static gboolean
var_is(const char *x, const char *y) {
    return (strcmp(x, y) == 0 ? TRUE : FALSE );
}

static gboolean
set_var_value(gchar *name, gchar *val) {
    void **p = NULL;
    char *endp = NULL;

    if( (p = g_hash_table_lookup(uzbl.comm.proto_var, name)) ) {
        if(var_is("status_message", name)
           || var_is("status_background", name)
           || var_is("status_format", name)
           || var_is("load_finish_handler", name)
           || var_is("history_handler", name)
           || var_is("download_handler", name)
           || var_is("cookie_handler", name)) {
            if(*p)
                free(*p);
            *p = g_strdup(val);
            update_title();
        }
        else if(var_is("uri", name)) {
            if(*p) free(*p);
            *p = g_strdup(val);
            load_uri(uzbl.gui.web_view, (const gchar*)*p);
        }
        else if(var_is("proxy_url", name)) {
            if(*p) free(*p);
            *p = g_strdup(val);
            set_proxy_url();
        }
        else if(var_is("fifo_dir", name)) {
            if(*p) free(*p);
            *p = init_fifo(g_strdup(val));
        }
        else if(var_is("socket_dir", name)) {
            if(*p) free(*p);
            *p = init_socket(g_strdup(val));
        }
        else if(var_is("modkey", name)) {
            if(*p) free(*p);
            int i;
            *p = g_utf8_strup(val, -1);
            uzbl.behave.modmask = 0;
            for (i = 0; modkeys[i].key != NULL; i++) {
                if (g_strrstr(*p, modkeys[i].key))
                    uzbl.behave.modmask |= modkeys[i].mask;
            }
        }
        else if(var_is("useragent", name)) {
            if(*p) free(*p);
            *p = set_useragent(g_strdup(val));
        }
        else if(var_is("shell_cmd", name)) {
            if(*p) free(*p);
            *p = g_strdup(val);
        }
        /* variables that take int values */
        else {
            int *ip = (int *)p;
            *ip = (int)strtoul(val, &endp, 10);

            if(var_is("show_status", name)) {
                cmd_set_status();
            }
            else if(var_is("always_insert_mode", name)) {
                uzbl.behave.insert_mode =
                    uzbl.behave.always_insert_mode ?  TRUE : FALSE;
                update_title();
            }
            else if (var_is("max_conns", name)) {
                g_object_set(G_OBJECT(uzbl.net.soup_session),
                             SOUP_SESSION_MAX_CONNS, uzbl.net.max_conns, NULL);
            }
            else if (var_is("max_conns_host", name)) {
                g_object_set(G_OBJECT(uzbl.net.soup_session),
                             SOUP_SESSION_MAX_CONNS_PER_HOST, uzbl.net.max_conns_host, NULL);
            }
            else if (var_is("http_debug", name)) {
                //soup_session_remove_feature
                //    (uzbl.net.soup_session, uzbl.net.soup_logger);
                soup_session_remove_feature
                    (uzbl.net.soup_session, SOUP_SESSION_FEATURE(uzbl.net.soup_logger));
                /* do we leak if this doesn't get freed? why does it occasionally crash if freed? */
                /*g_free(uzbl.net.soup_logger);*/

                uzbl.net.soup_logger = soup_logger_new(uzbl.behave.http_debug, -1);
                soup_session_add_feature(uzbl.net.soup_session,
                                         SOUP_SESSION_FEATURE(uzbl.net.soup_logger));
            }
            else if (var_is("status_top", name)) {
                move_statusbar();
            }
            else if (var_is("default_font_size", name)) {
                WebKitWebSettings *ws = webkit_web_view_get_settings(uzbl.gui.web_view);
                g_object_set (G_OBJECT(ws), "default-font-size", *ip, NULL);
            }
            else if (var_is("minimum_font_size", name)) {
                WebKitWebSettings *ws = webkit_web_view_get_settings(uzbl.gui.web_view);
                g_object_set (G_OBJECT(ws), "minimum-font-size", *ip, NULL);
            }
        }
    }
    return TRUE;
}

static void
runcmd(WebKitWebView* page, const char *param) {
    (void) page;
    parse_cmd_line(param);
}

static void
parse_cmd_line(const char *ctl_line) {
    gchar **tokens;

    /* SET command */
    if(ctl_line[0] == 's' || ctl_line[0] == 'S') {
        tokens = g_regex_split(uzbl.comm.set_regex, ctl_line, 0);
        if(tokens[0][0] == 0) {
            set_var_value(tokens[1], tokens[2]);
            g_strfreev(tokens);
        }
        else
            printf("Error in command: %s\n", tokens[0]);
    }
    /* GET command */
    else if(ctl_line[0] == 'g' || ctl_line[0] == 'G') {
        tokens = g_regex_split(uzbl.comm.get_regex, ctl_line, 0);
        if(tokens[0][0] == 0) {
            get_var_value(tokens[1]);
            g_strfreev(tokens);
        }
        else
            printf("Error in command: %s\n", tokens[0]);
    }
    /* BIND command */
    else if(ctl_line[0] == 'b' || ctl_line[0] == 'B') {
        tokens = g_regex_split(uzbl.comm.bind_regex, ctl_line, 0);
        if(tokens[0][0] == 0) {
            add_binding(tokens[1], tokens[2]);
            g_strfreev(tokens);
        }
        else
            printf("Error in command: %s\n", tokens[0]);
    }
    /* ACT command */
    else if(ctl_line[0] == 'A' || ctl_line[0] == 'a') {
        tokens = g_regex_split(uzbl.comm.act_regex, ctl_line, 0);
        if(tokens[0][0] == 0) {
            parse_command(tokens[1], tokens[2]);
            g_strfreev(tokens);
        }
        else
            printf("Error in command: %s\n", tokens[0]);
    }
    /* KEYCMD command */
    else if(ctl_line[0] == 'K' || ctl_line[0] == 'k') {
        tokens = g_regex_split(uzbl.comm.keycmd_regex, ctl_line, 0);
        if(tokens[0][0] == 0) {
            /* should incremental commands want each individual "keystroke"
               sent in a loop or the whole string in one go like now? */
            g_string_assign(uzbl.state.keycmd, tokens[1]);
            run_keycmd(FALSE);
            update_title();
            g_strfreev(tokens);
        }
    }
    /* Comments */
    else if(   (ctl_line[0] == '#')
            || (ctl_line[0] == ' ')
            || (ctl_line[0] == '\n'))
        ; /* ignore these lines */
    else
        printf("Command not understood (%s)\n", ctl_line);

    return;
}

static gchar*
build_stream_name(int type, const gchar* dir) {
    char *xwin_str;
    State *s = &uzbl.state;
    gchar *str;

    xwin_str = itos((int)uzbl.xwin);
    if (type == FIFO) {
        str = g_strdup_printf
            ("%s/uzbl_fifo_%s", dir,
             s->instance_name ? s->instance_name : xwin_str);
    } else if (type == SOCKET) {
        str = g_strdup_printf
            ("%s/uzbl_socket_%s", dir,
             s->instance_name ? s->instance_name : xwin_str );
    }
    g_free(xwin_str);
    return str;
}

static gboolean
control_fifo(GIOChannel *gio, GIOCondition condition) {
    if (uzbl.state.verbose)
        printf("triggered\n");
    gchar *ctl_line;
    GIOStatus ret;
    GError *err = NULL;

    if (condition & G_IO_HUP)
        g_error ("Fifo: Read end of pipe died!\n");

    if(!gio)
       g_error ("Fifo: GIOChannel broke\n");

    ret = g_io_channel_read_line(gio, &ctl_line, NULL, NULL, &err);
    if (ret == G_IO_STATUS_ERROR) {
        g_error ("Fifo: Error reading: %s\n", err->message);
        g_error_free (err);
    }

    parse_cmd_line(ctl_line);
    g_free(ctl_line);

    return TRUE;
}

static gchar*
init_fifo(gchar *dir) { /* return dir or, on error, free dir and return NULL */
    if (uzbl.comm.fifo_path) { /* get rid of the old fifo if one exists */
        if (unlink(uzbl.comm.fifo_path) == -1)
            g_warning ("Fifo: Can't unlink old fifo at %s\n", uzbl.comm.fifo_path);
        g_free(uzbl.comm.fifo_path);
        uzbl.comm.fifo_path = NULL;
    }

    if (*dir == ' ') { /* space unsets the variable */
        g_free(dir);
        return NULL;
    }

    GIOChannel *chan = NULL;
    GError *error = NULL;
    gchar *path = build_stream_name(FIFO, dir);

    if (!file_exists(path)) {
        if (mkfifo (path, 0666) == 0) {
            // we don't really need to write to the file, but if we open the file as 'r' we will block here, waiting for a writer to open the file.
            chan = g_io_channel_new_file(path, "r+", &error);
            if (chan) {
                if (g_io_add_watch(chan, G_IO_IN|G_IO_HUP, (GIOFunc) control_fifo, NULL)) {
                    if (uzbl.state.verbose)
                        printf ("init_fifo: created successfully as %s\n", path);
                    uzbl.comm.fifo_path = path;
                    return dir;
                } else g_warning ("init_fifo: could not add watch on %s\n", path);
            } else g_warning ("init_fifo: can't open: %s\n", error->message);
        } else g_warning ("init_fifo: can't create %s: %s\n", path, strerror(errno));
    } else g_warning ("init_fifo: can't create %s: file exists\n", path);

    /* if we got this far, there was an error; cleanup */
    if (error) g_error_free (error);
    g_free(path);
    g_free(dir);
    return NULL;
}

static gboolean
control_stdin(GIOChannel *gio, GIOCondition condition) {
    gchar *ctl_line = NULL;
    gsize ctl_line_len = 0;
    GIOStatus ret;

    if (condition & G_IO_HUP) {
        ret = g_io_channel_shutdown (gio, FALSE, NULL);
        return FALSE;
    }

    ret = g_io_channel_read_line(gio, &ctl_line, &ctl_line_len, NULL, NULL);
    if ( (ret == G_IO_STATUS_ERROR) || (ret == G_IO_STATUS_EOF) )
        return FALSE;

    parse_cmd_line(ctl_line);
    g_free(ctl_line);

    return TRUE;
}

static void
create_stdin () {
    GIOChannel *chan = NULL;
    GError *error = NULL;

    chan = g_io_channel_unix_new(fileno(stdin));
    if (chan) {
        if (!g_io_add_watch(chan, G_IO_IN|G_IO_HUP, (GIOFunc) control_stdin, NULL)) {
            g_error ("Stdin: could not add watch\n");
        } else {
            printf ("Stdin: watch added successfully\n");
        }
    } else {
        g_error ("Stdin: Error while opening: %s\n", error->message);
    }
    if (error) g_error_free (error);
}

static gboolean
control_socket(GIOChannel *chan) {
    struct sockaddr_un remote;
    char buffer[512], *ctl_line;
    char temp[128];
    int sock, clientsock, n, done;
    unsigned int t;

    sock = g_io_channel_unix_get_fd(chan);

    memset (buffer, 0, sizeof (buffer));

    t          = sizeof (remote);
    clientsock = accept (sock, (struct sockaddr *) &remote, &t);

    done = 0;
    do {
        memset (temp, 0, sizeof (temp));
        n = recv (clientsock, temp, 128, 0);
        if (n == 0) {
            buffer[strlen (buffer)] = '\0';
            done = 1;
        }
        if (!done)
            strcat (buffer, temp);
    } while (!done);

    if (strcmp (buffer, "\n") < 0) {
        buffer[strlen (buffer) - 1] = '\0';
    } else {
        buffer[strlen (buffer)] = '\0';
    }
    close (clientsock);
    ctl_line = g_strdup(buffer);
    parse_cmd_line (ctl_line);

/*
   TODO: we should be able to do it with this.  but glib errors out with "Invalid argument"
    GError *error = NULL;
    gsize len;
    GIOStatus ret;
    ret = g_io_channel_read_line(chan, &ctl_line, &len, NULL, &error);
    if (ret == G_IO_STATUS_ERROR)
        g_error ("Error reading: %s\n", error->message);

    printf("Got line %s (%u bytes) \n",ctl_line, len);
    if(ctl_line) {
       parse_line(ctl_line);
*/

    g_free(ctl_line);
    return TRUE;
}

static gchar*
init_socket(gchar *dir) { /* return dir or, on error, free dir and return NULL */
    if (uzbl.comm.socket_path) { /* remove an existing socket should one exist */
        if (unlink(uzbl.comm.socket_path) == -1)
            g_warning ("init_socket: couldn't unlink socket at %s\n", uzbl.comm.socket_path);
        g_free(uzbl.comm.socket_path);
        uzbl.comm.socket_path = NULL;
    }

    if (*dir == ' ') {
        g_free(dir);
        return NULL;
    }

    GIOChannel *chan = NULL;
    int sock, len;
    struct sockaddr_un local;
    gchar *path = build_stream_name(SOCKET, dir);

    sock = socket (AF_UNIX, SOCK_STREAM, 0);

    local.sun_family = AF_UNIX;
    strcpy (local.sun_path, path);
    unlink (local.sun_path);

    len = strlen (local.sun_path) + sizeof (local.sun_family);
    if (bind (sock, (struct sockaddr *) &local, len) != -1) {
        printf ("init_socket: opened in %s\n", path);
        listen (sock, 5);

        if( (chan = g_io_channel_unix_new(sock)) ) {
            g_io_add_watch(chan, G_IO_IN|G_IO_HUP, (GIOFunc) control_socket, chan);
            uzbl.comm.socket_path = path;
            return dir;
        }
    } else g_warning ("init_socket: could not open in %s: %s\n", path, strerror(errno));

    /* if we got this far, there was an error; cleanup */
    g_free(path);
    g_free(dir);
    return NULL;
}

static void
update_title (void) {
    GString* string_long = g_string_new ("");
    GString* string_short = g_string_new ("");
    char* iname = NULL;
    gchar *statln;
    int iname_len;
    State *s = &uzbl.state;
    Behaviour *b = &uzbl.behave;

    if(s->instance_name) {
            iname_len = strlen(s->instance_name)+4;
            iname = malloc(iname_len);
            snprintf(iname, iname_len, "<%s> ", s->instance_name);

            g_string_prepend(string_long, iname);
            g_string_prepend(string_short, iname);
            free(iname);
    }

    g_string_append_printf(string_long, "%s ", s->keycmd->str);
    if (!b->always_insert_mode)
        g_string_append (string_long, (b->insert_mode ? "[I] " : "[C] "));
    if (uzbl.gui.main_title) {
        g_string_append (string_long, uzbl.gui.main_title);
        g_string_append (string_short, uzbl.gui.main_title);
    }
    g_string_append (string_long, " - Uzbl browser");
    g_string_append (string_short, " - Uzbl browser");
    if (s->selected_url[0]!=0) {
        g_string_append_printf (string_long, " -> (%s)", s->selected_url);
    }

    gchar* title_long = g_string_free (string_long, FALSE);
    gchar* title_short = g_string_free (string_short, FALSE);

    if (b->show_status) {
        gtk_window_set_title (GTK_WINDOW(uzbl.gui.main_window), title_short);
        // TODO: we should probably not do this every time we want to update the title..?
        statln = expand_template(uzbl.behave.status_format);
        gtk_label_set_markup(GTK_LABEL(uzbl.gui.mainbar_label), statln);
        if (b->status_background) {
            GdkColor color;
            gdk_color_parse (b->status_background, &color);
            //labels and hboxes do not draw their own background.  applying this on the window is ok as we the statusbar is the only affected widget.  (if not, we could also use GtkEventBox)
            gtk_widget_modify_bg (uzbl.gui.main_window, GTK_STATE_NORMAL, &color);
        }
        g_free(statln);
    } else {
        gtk_window_set_title (GTK_WINDOW(uzbl.gui.main_window), title_long);
    }

    g_free (title_long);
    g_free (title_short);
}

static gboolean
key_press_cb (WebKitWebView* page, GdkEventKey* event)
{
    //TRUE to stop other handlers from being invoked for the event. FALSE to propagate the event further.

    (void) page;

    if (event->type != GDK_KEY_PRESS || event->keyval == GDK_Page_Up || event->keyval == GDK_Page_Down
        || event->keyval == GDK_Up || event->keyval == GDK_Down || event->keyval == GDK_Left || event->keyval == GDK_Right || event->keyval == GDK_Shift_L || event->keyval == GDK_Shift_R)
        return FALSE;

    /* turn off insert mode (if always_insert_mode is not used) */
    if (uzbl.behave.insert_mode && (event->keyval == GDK_Escape)) {
        uzbl.behave.insert_mode = uzbl.behave.always_insert_mode;
        update_title();
        return TRUE;
    }

    if (uzbl.behave.insert_mode && (((event->state & uzbl.behave.modmask) != uzbl.behave.modmask) || (!uzbl.behave.modmask)))
        return FALSE;

    if (event->keyval == GDK_Escape) {
        g_string_truncate(uzbl.state.keycmd, 0);
        update_title();
        return TRUE;
    }

    //Insert without shift - insert from clipboard; Insert with shift - insert from primary
    if (event->keyval == GDK_Insert) {
        gchar * str;
        if ((event->state & GDK_SHIFT_MASK) == GDK_SHIFT_MASK) {
            str = gtk_clipboard_wait_for_text (gtk_clipboard_get (GDK_SELECTION_PRIMARY));
        } else {
            str = gtk_clipboard_wait_for_text (gtk_clipboard_get (GDK_SELECTION_CLIPBOARD));
        }
        if (str) {
            g_string_append (uzbl.state.keycmd, str);
            update_title ();
            free (str);
        }
        return TRUE;
    }

    if ((event->keyval == GDK_BackSpace) && (uzbl.state.keycmd->len > 0)) {
        g_string_truncate(uzbl.state.keycmd, uzbl.state.keycmd->len - 1);
        update_title();
    }

    gboolean key_ret = FALSE;
    if ((event->keyval == GDK_Return) || (event->keyval == GDK_KP_Enter))
        key_ret = TRUE;
    if (!key_ret) g_string_append(uzbl.state.keycmd, event->string);

    run_keycmd(key_ret);
    update_title();
    if (key_ret) return (!uzbl.behave.insert_mode);
    return TRUE;
}

static void
run_keycmd(const gboolean key_ret) {
    /* run the keycmd immediately if it isn't incremental and doesn't take args */
    Action *action;
    if ((action = g_hash_table_lookup(uzbl.bindings, uzbl.state.keycmd->str))) {
        g_string_truncate(uzbl.state.keycmd, 0);
        parse_command(action->name, action->param);
        return;
    }

    /* try if it's an incremental keycmd or one that takes args, and run it */
    GString* short_keys = g_string_new ("");
    GString* short_keys_inc = g_string_new ("");
    unsigned int i;
    for (i=0; i<(uzbl.state.keycmd->len); i++) {
        g_string_append_c(short_keys, uzbl.state.keycmd->str[i]);
        g_string_assign(short_keys_inc, short_keys->str);
        g_string_append_c(short_keys, '_');
        g_string_append_c(short_keys_inc, '*');

        gboolean exec_now = FALSE;
        if ((action = g_hash_table_lookup(uzbl.bindings, short_keys->str))) {
            if (key_ret) exec_now = TRUE; /* run normal cmds only if return was pressed */
        } else if ((action = g_hash_table_lookup(uzbl.bindings, short_keys_inc->str))) {
            if (key_ret) { /* just quit the incremental command on return */
                g_string_truncate(uzbl.state.keycmd, 0);
                break;
            } else exec_now = TRUE; /* always exec incr. commands on keys other than return */
        }

        if (exec_now) {
            GString* parampart = g_string_new (uzbl.state.keycmd->str);
            GString* actionname = g_string_new ("");
            GString* actionparam = g_string_new ("");
            g_string_erase (parampart, 0, i+1);
            if (action->name)
                g_string_printf (actionname, action->name, parampart->str);
            if (action->param)
                g_string_printf (actionparam, action->param, parampart->str);
            parse_command(actionname->str, actionparam->str);
            g_string_free (actionname, TRUE);
            g_string_free (actionparam, TRUE);
            g_string_free (parampart, TRUE);
            if (key_ret)
                g_string_truncate(uzbl.state.keycmd, 0);
            break;
        }

        g_string_truncate(short_keys, short_keys->len - 1);
    }
    g_string_free (short_keys, TRUE);
    g_string_free (short_keys_inc, TRUE);
}

static GtkWidget*
create_browser () {
    GUI *g = &uzbl.gui;

    GtkWidget* scrolled_window = gtk_scrolled_window_new (NULL, NULL);
    //main_window_ref = g_object_ref(scrolled_window);
    gtk_scrolled_window_set_policy (GTK_SCROLLED_WINDOW (scrolled_window), GTK_POLICY_NEVER, GTK_POLICY_NEVER); //todo: some sort of display of position/total length. like what emacs does

    g->web_view = WEBKIT_WEB_VIEW (webkit_web_view_new ());
    gtk_container_add (GTK_CONTAINER (scrolled_window), GTK_WIDGET (g->web_view));

    g_signal_connect (G_OBJECT (g->web_view), "title-changed", G_CALLBACK (title_change_cb), g->web_view);
    g_signal_connect (G_OBJECT (g->web_view), "load-progress-changed", G_CALLBACK (progress_change_cb), g->web_view);
    g_signal_connect (G_OBJECT (g->web_view), "load-committed", G_CALLBACK (load_commit_cb), g->web_view);
    g_signal_connect (G_OBJECT (g->web_view), "load-finished", G_CALLBACK (log_history_cb), g->web_view);
    g_signal_connect (G_OBJECT (g->web_view), "load-finished", G_CALLBACK (load_finish_cb), g->web_view);
    g_signal_connect (G_OBJECT (g->web_view), "hovering-over-link", G_CALLBACK (link_hover_cb), g->web_view);
    g_signal_connect (G_OBJECT (g->web_view), "key-press-event", G_CALLBACK (key_press_cb), g->web_view);
    g_signal_connect (G_OBJECT (g->web_view), "new-window-policy-decision-requested", G_CALLBACK (new_window_cb), g->web_view);
    g_signal_connect (G_OBJECT (g->web_view), "download-requested", G_CALLBACK (download_cb), g->web_view);
    g_signal_connect (G_OBJECT (g->web_view), "create-web-view", G_CALLBACK (create_web_view_cb), g->web_view);

    return scrolled_window;
}

static GtkWidget*
create_mainbar () {
    GUI *g = &uzbl.gui;

    g->mainbar = gtk_hbox_new (FALSE, 0);

    /* keep a reference to the bar so we can re-pack it at runtime*/
    //sbar_ref = g_object_ref(g->mainbar);

    g->mainbar_label = gtk_label_new ("");
    gtk_label_set_selectable((GtkLabel *)g->mainbar_label, TRUE);
    gtk_label_set_ellipsize(GTK_LABEL(g->mainbar_label), PANGO_ELLIPSIZE_END);
    gtk_misc_set_alignment (GTK_MISC(g->mainbar_label), 0, 0);
    gtk_misc_set_padding (GTK_MISC(g->mainbar_label), 2, 2);
    gtk_box_pack_start (GTK_BOX (g->mainbar), g->mainbar_label, TRUE, TRUE, 0);
    return g->mainbar;
}

static
GtkWidget* create_window () {
    GtkWidget* window = gtk_window_new (GTK_WINDOW_TOPLEVEL);
    gtk_window_set_default_size (GTK_WINDOW (window), 800, 600);
    gtk_widget_set_name (window, "Uzbl browser");
    g_signal_connect (G_OBJECT (window), "destroy", G_CALLBACK (destroy_cb), NULL);

    return window;
}

static void
add_binding (const gchar *key, const gchar *act) {
    char **parts = g_strsplit(act, " ", 2);
    Action *action;

    if (!parts)
        return;

    //Debug:
    if (uzbl.state.verbose)
        printf ("Binding %-10s : %s\n", key, act);
    action = new_action(parts[0], parts[1]);

    if(g_hash_table_lookup(uzbl.bindings, key))
        g_hash_table_remove(uzbl.bindings, key);
    g_hash_table_insert(uzbl.bindings, g_strdup(key), action);

    g_strfreev(parts);
}

static gchar*
get_xdg_var (XDG_Var xdg) {
    const gchar* actual_value = getenv (xdg.environmental);
    const gchar* home         = getenv ("HOME");

    gchar* return_value = str_replace ("~", home, g_strdup (actual_value));

    if (! actual_value || strcmp (actual_value, "") == 0) {
        if (xdg.default_value) {
            return_value = str_replace ("~", home, g_strdup (xdg.default_value));
        } else {
            return_value = NULL;
        }
    }

    return return_value;
}

static gchar*
find_xdg_file (int xdg_type, char* filename) {
    /* xdg_type = 0 => config
       xdg_type = 1 => data
       xdg_type = 2 => cache*/

    gchar* xdg_config_home  = get_xdg_var (XDG[0]);
    gchar* xdg_data_home    = get_xdg_var (XDG[1]);
    gchar* xdg_cache_home   = get_xdg_var (XDG[2]);
    gchar* xdg_config_dirs  = get_xdg_var (XDG[3]);
    gchar* xdg_data_dirs    = get_xdg_var (XDG[4]);
    gchar* temporary_file   = (char *)malloc (1024);
    gchar* temporary_string = NULL;
    char*  saveptr;

    if (xdg_type == 0)
        strcpy (temporary_file, xdg_config_home);

    if (xdg_type == 1)
        strcpy (temporary_file, xdg_data_home);

    if (xdg_type == 2)
        strcpy (temporary_file, xdg_cache_home);

    strcat (temporary_file, filename);

    if (! file_exists (temporary_file) && xdg_type != 2) {
        if (xdg_type == 0)
            temporary_string = (char *) strtok_r (xdg_config_dirs, ":", &saveptr);
        
        if (xdg_type == 1)
            temporary_string = (char *) strtok_r (xdg_data_dirs, ":", &saveptr);
        
        while (temporary_string && ! file_exists (temporary_file)) {
            strcpy (temporary_file, temporary_string);
            strcat (temporary_file, filename);
            temporary_string = (char * ) strtok_r (NULL, ":", &saveptr);
        }
    }

    if (file_exists (temporary_file)) {
        return temporary_file;
    } else {
        return NULL;
    }
}

static void
settings_init () {
    char *saveptr;
    State *s = &uzbl.state;
    Network *n = &uzbl.net;

    uzbl.behave.reset_command_mode = 1;

    if (!s->config_file) {
        s->config_file = g_strdup (find_xdg_file (0, "/uzbl/config"));
    }

    if (s->config_file) {
        GIOChannel *chan = NULL;
        gchar *readbuf = NULL;
        gsize len;

        chan = g_io_channel_new_file(s->config_file, "r", NULL);

        if (chan) {
            while (g_io_channel_read_line(chan, &readbuf, &len, NULL, NULL)
                    == G_IO_STATUS_NORMAL) {
                parse_cmd_line(readbuf);
                g_free (readbuf);
            }

            g_io_channel_unref (chan);
            printf ("Config %s loaded\n", s->config_file);
        } else {
            fprintf(stderr, "uzbl: error loading file%s\n", s->config_file);
        }
    } else {
        printf ("No configuration file loaded.\n");
    }
    if (!uzbl.behave.status_format)
        uzbl.behave.status_format = g_strdup(STATUS_DEFAULT);

    g_signal_connect(n->soup_session, "request-queued", G_CALLBACK(handle_cookies), NULL);
}

static gchar*
set_useragent(gchar *val) {
    if (*val == ' ') {
        g_free(val);
        return NULL;
    }
    gchar *ua = expand_template(val);
    if (ua)
        g_object_set(G_OBJECT(uzbl.net.soup_session), SOUP_SESSION_USER_AGENT, ua, NULL);
    return ua;
}

static void handle_cookies (SoupSession *session, SoupMessage *msg, gpointer user_data){
    (void) session;
    (void) user_data;
    if (!uzbl.behave.cookie_handler) return;

    gchar * stdout = NULL;
    soup_message_add_header_handler(msg, "got-headers", "Set-Cookie", G_CALLBACK(save_cookies), NULL);
    GString* args = g_string_new ("");
    SoupURI * soup_uri = soup_message_get_uri(msg);
    g_string_printf (args, "GET %s %s", soup_uri->host, soup_uri->path);
    run_command(uzbl.behave.cookie_handler, args->str, TRUE, &stdout);
    if(stdout) {
        soup_message_headers_replace (msg->request_headers, "Cookie", stdout);
    }
    g_string_free(args, TRUE);
}

static void
save_cookies (SoupMessage *msg, gpointer user_data){
    (void) user_data;
    GSList *ck;
    char *cookie;
    for (ck = soup_cookies_from_response(msg); ck; ck = ck->next){
        cookie = soup_cookie_to_set_cookie_header(ck->data);
        GString* args = g_string_new ("");
        SoupURI * soup_uri = soup_message_get_uri(msg);
        g_string_printf (args, "PUT %s %s \"%s\"", soup_uri->host, soup_uri->path, cookie);
        run_command(uzbl.behave.cookie_handler, args->str, FALSE, NULL);
        g_string_free(args, TRUE);
        free(cookie);
    }
    g_slist_free(ck);
}


int
main (int argc, char* argv[]) {
    gtk_init (&argc, &argv);
    if (!g_thread_supported ())
        g_thread_init (NULL);

    strcpy(uzbl.state.executable_path,argv[0]);

    GOptionContext* context = g_option_context_new ("- some stuff here maybe someday");
    g_option_context_add_main_entries (context, entries, NULL);
    g_option_context_add_group (context, gtk_get_option_group (TRUE));
    g_option_context_parse (context, &argc, &argv, NULL);
    /* initialize hash table */
    uzbl.bindings = g_hash_table_new_full(g_str_hash, g_str_equal, g_free, free_action);

    uzbl.net.soup_session = webkit_get_default_session();
    uzbl.state.keycmd = g_string_new("");

    if(setup_signal(SIGTERM, catch_sigterm) == SIG_ERR)
        fprintf(stderr, "uzbl: error hooking SIGTERM\n");
    if(setup_signal(SIGINT, catch_sigint) == SIG_ERR)
        fprintf(stderr, "uzbl: error hooking SIGINT\n");

    if(uname(&uzbl.state.unameinfo) == -1)
        g_printerr("Can't retrieve unameinfo.  Your useragent might appear wrong.\n");

    setup_regex();
    setup_scanner();
    commands_hash ();
    make_var_to_name_hash();


    uzbl.gui.vbox = gtk_vbox_new (FALSE, 0);

    uzbl.gui.scrolled_win = create_browser();
    create_mainbar();

    /* initial packing */
    gtk_box_pack_start (GTK_BOX (uzbl.gui.vbox), uzbl.gui.scrolled_win, TRUE, TRUE, 0);
    gtk_box_pack_start (GTK_BOX (uzbl.gui.vbox), uzbl.gui.mainbar, FALSE, TRUE, 0);

    uzbl.gui.main_window = create_window ();
    gtk_container_add (GTK_CONTAINER (uzbl.gui.main_window), uzbl.gui.vbox);

    load_uri (uzbl.gui.web_view, uzbl.state.uri); //TODO: is this needed?

    gtk_widget_grab_focus (GTK_WIDGET (uzbl.gui.web_view));
    gtk_widget_show_all (uzbl.gui.main_window);
    uzbl.xwin = GDK_WINDOW_XID (GTK_WIDGET (uzbl.gui.main_window)->window);

    if (uzbl.state.verbose) {
        printf("Uzbl start location: %s\n", argv[0]);
        printf("window_id %i\n",(int) uzbl.xwin);
        printf("pid %i\n", getpid ());
        printf("name: %s\n", uzbl.state.instance_name);
    }

    uzbl.gui.scbar_v = (GtkScrollbar*) gtk_vscrollbar_new (NULL);
    uzbl.gui.bar_v = gtk_range_get_adjustment((GtkRange*) uzbl.gui.scbar_v);
    uzbl.gui.scbar_h = (GtkScrollbar*) gtk_hscrollbar_new (NULL);
    uzbl.gui.bar_h = gtk_range_get_adjustment((GtkRange*) uzbl.gui.scbar_h);
    gtk_widget_set_scroll_adjustments ((GtkWidget*) uzbl.gui.web_view, uzbl.gui.bar_h, uzbl.gui.bar_v);

    settings_init ();

    if (!uzbl.behave.show_status)
        gtk_widget_hide(uzbl.gui.mainbar);
    else
        update_title();

    create_stdin();

    gtk_main ();
    clean_up();

    return EXIT_SUCCESS;
}

/* vi: set et ts=4: */<|MERGE_RESOLUTION|>--- conflicted
+++ resolved
@@ -732,16 +732,10 @@
     if(args) g_string_append_printf (to_execute, " %s", args);
 
     if (sync) {
-<<<<<<< HEAD
         result = g_spawn_command_line_sync (to_execute->str, stdout, NULL, NULL, &err);
     } else result = g_spawn_command_line_async (to_execute->str, &err);
-    printf("Called %s.  Result: %s\n", to_execute->str, (result ? "TRUE" : "FALSE" ));
-=======
-        result = g_spawn_command_line_sync (to_execute->str, stdout, NULL, NULL, NULL);
-    } else result = g_spawn_command_line_async (to_execute->str, NULL);
     if (uzbl.state.verbose)
         printf("Called %s.  Result: %s\n", to_execute->str, (result ? "TRUE" : "FALSE" ));
->>>>>>> 08b23f41
     g_string_free (to_execute, TRUE);
     if (err) {
         g_printerr("error on run_command: %s\n", err->message);
@@ -1555,7 +1549,6 @@
 
 static void
 settings_init () {
-    char *saveptr;
     State *s = &uzbl.state;
     Network *n = &uzbl.net;
 
