--- conflicted
+++ resolved
@@ -52,19 +52,13 @@
 #include "uzbl.h"
 
 /* housekeeping / internal variables */
-<<<<<<< HEAD
 static GtkWidget*     main_window;
 static GtkWidget*     mainbar;
 static GtkWidget*     mainbar_label;
-=======
-static GtkWidget* main_window;
-static GtkWidget* mainbar;
-static GtkWidget* mainbar_label;
-static GtkScrollbar* scbar_v;   // Horizontal and Vertical Scrollbar 
-static GtkScrollbar* scbar_h;   // (These are still hidden)
+static GtkScrollbar*  scbar_v;   // Horizontal and Vertical Scrollbar 
+static GtkScrollbar*  scbar_h;   // (These are still hidden)
 static GtkAdjustment* bar_v; // Information about document length
 static GtkAdjustment* bar_h; // and scrolling position
->>>>>>> 921b5985
 static WebKitWebView* web_view;
 static gchar*         main_title;
 static gchar          selected_url[500] = "\0";
