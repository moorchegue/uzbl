--- conflicted
+++ resolved
@@ -1646,13 +1646,6 @@
 
     strcpy(uzbl.state.executable_path,argv[0]);
 
-<<<<<<< HEAD
-    GError *error = NULL;
-=======
-    strcat ((char *) XDG_CONFIG_HOME_default, getenv ("HOME"));
-    strcat ((char *) XDG_CONFIG_HOME_default, "/.config");
-
->>>>>>> cefa62da
     GOptionContext* context = g_option_context_new ("- some stuff here maybe someday");
     g_option_context_add_main_entries (context, entries, NULL);
     g_option_context_add_group (context, gtk_get_option_group (TRUE));
