// Original code taken from the example webkit-gtk+ application. see notice below.
// Modified code is licensed under the GPL 3.  See LICENSE file.


/*
 * Copyright (C) 2006, 2007 Apple Inc.
 * Copyright (C) 2007 Alp Toker <alp@atoker.com>
 *
 * Redistribution and use in source and binary forms, with or without
 * modification, are permitted provided that the following conditions
 * are met:
 * 1. Redistributions of source code must retain the above copyright
 *    notice, this list of conditions and the following disclaimer.
 * 2. Redistributions in binary form must reproduce the above copyright
 *    notice, this list of conditions and the following disclaimer in the
 *    documentation and/or other materials provided with the distribution.
 *
 * THIS SOFTWARE IS PROVIDED BY APPLE COMPUTER, INC. ``AS IS'' AND ANY
 * EXPRESS OR IMPLIED WARRANTIES, INCLUDING, BUT NOT LIMITED TO, THE
 * IMPLIED WARRANTIES OF MERCHANTABILITY AND FITNESS FOR A PARTICULAR
 * PURPOSE ARE DISCLAIMED.  IN NO EVENT SHALL APPLE COMPUTER, INC. OR
 * CONTRIBUTORS BE LIABLE FOR ANY DIRECT, INDIRECT, INCIDENTAL, SPECIAL,
 * EXEMPLARY, OR CONSEQUENTIAL DAMAGES (INCLUDING, BUT NOT LIMITED TO,
 * PROCUREMENT OF SUBSTITUTE GOODS OR SERVICES; LOSS OF USE, DATA, OR
 * PROFITS; OR BUSINESS INTERRUPTION) HOWEVER CAUSED AND ON ANY THEORY
 * OF LIABILITY, WHETHER IN CONTRACT, STRICT LIABILITY, OR TORT
 * (INCLUDING NEGLIGENCE OR OTHERWISE) ARISING IN ANY WAY OUT OF THE USE
 * OF THIS SOFTWARE, EVEN IF ADVISED OF THE POSSIBILITY OF SUCH DAMAGE.
 */


#define LENGTH(x)               (sizeof x / sizeof x[0])

#include <gtk/gtk.h>
#include <gdk/gdkx.h>
#include <webkit/webkit.h>
#include <pthread.h>
#include <stdio.h>
#include <string.h>
#include <sys/stat.h>
#include <sys/types.h>
#include <unistd.h>
#include <stdlib.h>

static GtkWidget* main_window;
static GtkWidget* uri_entry;
static GtkWidget* mainbar;
static WebKitWebView* web_view;
static gchar* main_title;

/* Behaviour variables */
static gchar* history_file       = NULL;
static gchar* fifodir            = NULL;
static gchar* download_handler   = NULL;
static gchar* always_insert_mode = NULL;
static gchar* modkey             = NULL;

static char fifopath[64];
static gint load_progress;
static guint status_context_id;
static Window xwin = 0;
static gchar* uri = NULL;

static gboolean verbose = FALSE;

static GOptionEntry entries[] =
{
  { "uri",     'u', 0, G_OPTION_ARG_STRING, &uri,     "Uri to load", NULL },
  { "verbose", 'v', 0, G_OPTION_ARG_NONE,   &verbose, "Be verbose",  NULL },
  { NULL }
};

typedef struct
{
  const char *command;
  void (*func)(WebKitWebView*);
  const gboolean param_allow;
  const gboolean param_optional;
} Command;

typedef struct
{
  const char *binding;
  const char *action;
} Binding;

static Binding internal_bindings[256];
static Binding external_bindings[256];
static int     num_internal_bindings = 0;
static int     num_external_bindings = 0;

static void
update_title (GtkWindow* window);


/* --- CALLBACKS --- */
static void
go_back_cb (GtkWidget* widget, gpointer data) {
    webkit_web_view_go_back (web_view);
}

static void
go_forward_cb (GtkWidget* widget, gpointer data) {
    webkit_web_view_go_forward (web_view);
}


static void
link_hover_cb (WebKitWebView* page, const gchar* title, const gchar* link, gpointer data) {
    /* underflow is allowed */
    //gtk_statusbar_pop (main_statusbar, status_context_id);
    //if (link)
    //    gtk_statusbar_push (main_statusbar, status_context_id, link);
    //TODO implementation roadmap pending..
}

static void
title_change_cb (WebKitWebView* web_view, WebKitWebFrame* web_frame, const gchar* title, gpointer data) {
    if (main_title)
        g_free (main_title);
    main_title = g_strdup (title);
    update_title (GTK_WINDOW (main_window));
}

static void
progress_change_cb (WebKitWebView* page, gint progress, gpointer data) {
    load_progress = progress;
    update_title (GTK_WINDOW (main_window));
}

static void
load_commit_cb (WebKitWebView* page, WebKitWebFrame* frame, gpointer data) {
    const gchar* uri = webkit_web_frame_get_uri(frame);
    if (uri)
        gtk_entry_set_text (GTK_ENTRY (uri_entry), uri);
}

static void
destroy_cb (GtkWidget* widget, gpointer data) {
    gtk_main_quit ();
}

static void
activate_uri_entry_cb (GtkWidget* entry, gpointer data) {
    const gchar * uri = gtk_entry_get_text (GTK_ENTRY (entry));
    g_assert (uri);
    webkit_web_view_load_uri (web_view, uri);
}

static void
log_history_cb () {
    FILE * output_file = fopen(history_file, "a");
    if (output_file == NULL) {
       fprintf(stderr, "Cannot open %s for logging\n", history_file);
    } else {
        time_t rawtime;
        struct tm * timeinfo;
        char buffer [80];
        time ( &rawtime );
        timeinfo = localtime ( &rawtime );
        strftime (buffer,80,"%Y-%m-%d %H:%M:%S",timeinfo);

        fprintf(output_file, "%s %s\n",buffer, uri);
        fclose(output_file);
    }
}

/* -- command to callback/function map for things we cannot attach to any signals */
// TODO: reload, home, quit
static Command commands[] =
<<<<<<< HEAD
  {
    { "back",     &go_back_cb                    },
    { "forward",  &go_forward_cb                 },
    { "refresh",  &webkit_web_view_reload        }, //Buggy
    { "stop",     &webkit_web_view_stop_loading  },
    { "zoom_in",  &webkit_web_view_zoom_in       }, //Can crash (when max zoom reached?).
    { "zoom_out", &webkit_web_view_zoom_out      }
    //{ "get uri",  &webkit_web_view_get_uri},
  };
=======
{
  { "back",     &go_back_cb,                    false, false },
  { "forward",  &go_forward_cb,                 false, false },
  { "refresh",  &webkit_web_view_reload,        false, false }, //Buggy
  { "stop",     &webkit_web_view_stop_loading,  false, false },
  { "zoom_in",  &webkit_web_view_zoom_in,       false, false }, //Can crash (when max zoom reached?).
  { "zoom_out", &webkit_web_view_zoom_out,      false, false } ,
  { "go",       &webkit_web_view_load_uri,      true,  false }
//{ "get uri",  &webkit_web_view_get_uri},
};
>>>>>>> eb0c7ca3

/* -- CORE FUNCTIONS -- */
 
static void
parse_command(const char *command) {
<<<<<<< HEAD
  int  i    = 0;
  bool done = false;
  void (*func)(WebKitWebView*);
 
  Command *c;
  for (i = 0; i < LENGTH(commands); i++) {
    c = &commands[i];
    if (!strncmp (command, c->command, strlen (c->command))) {
      func = c->func;
      done = true;
    }
  }
 
  printf("command received: \"%s\"\n", command);
 
  if (done) {
    func (web_view);
  } else {
    if (!strncmp ("http://", command, 7)) {
      printf ("Loading URI \"%s\"\n", command);
      strcpy(uri, command);
      webkit_web_view_load_uri (web_view, uri);
=======
    int  i    = 0;
    bool done = false;
    void (*func)(WebKitWebView*);

    char * command_name = strtok (command," ");
    char * command_param = strtok (NULL, " ,"); //dunno how this works, but it seems to work

    Command *c;
    for (i = 0; i < LENGTH(commands); i++) {
        c = &commands[i];
        if (!strncmp (command_name, c->command, strlen (c->command))) {
            func = c->func;
            done = true;
        }
    }

    if (done) {
        if (c->param_allow) {
            if(command_param != NULL) {
                printf("command executing: \"%s %s\"\n", command_name, command_param);
                func (web_view, command_param);
            } else {
                if(c->param_optional) {
                    printf("command executing: \"%s\"\n", command_name);
                    func (web_view);
                } else {
                    fprintf(stderr, "command needs a parameter. \"%s\" is not complete\n", command_name);
                }
            }
        } else {
            printf("command executing: \"%s\"\n", command_name);
            func (web_view);
        }
    } else {
        fprintf(stderr, "command \"%s\" not understood. ignoring.\n", command);
>>>>>>> eb0c7ca3
    }
  }
}
 
static void
*control_fifo() {
  if (fifodir) {
    sprintf (fifopath, "%s/uzbl_%d", fifodir, (int) xwin);
  } else {
    sprintf (fifopath, "/tmp/uzbl_%d", (int) xwin);
  }
 
  if (mkfifo (fifopath, 0666) == -1) {
    printf ("Possible error creating fifo\n");
  }
 
  printf ("ontrol fifo opened in %s\n", fifopath);
 
  while (true) {
    FILE *fifo = fopen(fifopath, "r");
    if (!fifo) {
      printf("Could not open %s for reading\n", fifopath);
      return NULL;
    }
        
    char buffer[256];
    memset (buffer, 0, sizeof (buffer));
    while (!feof (fifo) && fgets (buffer, sizeof (buffer), fifo)) {
      if (strcmp (buffer, "\n")) {
        buffer[strlen (buffer) - 1] = '\0'; // Remove newline
        parse_command (buffer);
      }
    }
  }
    
  return NULL;
}
 
 
static void
setup_threading () {
  pthread_t control_thread;
  pthread_create(&control_thread, NULL, control_fifo, NULL);
}




static void
update_title (GtkWindow* window) {
    GString* string = g_string_new (main_title);
    g_string_append (string, " - Uzbl browser");
    if (load_progress < 100)
        g_string_append_printf (string, " (%d%%)", load_progress);
    gchar* title = g_string_free (string, FALSE);
    gtk_window_set_title (window, title);
    g_free (title);
}

static GtkWidget*
create_browser () {
    GtkWidget* scrolled_window = gtk_scrolled_window_new (NULL, NULL);
    gtk_scrolled_window_set_policy (GTK_SCROLLED_WINDOW (scrolled_window), GTK_POLICY_NEVER, GTK_POLICY_NEVER); //todo: some sort of display of position/total length. like what emacs does

    web_view = WEBKIT_WEB_VIEW (webkit_web_view_new ());
    gtk_container_add (GTK_CONTAINER (scrolled_window), GTK_WIDGET (web_view));

    g_signal_connect (G_OBJECT (web_view), "title-changed", G_CALLBACK (title_change_cb), web_view);
    g_signal_connect (G_OBJECT (web_view), "load-progress-changed", G_CALLBACK (progress_change_cb), web_view);
    g_signal_connect (G_OBJECT (web_view), "load-committed", G_CALLBACK (load_commit_cb), web_view);
    g_signal_connect (G_OBJECT (web_view), "load-committed", G_CALLBACK (log_history_cb), web_view);
    g_signal_connect (G_OBJECT (web_view), "hovering-over-link", G_CALLBACK (link_hover_cb), web_view);

    return scrolled_window;
}

static GtkWidget*
create_mainbar () {
    mainbar = gtk_hbox_new(FALSE, 0);
    uri_entry = gtk_entry_new();
    gtk_entry_set_width_chars(GTK_ENTRY(uri_entry), 40);
    gtk_entry_set_text(GTK_ENTRY(uri_entry), "http://");
    gtk_box_pack_start (GTK_BOX (mainbar), uri_entry, TRUE,TRUE , 0);
    gtk_signal_connect_object (GTK_OBJECT (uri_entry), "activate", GTK_SIGNAL_FUNC (activate_uri_entry_cb), GTK_OBJECT (uri_entry));

    //status_context_id = gtk_statusbar_get_context_id (main_statusbar, "Link Hover");

    return mainbar;
}

static
GtkWidget* create_window () {
    GtkWidget* window = gtk_window_new (GTK_WINDOW_TOPLEVEL);
    gtk_window_set_default_size (GTK_WINDOW (window), 800, 600);
    gtk_widget_set_name (window, "Uzbl browser");
    g_signal_connect (G_OBJECT (window), "destroy", G_CALLBACK (destroy_cb), NULL);

    return window;
}

static void
add_binding (char *binding, char *action, bool internal) {
    Binding bind = {binding, action};
    if (internal) {
        internal_bindings[num_internal_bindings] = bind;
        num_internal_bindings ++;
    } else {
        external_bindings[num_external_bindings] = bind;
        num_external_bindings ++;
    }
}

static void
settings_init () {
    GKeyFile* config = g_key_file_new ();
    gboolean res = g_key_file_load_from_file (config, "./sampleconfig", G_KEY_FILE_NONE, NULL); //TODO: pass config file as argument
    if (res) {
        printf ("Config loaded\n");
    } else {
        fprintf (stderr, "Config loading failed\n"); //TODO: exit codes with gtk? 
    }

    history_file = g_key_file_get_value (config, "behavior", "history_file", NULL);
    if (history_file) {
        printf ("History file: %s\n", history_file);
    } else {
        printf ("History logging disabled\n");
    }

    download_handler = g_key_file_get_value (config, "behavior", "download_handler", NULL);
    if (download_handler) {
        printf ("Download manager: %s\n", history_file);
    } else {
        printf ("Download manager disabled\n");
    }

    if (! fifodir)
        fifodir = g_key_file_get_value (config, "behavior", "fifodir", NULL);
    if (fifodir) {
        printf ("Fifo directory: %s\n", history_file);
    } else {
        printf ("Fifo directory: /tmp\n");
    }

    always_insert_mode = g_key_file_get_value (config, "behavior", "always_insert_mode", NULL);
    if (always_insert_mode) {
        printf ("Always insert mode: %s\n", history_file);
    } else {
        printf ("Always insert mode disabled/\n");
    }

    modkey = g_key_file_get_value (config, "behavior", "modkey", NULL);
    if (modkey) {
        printf ("Mod key: %s\n", history_file);
    } else {
        printf ("Mod key disabled/\n");
    }

    gchar **keysi = g_key_file_get_keys (config, "bindings_internal", NULL, NULL);
    int i = 0;
    for (i = 0; keysi[i]; i++)
      {
        gchar *binding = g_key_file_get_string(config, "bindings_internal", keysi[i], NULL);
        printf("Action: %s, Binding: %s (internal)\n", g_strdup (keysi[i]), binding);
        add_binding (binding, g_strdup (keysi[i]), true);
      }

    gchar **keyse = g_key_file_get_keys (config, "bindings_external", NULL, NULL);
    for (i = 0; keyse[i]; i++)
      {
        gchar *binding = g_key_file_get_string(config, "bindings_external", keyse[i], NULL);
        printf("Action: %s, Binding: %s (external)\n", g_strdup (keyse[i]), binding);
        add_binding (binding, g_strdup (keyse[i]), false);
      }
}

int
main (int argc, char* argv[]) {
    gtk_init (&argc, &argv);
    if (!g_thread_supported ())
        g_thread_init (NULL);

    settings_init ();

    GtkWidget* vbox = gtk_vbox_new (FALSE, 0);
    gtk_box_pack_start (GTK_BOX (vbox), create_mainbar (), FALSE, TRUE, 0);
    gtk_box_pack_start (GTK_BOX (vbox), create_browser (), TRUE, TRUE, 0);

    main_window = create_window ();
    gtk_container_add (GTK_CONTAINER (main_window), vbox);
    GError *error = NULL;

    GOptionContext* context = g_option_context_new ("- some stuff here maybe someday");
    g_option_context_add_main_entries (context, entries, NULL);
    g_option_context_add_group (context, gtk_get_option_group (TRUE));
    g_option_context_parse (context, &argc, &argv, &error);

    webkit_web_view_load_uri (web_view, uri);

    gtk_widget_grab_focus (GTK_WIDGET (web_view));
    gtk_widget_show_all (main_window);
    xwin = GDK_WINDOW_XID (GTK_WIDGET (main_window)->window);
    printf("window_id %i\n",(int) xwin);
    printf("pid %i\n", getpid ());

    setup_threading ();

    gtk_main ();

    unlink (fifopath);
    return 0;
}<|MERGE_RESOLUTION|>--- conflicted
+++ resolved
@@ -168,17 +168,6 @@
 /* -- command to callback/function map for things we cannot attach to any signals */
 // TODO: reload, home, quit
 static Command commands[] =
-<<<<<<< HEAD
-  {
-    { "back",     &go_back_cb                    },
-    { "forward",  &go_forward_cb                 },
-    { "refresh",  &webkit_web_view_reload        }, //Buggy
-    { "stop",     &webkit_web_view_stop_loading  },
-    { "zoom_in",  &webkit_web_view_zoom_in       }, //Can crash (when max zoom reached?).
-    { "zoom_out", &webkit_web_view_zoom_out      }
-    //{ "get uri",  &webkit_web_view_get_uri},
-  };
-=======
 {
   { "back",     &go_back_cb,                    false, false },
   { "forward",  &go_forward_cb,                 false, false },
@@ -189,36 +178,11 @@
   { "go",       &webkit_web_view_load_uri,      true,  false }
 //{ "get uri",  &webkit_web_view_get_uri},
 };
->>>>>>> eb0c7ca3
 
 /* -- CORE FUNCTIONS -- */
  
 static void
 parse_command(const char *command) {
-<<<<<<< HEAD
-  int  i    = 0;
-  bool done = false;
-  void (*func)(WebKitWebView*);
- 
-  Command *c;
-  for (i = 0; i < LENGTH(commands); i++) {
-    c = &commands[i];
-    if (!strncmp (command, c->command, strlen (c->command))) {
-      func = c->func;
-      done = true;
-    }
-  }
- 
-  printf("command received: \"%s\"\n", command);
- 
-  if (done) {
-    func (web_view);
-  } else {
-    if (!strncmp ("http://", command, 7)) {
-      printf ("Loading URI \"%s\"\n", command);
-      strcpy(uri, command);
-      webkit_web_view_load_uri (web_view, uri);
-=======
     int  i    = 0;
     bool done = false;
     void (*func)(WebKitWebView*);
@@ -239,7 +203,7 @@
         if (c->param_allow) {
             if(command_param != NULL) {
                 printf("command executing: \"%s %s\"\n", command_name, command_param);
-                func (web_view, command_param);
+                //func (web_view, command_param);
             } else {
                 if(c->param_optional) {
                     printf("command executing: \"%s\"\n", command_name);
@@ -254,9 +218,7 @@
         }
     } else {
         fprintf(stderr, "command \"%s\" not understood. ignoring.\n", command);
->>>>>>> eb0c7ca3
-    }
-  }
+    }
 }
  
 static void
@@ -271,7 +233,7 @@
     printf ("Possible error creating fifo\n");
   }
  
-  printf ("ontrol fifo opened in %s\n", fifopath);
+  printf ("Control fifo opened in %s\n", fifopath);
  
   while (true) {
     FILE *fifo = fopen(fifopath, "r");
