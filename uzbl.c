/* -*- c-basic-offset: 4; -*- */
// Original code taken from the example webkit-gtk+ application. see notice below.
// Modified code is licensed under the GPL 3.  See LICENSE file.


/*
 * Copyright (C) 2006, 2007 Apple Inc.
 * Copyright (C) 2007 Alp Toker <alp@atoker.com>
 *
 * Redistribution and use in source and binary forms, with or without
 * modification, are permitted provided that the following conditions
 * are met:
 * 1. Redistributions of source code must retain the above copyright
 *    notice, this list of conditions and the following disclaimer.
 * 2. Redistributions in binary form must reproduce the above copyright
 *    notice, this list of conditions and the following disclaimer in the
 *    documentation and/or other materials provided with the distribution.
 *
 * THIS SOFTWARE IS PROVIDED BY APPLE COMPUTER, INC. ``AS IS'' AND ANY
 * EXPRESS OR IMPLIED WARRANTIES, INCLUDING, BUT NOT LIMITED TO, THE
 * IMPLIED WARRANTIES OF MERCHANTABILITY AND FITNESS FOR A PARTICULAR
 * PURPOSE ARE DISCLAIMED.  IN NO EVENT SHALL APPLE COMPUTER, INC. OR
 * CONTRIBUTORS BE LIABLE FOR ANY DIRECT, INDIRECT, INCIDENTAL, SPECIAL,
 * EXEMPLARY, OR CONSEQUENTIAL DAMAGES (INCLUDING, BUT NOT LIMITED TO,
 * PROCUREMENT OF SUBSTITUTE GOODS OR SERVICES; LOSS OF USE, DATA, OR
 * PROFITS; OR BUSINESS INTERRUPTION) HOWEVER CAUSED AND ON ANY THEORY
 * OF LIABILITY, WHETHER IN CONTRACT, STRICT LIABILITY, OR TORT
 * (INCLUDING NEGLIGENCE OR OTHERWISE) ARISING IN ANY WAY OUT OF THE USE
 * OF THIS SOFTWARE, EVEN IF ADVISED OF THE POSSIBILITY OF SUCH DAMAGE.
 */


#define LENGTH(x) (sizeof x / sizeof x[0])
#define MAX_BINDINGS 256
#define _POSIX_SOURCE

#include <gtk/gtk.h>
#include <gdk/gdkx.h>
#include <gdk/gdkkeysyms.h>
#include <sys/socket.h>
#include <sys/stat.h>
#include <sys/types.h>
#include <sys/un.h>
#include <sys/utsname.h>
#include <sys/time.h>
#include <webkit/webkit.h>
#include <libsoup/soup.h>
#include <JavaScriptCore/JavaScript.h>

#include <stdio.h>
#include <string.h>
#include <unistd.h>
#include <stdlib.h>
#include <errno.h>
#include <fcntl.h>
#include <signal.h>
#include "uzbl.h"
#include "config.h"

Uzbl uzbl;

/* commandline arguments (set initial values for the state variables) */
const 
GOptionEntry entries[] =
{
    { "uri",     'u', 0, G_OPTION_ARG_STRING, &uzbl.state.uri,
        "Uri to load at startup (equivalent to 'set uri = URI')", "URI" },
    { "verbose", 'v', 0, G_OPTION_ARG_NONE,   &uzbl.state.verbose,
        "Whether to print all messages or just errors.", NULL },
    { "name",    'n', 0, G_OPTION_ARG_STRING, &uzbl.state.instance_name, 
        "Name of the current instance (defaults to Xorg window id)", "NAME" },
    { "config",  'c', 0, G_OPTION_ARG_STRING, &uzbl.state.config_file,   
        "Config file (this is pretty much equivalent to uzbl < FILE )", "FILE" },
    { "socket",  's', 0, G_OPTION_ARG_INT, &uzbl.state.socket_id,   
        "Socket ID", "SOCKET" },
    { NULL,      0, 0, 0, NULL, NULL, NULL }
};

/* associate command names to their properties */
typedef const struct {
    /* TODO: Make this ambiguous void **ptr into a union { char *char_p; int *int_p; float *float_p; } val;
             the PTR() macro is kind of preventing this change at the moment. */
    void **ptr;
    int type;
    int dump;
    void (*func)(void);
} uzbl_cmdprop;

enum {TYPE_INT, TYPE_STR, TYPE_FLOAT};

/* an abbreviation to help keep the table's width humane */
#define PTR(var, t, d, fun) { .ptr = (void*)&(var), .type = TYPE_##t, .dump = d, .func = fun }

const struct {
    char *name;
    uzbl_cmdprop cp;
} var_name_to_ptr[] = {
/*    variable name         pointer to variable in code          type  dump callback function    */
/*  --------------------------------------------------------------------------------------- */
    { "uri",                 PTR(uzbl.state.uri,                  STR,  1,   cmd_load_uri)},
    { "verbose",             PTR(uzbl.state.verbose,              INT,  1,   NULL)},
    { "mode",                PTR(uzbl.behave.mode,                INT,  0,   NULL)},
    { "inject_html",         PTR(uzbl.behave.inject_html,         STR,  0,   cmd_inject_html)},
    { "base_url",            PTR(uzbl.behave.base_url,            STR,  1,   NULL)},
    { "html_endmarker",      PTR(uzbl.behave.html_endmarker,      STR,  1,   NULL)},
    { "html_mode_timeout",   PTR(uzbl.behave.html_timeout,        INT,  1,   NULL)},
    { "status_message",      PTR(uzbl.gui.sbar.msg,               STR,  1,   update_title)},
    { "show_status",         PTR(uzbl.behave.show_status,         INT,  1,   cmd_set_status)},
    { "status_top",          PTR(uzbl.behave.status_top,          INT,  1,   move_statusbar)},
    { "status_format",       PTR(uzbl.behave.status_format,       STR,  1,   update_title)},
    { "status_pbar_done",    PTR(uzbl.gui.sbar.progress_s,        STR,  1,   update_title)},
    { "status_pbar_pending", PTR(uzbl.gui.sbar.progress_u,        STR,  1,   update_title)},
    { "status_pbar_width",   PTR(uzbl.gui.sbar.progress_w,        INT,  1,   update_title)},
    { "status_background",   PTR(uzbl.behave.status_background,   STR,  1,   update_title)},
    { "insert_indicator",    PTR(uzbl.behave.insert_indicator,    STR,  1,   update_title)},
    { "command_indicator",   PTR(uzbl.behave.cmd_indicator,       STR,  1,   update_title)},
    { "title_format_long",   PTR(uzbl.behave.title_format_long,   STR,  1,   update_title)},
    { "title_format_short",  PTR(uzbl.behave.title_format_short,  STR,  1,   update_title)},
    { "icon",                PTR(uzbl.gui.icon,                   STR,  1,   set_icon)},
    { "insert_mode",         PTR(uzbl.behave.insert_mode,         INT,  1,   NULL)},
    { "always_insert_mode",  PTR(uzbl.behave.always_insert_mode,  INT,  1,   cmd_always_insert_mode)},
    { "reset_command_mode",  PTR(uzbl.behave.reset_command_mode,  INT,  1,   NULL)},
    { "modkey",              PTR(uzbl.behave.modkey,              STR,  1,   cmd_modkey)},
    { "load_finish_handler", PTR(uzbl.behave.load_finish_handler, STR,  1,   NULL)},
    { "load_start_handler",  PTR(uzbl.behave.load_start_handler,  STR,  1,   NULL)},
    { "load_commit_handler", PTR(uzbl.behave.load_commit_handler, STR,  1,   NULL)},
    { "history_handler",     PTR(uzbl.behave.history_handler,     STR,  1,   NULL)},
    { "download_handler",    PTR(uzbl.behave.download_handler,    STR,  1,   NULL)},
    { "cookie_handler",      PTR(uzbl.behave.cookie_handler,      STR,  1,   cmd_cookie_handler)},
    { "fifo_dir",            PTR(uzbl.behave.fifo_dir,            STR,  1,   cmd_fifo_dir)},
    { "socket_dir",          PTR(uzbl.behave.socket_dir,          STR,  1,   cmd_socket_dir)},
    { "http_debug",          PTR(uzbl.behave.http_debug,          INT,  1,   cmd_http_debug)},
    { "shell_cmd",           PTR(uzbl.behave.shell_cmd,           STR,  1,   NULL)},
    { "proxy_url",           PTR(uzbl.net.proxy_url,              STR,  1,   set_proxy_url)},
    { "max_conns",           PTR(uzbl.net.max_conns,              INT,  1,   cmd_max_conns)},
    { "max_conns_host",      PTR(uzbl.net.max_conns_host,         INT,  1,   cmd_max_conns_host)},
    { "useragent",           PTR(uzbl.net.useragent,              STR,  1,   cmd_useragent)},
    /* exported WebKitWebSettings properties */
    { "zoom_level",          PTR(uzbl.behave.zoom_level,          FLOAT,1,   cmd_zoom_level)},
    { "font_size",           PTR(uzbl.behave.font_size,           INT,  1,   cmd_font_size)},
    { "monospace_size",      PTR(uzbl.behave.monospace_size,      INT,  1,   cmd_font_size)},
    { "minimum_font_size",   PTR(uzbl.behave.minimum_font_size,   INT,  1,   cmd_minimum_font_size)},
    { "disable_plugins",     PTR(uzbl.behave.disable_plugins,     INT,  1,   cmd_disable_plugins)},
    { "disable_scripts",     PTR(uzbl.behave.disable_scripts,     INT,  1,   cmd_disable_scripts)},
    { "autoload_images",     PTR(uzbl.behave.autoload_img,        INT,  1,   cmd_autoload_img)},
    { "autoshrink_images",   PTR(uzbl.behave.autoshrink_img,      INT,  1,   cmd_autoshrink_img)},
    { "enable_spellcheck",   PTR(uzbl.behave.enable_spellcheck,   INT,  1,   cmd_enable_spellcheck)},
    { "enable_private",      PTR(uzbl.behave.enable_private,      INT,  1,   cmd_enable_private)},
    { "print_backgrounds",   PTR(uzbl.behave.print_bg,            INT,  1,   cmd_print_bg)},
    { "stylesheet_uri",      PTR(uzbl.behave.style_uri,           STR,  1,   cmd_style_uri)},
    { "resizable_text_areas",PTR(uzbl.behave.resizable_txt,       INT,  1,   cmd_resizable_txt)},
    { "default_encoding",    PTR(uzbl.behave.default_encoding,    STR,  1,   cmd_default_encoding)},
    { "enforce_96_dpi",      PTR(uzbl.behave.enforce_96dpi,       INT,  1,   cmd_enforce_96dpi)},
    { "caret_browsing",      PTR(uzbl.behave.caret_browsing,      INT,  1,   cmd_caret_browsing)},

    { NULL,                  {.ptr = NULL, .type = TYPE_INT, .dump = 0, .func = NULL}}
}, *n2v_p = var_name_to_ptr;

const struct {
    char *key;
    guint mask;
} modkeys[] = {
    { "SHIFT",   GDK_SHIFT_MASK   }, // shift
    { "LOCK",    GDK_LOCK_MASK    }, // capslock or shiftlock, depending on xserver's modmappings
    { "CONTROL", GDK_CONTROL_MASK }, // control
    { "MOD1",    GDK_MOD1_MASK    }, // 4th mod - normally alt but depends on modmappings
    { "MOD2",    GDK_MOD2_MASK    }, // 5th mod
    { "MOD3",    GDK_MOD3_MASK    }, // 6th mod
    { "MOD4",    GDK_MOD4_MASK    }, // 7th mod
    { "MOD5",    GDK_MOD5_MASK    }, // 8th mod
    { "BUTTON1", GDK_BUTTON1_MASK }, // 1st mouse button
    { "BUTTON2", GDK_BUTTON2_MASK }, // 2nd mouse button
    { "BUTTON3", GDK_BUTTON3_MASK }, // 3rd mouse button
    { "BUTTON4", GDK_BUTTON4_MASK }, // 4th mouse button
    { "BUTTON5", GDK_BUTTON5_MASK }, // 5th mouse button
    { "SUPER",   GDK_SUPER_MASK   }, // super (since 2.10)
    { "HYPER",   GDK_HYPER_MASK   }, // hyper (since 2.10)
    { "META",    GDK_META_MASK    }, // meta (since 2.10)
    { NULL,      0                }
};


/* construct a hash from the var_name_to_ptr array for quick access */
void
make_var_to_name_hash() {
    uzbl.comm.proto_var = g_hash_table_new(g_str_hash, g_str_equal);
    while(n2v_p->name) {
        g_hash_table_insert(uzbl.comm.proto_var, n2v_p->name, (gpointer) &n2v_p->cp);
        n2v_p++;
    }
}

/* --- UTILITY FUNCTIONS --- */
enum {EXP_ERR, EXP_SIMPLE_VAR, EXP_BRACED_VAR, EXP_EXPR, EXP_JS};
guint
get_exp_type(gchar *s) {
    /* variables */
    if(*(s+1) == '(')
        return EXP_EXPR;
    else if(*(s+1) == '{')
        return EXP_BRACED_VAR;
    else if(*(s+1) == '<')
        return EXP_JS;
    else
        return EXP_SIMPLE_VAR;

return EXP_ERR;
}

/* 
 * recurse == 1: don't expand '@(command)@'
 * recurse == 2: don't expand '@<java script>@'
 */
gchar *
expand(char *s, guint recurse) {
    uzbl_cmdprop *c;
    guint etype;
    char upto = ' ';
    char *end_simple_var = "^°!\"§$%&/()=?'`'+~*'#-.:,;@<>| \\{}[]¹²³¼½";
    char str_end[2];
    char ret[4096];
    char *vend;
    GError *err = NULL;
    gchar *cmd_stdout = NULL;
    gchar *mycmd = NULL;
    GString *buf = g_string_new("");
    GString *js_ret = g_string_new("");

    while(*s) {
        switch(*s) {
            case '\\':
                g_string_append_c(buf, *++s);
                s++;
                break;

            case '@':
                etype = get_exp_type(s);
                s++;

                switch(etype) {
                    case EXP_SIMPLE_VAR:
                        if( (vend = strpbrk(s, end_simple_var)) ||
                            (vend = strchr(s, '\0')) ) {
                            strncpy(ret, s, vend-s);
                            ret[vend-s] = '\0';
                        }
                        break;
                    case EXP_BRACED_VAR:
                        s++; upto = '}';
                        if( (vend = strchr(s, upto)) ||
                            (vend = strchr(s, '\0')) ) {
                            strncpy(ret, s, vend-s);
                            ret[vend-s] = '\0';
                        }
                        break;
                    case EXP_EXPR:
                        s++;
                        strcpy(str_end, ")@");
                        str_end[2] = '\0';
                        if( (vend = strstr(s, str_end)) ||
                            (vend = strchr(s, '\0')) ) {
                            strncpy(ret, s, vend-s);
                            ret[vend-s] = '\0';
                        }
                        break;
                    case EXP_JS: 
                        s++;
                        strcpy(str_end, ">@");
                        str_end[2] = '\0';
                        if( (vend = strstr(s, str_end)) ||
                            (vend = strchr(s, '\0')) ) {
                            strncpy(ret, s, vend-s);
                            ret[vend-s] = '\0';
                        }
                        break;
                }

                if(etype == EXP_SIMPLE_VAR || 
                   etype == EXP_BRACED_VAR) {
                    if( (c = g_hash_table_lookup(uzbl.comm.proto_var, ret)) ) {
                        if(c->type == TYPE_STR)
                            g_string_append(buf, (gchar *)*c->ptr);
                        else if(c->type == TYPE_INT) {
                            g_string_append_printf(buf, "%d", (int)*c->ptr);
                        }
                        else if(c->type == TYPE_FLOAT) {
                            g_string_append_printf(buf, "%f", *(float *)c->ptr);
                        }
                    }
                    if(etype == EXP_SIMPLE_VAR)
                        s = vend;
                    else
                        s = vend+1;
                }
                else if(recurse != 1 && 
                        etype == EXP_EXPR) {
                    mycmd = expand(ret, 1);
                    g_spawn_command_line_sync(mycmd, &cmd_stdout, NULL, NULL, &err);
                    g_free(mycmd);

                    if (err) {
                        g_printerr("error on running command: %s\n", err->message);
                        g_error_free (err);
                    }
                    else if (*cmd_stdout) {
                        g_string_append(buf, cmd_stdout);
                        g_free(cmd_stdout);
                    }
                    s = vend+2;
                }
                else if(recurse != 2 && 
                        etype == EXP_JS) {
                    mycmd = expand(ret, 2);
                    eval_js(uzbl.gui.web_view, mycmd, js_ret);
                    g_free(mycmd);

                    if(js_ret->str) {
                        g_string_append(buf, js_ret->str);
                        g_string_free(js_ret, TRUE);
                        js_ret = g_string_new("");
                    }
                    s = vend+2;
                }
                break;

            default:
                g_string_append_c(buf, *s);
                s++;
                break;
        }
    }
    g_string_free(js_ret, TRUE);
    return g_string_free(buf, FALSE);
}

char *
itos(int val) {
    char tmp[20];

    snprintf(tmp, sizeof(tmp), "%i", val);
    return g_strdup(tmp);
}

gchar*
strfree(gchar *str) { g_free(str); return NULL; }  // for freeing & setting to null in one go

gchar*
argv_idx(const GArray *a, const guint idx) { return g_array_index(a, gchar*, idx); }

char *
str_replace (const char* search, const char* replace, const char* string) {
    gchar **buf;
    char *ret;

    buf = g_strsplit (string, search, -1);
    ret = g_strjoinv (replace, buf);
    g_strfreev(buf); // somebody said this segfaults

    return ret;
}

GArray*
read_file_by_line (gchar *path) {
    GIOChannel *chan = NULL;
    gchar *readbuf = NULL;
    gsize len;
    GArray *lines = g_array_new(TRUE, FALSE, sizeof(gchar*));
    int i = 0;
    
    chan = g_io_channel_new_file(path, "r", NULL);
    
    if (chan) {
        while (g_io_channel_read_line(chan, &readbuf, &len, NULL, NULL) == G_IO_STATUS_NORMAL) {
            const gchar* val = g_strdup (readbuf);
            g_array_append_val (lines, val);
            g_free (readbuf);
            i ++;
        }
        
        g_io_channel_unref (chan);
    } else {
        fprintf(stderr, "File '%s' not be read.\n", path);
    }
    
    return lines;
}

gchar* 
parseenv (char* string) {
    extern char** environ;
    gchar* tmpstr = NULL;
    int i = 0;
    

    while (environ[i] != NULL) {
        gchar** env = g_strsplit (environ[i], "=", 2);
        gchar* envname = g_strconcat ("$", env[0], NULL);

        if (g_strrstr (string, envname) != NULL) {
            tmpstr = g_strdup(string);
            g_free (string);
            string = str_replace(envname, env[1], tmpstr);
            g_free (tmpstr);
        }

        g_free (envname);
        g_strfreev (env); // somebody said this breaks uzbl
        i++;
    }

    return string;
}

sigfunc*
setup_signal(int signr, sigfunc *shandler) {
    struct sigaction nh, oh;

    nh.sa_handler = shandler;
    sigemptyset(&nh.sa_mask);
    nh.sa_flags = 0;

    if(sigaction(signr, &nh, &oh) < 0)
        return SIG_ERR;

    return NULL;
}

void
clean_up(void) {
    if (uzbl.behave.fifo_dir)
        unlink (uzbl.comm.fifo_path);
    if (uzbl.behave.socket_dir)
        unlink (uzbl.comm.socket_path);

    g_free(uzbl.state.executable_path);
    g_string_free(uzbl.state.keycmd, TRUE);
    g_hash_table_destroy(uzbl.bindings);
    g_hash_table_destroy(uzbl.behave.commands);
    g_scanner_destroy(uzbl.scan);
}

/* used for html_mode_timeout 
 * be sure to extend this function to use
 * more timers if needed in other places
*/
void
set_timeout(int seconds) {
    struct itimerval t;
    memset(&t, 0, sizeof t);

    t.it_value.tv_sec =  seconds;
    t.it_value.tv_usec = 0;
    setitimer(ITIMER_REAL, &t, NULL);
}

/* --- SIGNAL HANDLER --- */

void
catch_sigterm(int s) {
    (void) s;
    clean_up();
}

void
catch_sigint(int s) {
    (void) s;
    clean_up();
    exit(EXIT_SUCCESS);
}

void
catch_alrm(int s) {
    (void) s;

    set_var_value("mode", "0");
    render_html();
}


/* --- CALLBACKS --- */

gboolean
new_window_cb (WebKitWebView *web_view, WebKitWebFrame *frame, WebKitNetworkRequest *request, WebKitWebNavigationAction *navigation_action, WebKitWebPolicyDecision *policy_decision, gpointer user_data) {
    (void) web_view;
    (void) frame;
    (void) navigation_action;
    (void) policy_decision;
    (void) user_data;
    const gchar* uri = webkit_network_request_get_uri (request);
    if (uzbl.state.verbose)
        printf("New window requested -> %s \n", uri);
    new_window_load_uri(uri);
    return (FALSE);
}

gboolean
mime_policy_cb(WebKitWebView *web_view, WebKitWebFrame *frame, WebKitNetworkRequest *request, gchar *mime_type,  WebKitWebPolicyDecision *policy_decision, gpointer user_data) {
    (void) frame;
    (void) request;
    (void) user_data;

    /* If we can display it, let's display it... */
    if (webkit_web_view_can_show_mime_type (web_view, mime_type)) {
        webkit_web_policy_decision_use (policy_decision);
        return TRUE;
    }

    /* ...everything we can't displayed is downloaded */
    webkit_web_policy_decision_download (policy_decision);
    return TRUE;
}

WebKitWebView*
create_web_view_cb (WebKitWebView  *web_view, WebKitWebFrame *frame, gpointer user_data) {
    (void) web_view;
    (void) frame;
    (void) user_data;
    if (uzbl.state.selected_url != NULL) {
        if (uzbl.state.verbose)
            printf("\nNew web view -> %s\n",uzbl.state.selected_url);
        new_window_load_uri(uzbl.state.selected_url);
    } else {
        if (uzbl.state.verbose)
            printf("New web view -> %s\n","Nothing to open, exiting");
    }
    return (NULL);
}

gboolean
download_cb (WebKitWebView *web_view, GObject *download, gpointer user_data) {
    (void) web_view;
    (void) user_data;
    if (uzbl.behave.download_handler) {
        const gchar* uri = webkit_download_get_uri ((WebKitDownload*)download);
        if (uzbl.state.verbose)
            printf("Download -> %s\n",uri);
        /* if urls not escaped, we may have to escape and quote uri before this call */
        run_handler(uzbl.behave.download_handler, uri);
    }
    return (FALSE);
}

/* scroll a bar in a given direction */
void
scroll (GtkAdjustment* bar, GArray *argv) {
    gchar *end;
    gdouble max_value;

    gdouble page_size = gtk_adjustment_get_page_size(bar);
    gdouble value = gtk_adjustment_get_value(bar);
    gdouble amount = g_ascii_strtod(g_array_index(argv, gchar*, 0), &end);

    if (*end == '%')
        value += page_size * amount * 0.01;
    else
        value += amount;

    max_value = gtk_adjustment_get_upper(bar) - page_size;

    if (value > max_value)
        value = max_value; /* don't scroll past the end of the page */

    gtk_adjustment_set_value (bar, value);
}

void
scroll_begin(WebKitWebView* page, GArray *argv, GString *result) {
    (void) page; (void) argv; (void) result;
    gtk_adjustment_set_value (uzbl.gui.bar_v, gtk_adjustment_get_lower(uzbl.gui.bar_v));
}

void
scroll_end(WebKitWebView* page, GArray *argv, GString *result) {
    (void) page; (void) argv; (void) result;
    gtk_adjustment_set_value (uzbl.gui.bar_v, gtk_adjustment_get_upper(uzbl.gui.bar_v) -
                              gtk_adjustment_get_page_size(uzbl.gui.bar_v));
}

void
scroll_vert(WebKitWebView* page, GArray *argv, GString *result) {
    (void) page; (void) result;
    scroll(uzbl.gui.bar_v, argv);
}

void
scroll_horz(WebKitWebView* page, GArray *argv, GString *result) {
    (void) page; (void) result;
    scroll(uzbl.gui.bar_h, argv);
}

void
cmd_set_status() {
    if (!uzbl.behave.show_status) {
        gtk_widget_hide(uzbl.gui.mainbar);
    } else {
        gtk_widget_show(uzbl.gui.mainbar);
    }
    update_title();
}

void
toggle_zoom_type (WebKitWebView* page, GArray *argv, GString *result) {
    (void)page;
    (void)argv;
    (void)result;
 
    webkit_web_view_set_full_content_zoom (page, !webkit_web_view_get_full_content_zoom (page));
}

void
toggle_status_cb (WebKitWebView* page, GArray *argv, GString *result) {
    (void)page;
    (void)argv;
    (void)result;

    if (uzbl.behave.show_status) {
        gtk_widget_hide(uzbl.gui.mainbar);
    } else {
        gtk_widget_show(uzbl.gui.mainbar);
    }
    uzbl.behave.show_status = !uzbl.behave.show_status;
    update_title();
}

void
link_hover_cb (WebKitWebView* page, const gchar* title, const gchar* link, gpointer data) {
    (void) page;
    (void) title;
    (void) data;
    //Set selected_url state variable
    g_free(uzbl.state.selected_url);
    uzbl.state.selected_url = NULL;
    if (link) {
        uzbl.state.selected_url = g_strdup(link);
    }
    update_title();
}

<<<<<<< HEAD
void
title_change_cb (WebKitWebView* web_view, WebKitWebFrame* web_frame, const gchar* title, gpointer data) {
=======
static void
title_change_cb (WebKitWebView* web_view, GParamSpec param_spec) {
>>>>>>> 26fd9fe8
    (void) web_view;
    (void) param_spec;
    const gchar *title = webkit_web_view_get_title(web_view);
    if (uzbl.gui.main_title)
        g_free (uzbl.gui.main_title);
    uzbl.gui.main_title = title ? g_strdup (title) : g_strdup ("(no title)");
    update_title();
}

void
progress_change_cb (WebKitWebView* page, gint progress, gpointer data) {
    (void) page;
    (void) data;
    uzbl.gui.sbar.load_progress = progress;
    update_title();
}

void
load_finish_cb (WebKitWebView* page, WebKitWebFrame* frame, gpointer data) {
    (void) page;
    (void) frame;
    (void) data;
    if (uzbl.behave.load_finish_handler)
        run_handler(uzbl.behave.load_finish_handler, "");
}

void
load_start_cb (WebKitWebView* page, WebKitWebFrame* frame, gpointer data) {
    (void) page;
    (void) frame;
    (void) data;
    uzbl.gui.sbar.load_progress = 0;
    g_string_truncate(uzbl.state.keycmd, 0); // don't need old commands to remain on new page?
    if (uzbl.behave.load_start_handler)
        run_handler(uzbl.behave.load_start_handler, "");
}

void
load_commit_cb (WebKitWebView* page, WebKitWebFrame* frame, gpointer data) {
    (void) page;
    (void) data;
    g_free (uzbl.state.uri);
    GString* newuri = g_string_new (webkit_web_frame_get_uri (frame));
    uzbl.state.uri = g_string_free (newuri, FALSE);
    if (uzbl.behave.reset_command_mode && uzbl.behave.insert_mode) {
        uzbl.behave.insert_mode = uzbl.behave.always_insert_mode;
        update_title();
    }
    if (uzbl.behave.load_commit_handler)
        run_handler(uzbl.behave.load_commit_handler, uzbl.state.uri);
}

void
destroy_cb (GtkWidget* widget, gpointer data) {
    (void) widget;
    (void) data;
    gtk_main_quit ();
}

void
log_history_cb () {
   if (uzbl.behave.history_handler) {
       GTimeVal the_time;
       gchar *date;
       
       g_get_current_time(&the_time);
       /* no need to wrap this string with quotes since it contains no spaces.
          format is like: 2009-06-26T20:02:05.262864Z */
       date = g_time_val_to_iso8601(&the_time);
       run_handler(uzbl.behave.history_handler, date);
       g_free(date);
   }
}


/* VIEW funcs (little webkit wrappers) */
#define VIEWFUNC(name) void view_##name(WebKitWebView *page, GArray *argv, GString *result){(void)argv; (void)result; webkit_web_view_##name(page);}
VIEWFUNC(reload)
VIEWFUNC(reload_bypass_cache)
VIEWFUNC(stop_loading)
VIEWFUNC(zoom_in)
VIEWFUNC(zoom_out)
VIEWFUNC(go_back)
VIEWFUNC(go_forward)
#undef VIEWFUNC

/* -- command to callback/function map for things we cannot attach to any signals */
struct {char *key; CommandInfo value;} cmdlist[] =
{   /* key                   function      no_split      */
    { "back",               {view_go_back, 0}              },
    { "forward",            {view_go_forward, 0}           },
    { "scroll_vert",        {scroll_vert, 0}               },
    { "scroll_horz",        {scroll_horz, 0}               },
    { "scroll_begin",       {scroll_begin, 0}              },
    { "scroll_end",         {scroll_end, 0}                },
    { "reload",             {view_reload, 0},              },
    { "reload_ign_cache",   {view_reload_bypass_cache, 0}  },
    { "stop",               {view_stop_loading, 0},        },
    { "zoom_in",            {view_zoom_in, 0},             }, //Can crash (when max zoom reached?).
    { "zoom_out",           {view_zoom_out, 0},            },
    { "toggle_zoom_type",   {toggle_zoom_type, 0},         },
    { "uri",                {load_uri, TRUE}               },
    { "js",                 {run_js, TRUE}                 },
    { "script",             {run_external_js, 0}           },
    { "toggle_status",      {toggle_status_cb, 0}          },
    { "spawn",              {spawn, 0}                     },
    { "sync_spawn",         {spawn_sync, 0}                }, // needed for cookie handler
    { "sh",                 {spawn_sh, 0}                  },
    { "sync_sh",            {spawn_sh_sync, 0}             }, // needed for cookie handler
    { "exit",               {close_uzbl, 0}                },
    { "quit",               {close_uzbl, 0}                },
    { "search",             {search_forward_text, TRUE}    },
    { "search_reverse",     {search_reverse_text, TRUE}    },
    { "dehilight",          {dehilight, 0}                 },
    { "toggle_insert_mode", {toggle_insert_mode, 0}        },
    { "set",                {set_var, TRUE}                },
  //{ "get",                {get_var, TRUE}                },
    { "bind",               {act_bind, TRUE}               },
    { "dump_config",        {act_dump_config, 0}           },
    { "keycmd",             {keycmd, TRUE}                 },
    { "keycmd_nl",          {keycmd_nl, TRUE}              },
    { "keycmd_bs",          {keycmd_bs, 0}                 },
    { "chain",              {chain, 0}                     },
    { "print",              {print, TRUE}                  }
};

void
commands_hash(void)
{
    unsigned int i;
    uzbl.behave.commands = g_hash_table_new(g_str_hash, g_str_equal);

    for (i = 0; i < LENGTH(cmdlist); i++)
        g_hash_table_insert(uzbl.behave.commands, cmdlist[i].key, &cmdlist[i].value);
}

/* -- CORE FUNCTIONS -- */

void
free_action(gpointer act) {
    Action *action = (Action*)act;
    g_free(action->name);
    if (action->param)
        g_free(action->param);
    g_free(action);
}

Action*
new_action(const gchar *name, const gchar *param) {
    Action *action = g_new(Action, 1);

    action->name = g_strdup(name);
    if (param)
        action->param = g_strdup(param);
    else
        action->param = NULL;

    return action;
}

bool
file_exists (const char * filename) {
    return (access(filename, F_OK) == 0);
}

void
set_var(WebKitWebView *page, GArray *argv, GString *result) {
    (void) page; (void) result;
    gchar **split = g_strsplit(argv_idx(argv, 0), "=", 2);
    if (split[0] != NULL) {
        gchar *value = parseenv(g_strdup(split[1] ? g_strchug(split[1]) : " "));
        set_var_value(g_strstrip(split[0]), value);
        g_free(value);
    }
    g_strfreev(split);
}

void
print(WebKitWebView *page, GArray *argv, GString *result) {
    (void) page; (void) result;
    gchar* buf;

    buf = expand(argv_idx(argv, 0), 0);
    g_string_assign(result, buf);
    g_free(buf);
}

void
act_bind(WebKitWebView *page, GArray *argv, GString *result) {
    (void) page; (void) result;
    gchar **split = g_strsplit(argv_idx(argv, 0), " = ", 2);
    gchar *value = parseenv(g_strdup(split[1] ? g_strchug(split[1]) : " "));
    add_binding(g_strstrip(split[0]), value);
    g_free(value);
    g_strfreev(split);
}


void
act_dump_config() {
    dump_config();
}

void
toggle_insert_mode(WebKitWebView *page, GArray *argv, GString *result) {
    (void) page; (void) result;

    if (argv_idx(argv, 0)) {
        if (strcmp (argv_idx(argv, 0), "0") == 0) {
            uzbl.behave.insert_mode = FALSE;
        } else {
            uzbl.behave.insert_mode = TRUE;
        }
    } else {
        uzbl.behave.insert_mode = ! uzbl.behave.insert_mode;
    }

    update_title();
}

void
load_uri (WebKitWebView *web_view, GArray *argv, GString *result) {
    (void) result;

    if (argv_idx(argv, 0)) {
        GString* newuri = g_string_new (argv_idx(argv, 0));
        if (g_strstr_len (argv_idx(argv, 0), 11, "javascript:") != NULL) {
            run_js(web_view, argv, NULL);
            return;
        }
        if (g_strrstr (argv_idx(argv, 0), "://") == NULL && g_strstr_len (argv_idx(argv, 0), 5, "data:") == NULL)
            g_string_prepend (newuri, "http://");
        /* if we do handle cookies, ask our handler for them */
        webkit_web_view_load_uri (web_view, newuri->str);
        g_string_free (newuri, TRUE);
    }
}

/* Javascript*/

JSValueRef
js_run_command (JSContextRef ctx, JSObjectRef function, JSObjectRef thisObject,
                size_t argumentCount, const JSValueRef arguments[],
                JSValueRef* exception) {
    (void) function;
    (void) thisObject;
    (void) exception;
    
    JSStringRef js_result_string;
    GString *result = g_string_new("");

    if (argumentCount >= 1) {
        JSStringRef arg = JSValueToStringCopy(ctx, arguments[0], NULL);
        size_t arg_size = JSStringGetMaximumUTF8CStringSize(arg);
        char ctl_line[arg_size];
        JSStringGetUTF8CString(arg, ctl_line, arg_size);

        parse_cmd_line(ctl_line, result);

        JSStringRelease(arg);
    }
    js_result_string = JSStringCreateWithUTF8CString(result->str);

    g_string_free(result, TRUE);

    return JSValueMakeString(ctx, js_result_string);
}

JSStaticFunction js_static_functions[] = {
    {"run", js_run_command, kJSPropertyAttributeNone},
};

void
js_init() {
    /* This function creates the class and its definition, only once */
    if (!uzbl.js.initialized) {
        /* it would be pretty cool to make this dynamic */
        uzbl.js.classdef = kJSClassDefinitionEmpty;
        uzbl.js.classdef.staticFunctions = js_static_functions;

        uzbl.js.classref = JSClassCreate(&uzbl.js.classdef);
    }
}


void 
eval_js(WebKitWebView * web_view, gchar *script, GString *result) {
    WebKitWebFrame *frame;
    JSGlobalContextRef context;
    JSObjectRef globalobject;
    JSStringRef var_name;

    JSStringRef js_script;
    JSValueRef js_result;
    JSStringRef js_result_string;
    size_t js_result_size;
    
    js_init();

    frame = webkit_web_view_get_main_frame(WEBKIT_WEB_VIEW(web_view));
    context = webkit_web_frame_get_global_context(frame);
    globalobject = JSContextGetGlobalObject(context);
    
    /* uzbl javascript namespace */
    var_name = JSStringCreateWithUTF8CString("Uzbl");
    JSObjectSetProperty(context, globalobject, var_name,
                        JSObjectMake(context, uzbl.js.classref, NULL),  
                        kJSClassAttributeNone, NULL);
    
    /* evaluate the script and get return value*/ 
    js_script = JSStringCreateWithUTF8CString(script);
    js_result = JSEvaluateScript(context, js_script, globalobject, NULL, 0, NULL);
    if (js_result && !JSValueIsUndefined(context, js_result)) {
        js_result_string = JSValueToStringCopy(context, js_result, NULL);
        js_result_size = JSStringGetMaximumUTF8CStringSize(js_result_string);

        if (js_result_size) {
            char js_result_utf8[js_result_size];
            JSStringGetUTF8CString(js_result_string, js_result_utf8, js_result_size);
            g_string_assign(result, js_result_utf8);
        }

        JSStringRelease(js_result_string);
    }

    /* cleanup */
    JSObjectDeleteProperty(context, globalobject, var_name, NULL);

    JSStringRelease(var_name);
    JSStringRelease(js_script);
}

void
run_js (WebKitWebView * web_view, GArray *argv, GString *result) {
    if (argv_idx(argv, 0))
        eval_js(web_view, argv_idx(argv, 0), result);
}

void
run_external_js (WebKitWebView * web_view, GArray *argv, GString *result) {
    (void) result;
    if (argv_idx(argv, 0)) {
        GArray* lines = read_file_by_line (argv_idx (argv, 0));
        gchar*  js = NULL;
        int i = 0;
        gchar* line;

        while ((line = g_array_index(lines, gchar*, i))) {
            if (js == NULL) {
                js = g_strdup (line);
            } else {
                gchar* newjs = g_strconcat (js, line, NULL);
                js = newjs;
            }
            i ++;
            g_free (line);
        }
        
        if (uzbl.state.verbose)
            printf ("External JavaScript file %s loaded\n", argv_idx(argv, 0));

        if (argv_idx (argv, 1)) {
            gchar* newjs = str_replace("%s", argv_idx (argv, 1), js);
            g_free (js);
            js = newjs;
        }
        eval_js (web_view, js, result);
        g_free (js);
        g_array_free (lines, TRUE);
    }
}

void
search_text (WebKitWebView *page, GArray *argv, const gboolean forward) {
    if (argv_idx(argv, 0) && (*argv_idx(argv, 0) != '\0')) {
        if (g_strcmp0 (uzbl.state.searchtx, argv_idx(argv, 0)) != 0) {
            webkit_web_view_unmark_text_matches (page);
            webkit_web_view_mark_text_matches (page, argv_idx(argv, 0), FALSE, 0);
            uzbl.state.searchtx = g_strdup(argv_idx(argv, 0));
        }
    }
    
    if (uzbl.state.searchtx) {
        if (uzbl.state.verbose)
            printf ("Searching: %s\n", uzbl.state.searchtx);
        webkit_web_view_set_highlight_text_matches (page, TRUE);
        webkit_web_view_search_text (page, uzbl.state.searchtx, FALSE, forward, TRUE);
    }
}

void
search_forward_text (WebKitWebView *page, GArray *argv, GString *result) {
    (void) result;
    search_text(page, argv, TRUE);
}

void
search_reverse_text (WebKitWebView *page, GArray *argv, GString *result) {
    (void) result;
    search_text(page, argv, FALSE);
}

void
dehilight (WebKitWebView *page, GArray *argv, GString *result) {
    (void) argv; (void) result;
    webkit_web_view_set_highlight_text_matches (page, FALSE);
}


void
new_window_load_uri (const gchar * uri) {
    GString* to_execute = g_string_new ("");
    g_string_append_printf (to_execute, "%s --uri '%s'", uzbl.state.executable_path, uri);
    int i;
    for (i = 0; entries[i].long_name != NULL; i++) {
        if ((entries[i].arg == G_OPTION_ARG_STRING) && (strcmp(entries[i].long_name,"uri")!=0) && (strcmp(entries[i].long_name,"name")!=0)) {
            gchar** str = (gchar**)entries[i].arg_data;
            if (*str!=NULL) {
                g_string_append_printf (to_execute, " --%s '%s'", entries[i].long_name, *str);
            }
        }
    }
    if (uzbl.state.verbose)
        printf("\n%s\n", to_execute->str);
    g_spawn_command_line_async (to_execute->str, NULL);
    g_string_free (to_execute, TRUE);
}

void
chain (WebKitWebView *page, GArray *argv, GString *result) {
    (void) page; (void) result;
    gchar *a = NULL;
    gchar **parts = NULL;
    guint i = 0;    
    while ((a = argv_idx(argv, i++))) {
        parts = g_strsplit (a, " ", 2);
        if (parts[0])
          parse_command(parts[0], parts[1], result);
        g_strfreev (parts);
    }
}

void
keycmd (WebKitWebView *page, GArray *argv, GString *result) {
    (void)page;
    (void)argv;
    (void)result;
    g_string_assign(uzbl.state.keycmd, argv_idx(argv, 0));
    run_keycmd(FALSE);
    update_title();
}

void
keycmd_nl (WebKitWebView *page, GArray *argv, GString *result) {
    (void)page;
    (void)argv;
    (void)result;
    g_string_assign(uzbl.state.keycmd, argv_idx(argv, 0));
    run_keycmd(TRUE);
    update_title();
}

void
keycmd_bs (WebKitWebView *page, GArray *argv, GString *result) {
    gchar *prev;
    (void)page;
    (void)argv;
    (void)result;
    prev = g_utf8_find_prev_char(uzbl.state.keycmd->str, uzbl.state.keycmd->str + uzbl.state.keycmd->len);
    if (prev)
      g_string_truncate(uzbl.state.keycmd, prev - uzbl.state.keycmd->str);
    update_title();
}

void
close_uzbl (WebKitWebView *page, GArray *argv, GString *result) {
    (void)page;
    (void)argv;
    (void)result;
    gtk_main_quit ();
}

/* --Statusbar functions-- */
char*
build_progressbar_ascii(int percent) {
   int width=uzbl.gui.sbar.progress_w;
   int i;
   double l;
   GString *bar = g_string_new("");

   l = (double)percent*((double)width/100.);
   l = (int)(l+.5)>=(int)l ? l+.5 : l;

   for(i=0; i<(int)l; i++)
       g_string_append(bar, uzbl.gui.sbar.progress_s);

   for(; i<width; i++)
       g_string_append(bar, uzbl.gui.sbar.progress_u);

   return g_string_free(bar, FALSE);
}

void
setup_scanner() {
     const GScannerConfig scan_config = {
             (
              "\t\r\n"
             )            /* cset_skip_characters */,
             (
              G_CSET_a_2_z
              "_#"
              G_CSET_A_2_Z
             )            /* cset_identifier_first */,
             (
              G_CSET_a_2_z
              "_0123456789"
              G_CSET_A_2_Z
              G_CSET_LATINS
              G_CSET_LATINC
             )            /* cset_identifier_nth */,
             ( "" )    /* cpair_comment_single */,

             TRUE         /* case_sensitive */,

             FALSE        /* skip_comment_multi */,
             FALSE        /* skip_comment_single */,
             FALSE        /* scan_comment_multi */,
             TRUE         /* scan_identifier */,
             TRUE         /* scan_identifier_1char */,
             FALSE        /* scan_identifier_NULL */,
             TRUE         /* scan_symbols */,
             FALSE        /* scan_binary */,
             FALSE        /* scan_octal */,
             FALSE        /* scan_float */,
             FALSE        /* scan_hex */,
             FALSE        /* scan_hex_dollar */,
             FALSE        /* scan_string_sq */,
             FALSE        /* scan_string_dq */,
             TRUE         /* numbers_2_int */,
             FALSE        /* int_2_float */,
             FALSE        /* identifier_2_string */,
             FALSE        /* char_2_token */,
             FALSE        /* symbol_2_token */,
             TRUE         /* scope_0_fallback */,
             FALSE,
             TRUE
     };

     uzbl.scan = g_scanner_new(&scan_config);
     while(symp->symbol_name) {
         g_scanner_scope_add_symbol(uzbl.scan, 0,
                         symp->symbol_name,
                         GINT_TO_POINTER(symp->symbol_token));
         symp++;
     }
}

gchar *
expand_template(const char *template, gboolean escape_markup) {
     if(!template) return NULL;

     GTokenType token = G_TOKEN_NONE;
     GString *ret = g_string_new("");
     char *buf=NULL;
     int sym;

     g_scanner_input_text(uzbl.scan, template, strlen(template));
     while(!g_scanner_eof(uzbl.scan) && token != G_TOKEN_LAST) {
         token = g_scanner_get_next_token(uzbl.scan);

         if(token == G_TOKEN_SYMBOL) {
             sym = GPOINTER_TO_INT(g_scanner_cur_value(uzbl.scan).v_symbol);
             switch(sym) {
                 case SYM_URI:
                     if(escape_markup) {
                         buf = uzbl.state.uri ?
                             g_markup_printf_escaped("%s", uzbl.state.uri) : g_strdup("");
                         g_string_append(ret, buf);
                         g_free(buf);
                     }
                     else
                         g_string_append(ret, uzbl.state.uri ?
                                 uzbl.state.uri : g_strdup(""));
                     break;
                 case SYM_LOADPRGS:
                     buf = itos(uzbl.gui.sbar.load_progress);
                     g_string_append(ret, buf);
                     g_free(buf);
                     break;
                 case SYM_LOADPRGSBAR:
                     buf = build_progressbar_ascii(uzbl.gui.sbar.load_progress);
                     g_string_append(ret, buf);
                     g_free(buf);
                     break;
                 case SYM_TITLE:
                     if(escape_markup) {
                         buf = uzbl.gui.main_title ?
                             g_markup_printf_escaped("%s", uzbl.gui.main_title) : g_strdup("");
                         g_string_append(ret, buf);
                         g_free(buf);
                     }
                     else
                         g_string_append(ret, uzbl.gui.main_title ?
                                 uzbl.gui.main_title : "");
                     break;
                 case SYM_SELECTED_URI:
                     if(escape_markup) {
                         buf = uzbl.state.selected_url ?
                             g_markup_printf_escaped("%s", uzbl.state.selected_url) : g_strdup("");
                         g_string_append(ret, buf);
                         g_free(buf);
                     }
                     else
                         g_string_append(ret, uzbl.state.selected_url ?
                                 uzbl.state.selected_url : "");
                     break;
                 case SYM_NAME:
                     buf = itos(uzbl.xwin);
                     g_string_append(ret,
                             uzbl.state.instance_name ? uzbl.state.instance_name : buf);
                     g_free(buf);
                     break;
                 case SYM_KEYCMD:
                     if(escape_markup) {
                         buf = uzbl.state.keycmd->str ?
                             g_markup_printf_escaped("%s", uzbl.state.keycmd->str) : g_strdup("");
                         g_string_append(ret, buf);
                         g_free(buf);
                     }
                     else
                         g_string_append(ret, uzbl.state.keycmd->str ?
                                 uzbl.state.keycmd->str : "");
                     break;
                 case SYM_MODE:
                     g_string_append(ret,
                             uzbl.behave.insert_mode ?
                             uzbl.behave.insert_indicator : uzbl.behave.cmd_indicator);
                     break;
                 case SYM_MSG:
                     g_string_append(ret,
                             uzbl.gui.sbar.msg ? uzbl.gui.sbar.msg : "");
                     break;
                     /* useragent syms */
                 case SYM_WK_MAJ:
                     buf = itos(WEBKIT_MAJOR_VERSION);
                     g_string_append(ret, buf);
                     g_free(buf);
                     break;
                 case SYM_WK_MIN:
                     buf = itos(WEBKIT_MINOR_VERSION);
                     g_string_append(ret, buf);
                     g_free(buf);
                     break;
                 case SYM_WK_MIC:
                     buf = itos(WEBKIT_MICRO_VERSION);
                     g_string_append(ret, buf);
                     g_free(buf);
                     break;
                 case SYM_SYSNAME:
                     g_string_append(ret, uzbl.state.unameinfo.sysname);
                     break;
                 case SYM_NODENAME:
                     g_string_append(ret, uzbl.state.unameinfo.nodename);
                     break;
                 case SYM_KERNREL:
                     g_string_append(ret, uzbl.state.unameinfo.release);
                     break;
                 case SYM_KERNVER:
                     g_string_append(ret, uzbl.state.unameinfo.version);
                     break;
                 case SYM_ARCHSYS:
                     g_string_append(ret, uzbl.state.unameinfo.machine);
                     break;
                 case SYM_ARCHUZBL:
                     g_string_append(ret, ARCH);
                     break;
#ifdef _GNU_SOURCE
                 case SYM_DOMAINNAME:
                     g_string_append(ret, uzbl.state.unameinfo.domainname);
                     break;
#endif
                 case SYM_COMMIT:
                     g_string_append(ret, COMMIT);
                     break;
                 default:
                     break;
             }
         }
         else if(token == G_TOKEN_INT) {
             g_string_append_printf(ret, "%lu", g_scanner_cur_value(uzbl.scan).v_int);
         }
         else if(token == G_TOKEN_IDENTIFIER) {
             g_string_append(ret, (gchar *)g_scanner_cur_value(uzbl.scan).v_identifier);
         }
         else if(token == G_TOKEN_CHAR) {
             g_string_append_c(ret, (gchar)g_scanner_cur_value(uzbl.scan).v_char);
         }
         else if(token == G_TOKEN_ERROR) {
             g_scanner_error(uzbl.scan, "Token error in template ('%s') at line %d, column %d.", 
                                        template, 
                                        g_scanner_cur_line(uzbl.scan), 
                                        g_scanner_cur_position(uzbl.scan));
         }
     }

     return g_string_free(ret, FALSE);
}
/* --End Statusbar functions-- */

void
sharg_append(GArray *a, const gchar *str) {
    const gchar *s = (str ? str : "");
    g_array_append_val(a, s);
}

// make sure that the args string you pass can properly be interpreted (eg properly escaped against whitespace, quotes etc)
gboolean
run_command (const gchar *command, const guint npre, const gchar **args,
             const gboolean sync, char **output_stdout) {
   //command <uzbl conf> <uzbl pid> <uzbl win id> <uzbl fifo file> <uzbl socket file> [args]
    GError *err = NULL;
    
    GArray *a = g_array_new (TRUE, FALSE, sizeof(gchar*));
    gchar *pid = itos(getpid());
    gchar *xwin = itos(uzbl.xwin);
    guint i;
    sharg_append(a, command);
    for (i = 0; i < npre; i++) /* add n args before the default vars */
        sharg_append(a, args[i]);
    sharg_append(a, uzbl.state.config_file);
    sharg_append(a, pid);
    sharg_append(a, xwin);
    sharg_append(a, uzbl.comm.fifo_path);
    sharg_append(a, uzbl.comm.socket_path);
    sharg_append(a, uzbl.state.uri);
    sharg_append(a, uzbl.gui.main_title);

    for (i = npre; i < g_strv_length((gchar**)args); i++)
        sharg_append(a, args[i]);
    
    gboolean result;
    if (sync) {
        if (*output_stdout) *output_stdout = strfree(*output_stdout);
        
        result = g_spawn_sync(NULL, (gchar **)a->data, NULL, G_SPAWN_SEARCH_PATH,
                              NULL, NULL, output_stdout, NULL, NULL, &err);
    } else result = g_spawn_async(NULL, (gchar **)a->data, NULL, G_SPAWN_SEARCH_PATH,
                                  NULL, NULL, NULL, &err);

    if (uzbl.state.verbose) {
        GString *s = g_string_new("spawned:");
        for (i = 0; i < (a->len); i++) {
            gchar *qarg = g_shell_quote(g_array_index(a, gchar*, i));
            g_string_append_printf(s, " %s", qarg);
            g_free (qarg);
        }
        g_string_append_printf(s, " -- result: %s", (result ? "true" : "false"));
        printf("%s\n", s->str);
        g_string_free(s, TRUE);
        if(output_stdout) {
            printf("Stdout: %s\n", *output_stdout);
        }
    }
    if (err) {
        g_printerr("error on run_command: %s\n", err->message);
        g_error_free (err);
    }
    g_free (pid);
    g_free (xwin);
    g_array_free (a, TRUE);
    return result;
}

gchar**
split_quoted(const gchar* src, const gboolean unquote) {
    /* split on unquoted space, return array of strings;
       remove a layer of quotes and backslashes if unquote */
    if (!src) return NULL;
    
    gboolean dq = FALSE;
    gboolean sq = FALSE;
    GArray *a = g_array_new (TRUE, FALSE, sizeof(gchar*));
    GString *s = g_string_new ("");
    const gchar *p;
    gchar **ret;
    gchar *dup;
    for (p = src; *p != '\0'; p++) {
        if ((*p == '\\') && unquote) g_string_append_c(s, *++p);
        else if (*p == '\\') { g_string_append_c(s, *p++);
                               g_string_append_c(s, *p); }
        else if ((*p == '"') && unquote && !sq) dq = !dq;
        else if (*p == '"' && !sq) { g_string_append_c(s, *p);
                                     dq = !dq; }
        else if ((*p == '\'') && unquote && !dq) sq = !sq;
        else if (*p == '\'' && !dq) { g_string_append_c(s, *p);
                                      sq = ! sq; }
        else if ((*p == ' ') && !dq && !sq) {
            dup = g_strdup(s->str);
            g_array_append_val(a, dup);
            g_string_truncate(s, 0);
        } else g_string_append_c(s, *p);
    }
    dup = g_strdup(s->str);
    g_array_append_val(a, dup);
    ret = (gchar**)a->data;
    g_array_free (a, FALSE);
    g_string_free (s, TRUE);
    return ret;
}

void
spawn(WebKitWebView *web_view, GArray *argv, GString *result) {
    (void)web_view; (void)result;
    //TODO: allow more control over argument order so that users can have some arguments before the default ones from run_command, and some after
    if (argv_idx(argv, 0))
        run_command(argv_idx(argv, 0), 0, ((const gchar **) (argv->data + sizeof(gchar*))), FALSE, NULL);
}

void
spawn_sync(WebKitWebView *web_view, GArray *argv, GString *result) {
    (void)web_view; (void)result;
    
    if (argv_idx(argv, 0))
        run_command(argv_idx(argv, 0), 0, ((const gchar **) (argv->data + sizeof(gchar*))),
                    TRUE, &uzbl.comm.sync_stdout);
}

void
spawn_sh(WebKitWebView *web_view, GArray *argv, GString *result) {
    (void)web_view; (void)result;
    if (!uzbl.behave.shell_cmd) {
        g_printerr ("spawn_sh: shell_cmd is not set!\n");
        return;
    }
    
    guint i;
    gchar *spacer = g_strdup("");
    g_array_insert_val(argv, 1, spacer);
    gchar **cmd = split_quoted(uzbl.behave.shell_cmd, TRUE);

    for (i = 1; i < g_strv_length(cmd); i++)
        g_array_prepend_val(argv, cmd[i]);

    if (cmd) run_command(cmd[0], g_strv_length(cmd) + 1, (const gchar **) argv->data, FALSE, NULL);
    g_free (spacer);
    g_strfreev (cmd);
}

void
spawn_sh_sync(WebKitWebView *web_view, GArray *argv, GString *result) {
    (void)web_view; (void)result;
    if (!uzbl.behave.shell_cmd) {
        g_printerr ("spawn_sh_sync: shell_cmd is not set!\n");
        return;
    }
    
    guint i;
    gchar *spacer = g_strdup("");
    g_array_insert_val(argv, 1, spacer);
    gchar **cmd = split_quoted(uzbl.behave.shell_cmd, TRUE);

    for (i = 1; i < g_strv_length(cmd); i++)
        g_array_prepend_val(argv, cmd[i]);
         
    if (cmd) run_command(cmd[0], g_strv_length(cmd) + 1, (const gchar **) argv->data,
                         TRUE, &uzbl.comm.sync_stdout);
    g_free (spacer);
    g_strfreev (cmd);
}

void
parse_command(const char *cmd, const char *param, GString *result) {
    CommandInfo *c;

    if ((c = g_hash_table_lookup(uzbl.behave.commands, cmd))) {
            guint i;
            gchar **par = split_quoted(param, TRUE);
            GArray *a = g_array_new (TRUE, FALSE, sizeof(gchar*));

            if (c->no_split) { /* don't split */
                sharg_append(a, param);
            } else if (par) {
                for (i = 0; i < g_strv_length(par); i++)
                    sharg_append(a, par[i]);
            }

            if (result == NULL) {
                GString *result_print = g_string_new("");

                c->function(uzbl.gui.web_view, a, result_print);
                if (result_print->len)
                    printf("%*s\n", result_print->len, result_print->str);

                g_string_free(result_print, TRUE);
            } else {
                c->function(uzbl.gui.web_view, a, result);
            }
            g_strfreev (par);
            g_array_free (a, TRUE);

    } else
        g_printerr ("command \"%s\" not understood. ignoring.\n", cmd);
}

void
set_proxy_url() {
    SoupURI *suri;

    if(*uzbl.net.proxy_url == ' '
       || uzbl.net.proxy_url == NULL) {
        soup_session_remove_feature_by_type(uzbl.net.soup_session,
                (GType) SOUP_SESSION_PROXY_URI);
    }
    else {
        suri = soup_uri_new(uzbl.net.proxy_url);
        g_object_set(G_OBJECT(uzbl.net.soup_session),
                SOUP_SESSION_PROXY_URI,
                suri, NULL);
        soup_uri_free(suri);
    }
    return;
}

void
set_icon() {
    if(file_exists(uzbl.gui.icon)) {
        if (uzbl.gui.main_window)
            gtk_window_set_icon_from_file (GTK_WINDOW (uzbl.gui.main_window), uzbl.gui.icon, NULL);
    } else {
        g_printerr ("Icon \"%s\" not found. ignoring.\n", uzbl.gui.icon);
    }
}

void
cmd_load_uri() {
    GArray *a = g_array_new (TRUE, FALSE, sizeof(gchar*));
    g_array_append_val (a, uzbl.state.uri);
    load_uri(uzbl.gui.web_view, a, NULL);
    g_array_free (a, TRUE);
}

void 
cmd_always_insert_mode() {
    uzbl.behave.insert_mode =
        uzbl.behave.always_insert_mode ?  TRUE : FALSE;
    update_title();
}

void
cmd_max_conns() {
    g_object_set(G_OBJECT(uzbl.net.soup_session),
            SOUP_SESSION_MAX_CONNS, uzbl.net.max_conns, NULL);
}

void
cmd_max_conns_host() {
    g_object_set(G_OBJECT(uzbl.net.soup_session),
            SOUP_SESSION_MAX_CONNS_PER_HOST, uzbl.net.max_conns_host, NULL);
}

void
cmd_http_debug() {
    soup_session_remove_feature
        (uzbl.net.soup_session, SOUP_SESSION_FEATURE(uzbl.net.soup_logger));
    /* do we leak if this doesn't get freed? why does it occasionally crash if freed? */
    /*g_free(uzbl.net.soup_logger);*/

    uzbl.net.soup_logger = soup_logger_new(uzbl.behave.http_debug, -1);
    soup_session_add_feature(uzbl.net.soup_session,
            SOUP_SESSION_FEATURE(uzbl.net.soup_logger));
}

WebKitWebSettings*
view_settings() {
    return webkit_web_view_get_settings(uzbl.gui.web_view);
}

void
cmd_font_size() {
    WebKitWebSettings *ws = view_settings();
    if (uzbl.behave.font_size > 0) {
        g_object_set (G_OBJECT(ws), "default-font-size", uzbl.behave.font_size, NULL);
    }
    
    if (uzbl.behave.monospace_size > 0) {
        g_object_set (G_OBJECT(ws), "default-monospace-font-size",
                      uzbl.behave.monospace_size, NULL);
    } else {
        g_object_set (G_OBJECT(ws), "default-monospace-font-size",
                      uzbl.behave.font_size, NULL);
    }
}

void
cmd_zoom_level() {
    webkit_web_view_set_zoom_level (uzbl.gui.web_view, uzbl.behave.zoom_level);
}

void
cmd_disable_plugins() {
    g_object_set (G_OBJECT(view_settings()), "enable-plugins", 
            !uzbl.behave.disable_plugins, NULL);
}

void
cmd_disable_scripts() {
    g_object_set (G_OBJECT(view_settings()), "enable-scripts",
            !uzbl.behave.disable_scripts, NULL);
}

void
cmd_minimum_font_size() {
    g_object_set (G_OBJECT(view_settings()), "minimum-font-size",
            uzbl.behave.minimum_font_size, NULL);
}
void
cmd_autoload_img() {
    g_object_set (G_OBJECT(view_settings()), "auto-load-images",
            uzbl.behave.autoload_img, NULL);
}


void
cmd_autoshrink_img() {
    g_object_set (G_OBJECT(view_settings()), "auto-shrink-images",
            uzbl.behave.autoshrink_img, NULL);
}


void
cmd_enable_spellcheck() {
    g_object_set (G_OBJECT(view_settings()), "enable-spell-checking",
            uzbl.behave.enable_spellcheck, NULL);
}

void
cmd_enable_private() {
    g_object_set (G_OBJECT(view_settings()), "enable-private-browsing",
            uzbl.behave.enable_private, NULL);
}

void
cmd_print_bg() {
    g_object_set (G_OBJECT(view_settings()), "print-backgrounds",
            uzbl.behave.print_bg, NULL);
}

void 
cmd_style_uri() {
    g_object_set (G_OBJECT(view_settings()), "user-stylesheet-uri",
            uzbl.behave.style_uri, NULL);
}

void 
cmd_resizable_txt() {
    g_object_set (G_OBJECT(view_settings()), "resizable-text-areas",
            uzbl.behave.resizable_txt, NULL);
}

void 
cmd_default_encoding() {
    g_object_set (G_OBJECT(view_settings()), "default-encoding",
            uzbl.behave.default_encoding, NULL);
}

void 
cmd_enforce_96dpi() {
    g_object_set (G_OBJECT(view_settings()), "enforce-96-dpi",
            uzbl.behave.enforce_96dpi, NULL);
}

void 
cmd_caret_browsing() {
    g_object_set (G_OBJECT(view_settings()), "enable-caret-browsing",
            uzbl.behave.caret_browsing, NULL);
}

void
cmd_cookie_handler() {
    gchar **split = g_strsplit(uzbl.behave.cookie_handler, " ", 2);
    /* pitfall: doesn't handle chain actions; must the sync_ action manually */
    if ((g_strcmp0(split[0], "sh") == 0) ||
        (g_strcmp0(split[0], "spawn") == 0)) {
        g_free (uzbl.behave.cookie_handler);
        uzbl.behave.cookie_handler =
            g_strdup_printf("sync_%s %s", split[0], split[1]);
    }
    g_strfreev (split);
}

void
cmd_fifo_dir() {
    uzbl.behave.fifo_dir = init_fifo(uzbl.behave.fifo_dir);
}

void
cmd_socket_dir() {
    uzbl.behave.socket_dir = init_socket(uzbl.behave.socket_dir);
}

void
cmd_inject_html() {
    if(uzbl.behave.inject_html) {
        webkit_web_view_load_html_string (uzbl.gui.web_view,
                uzbl.behave.inject_html, NULL);
    }
}

void
cmd_modkey() {
    int i;
    char *buf;

    buf = g_utf8_strup(uzbl.behave.modkey, -1);
    uzbl.behave.modmask = 0;

    if(uzbl.behave.modkey) 
        g_free(uzbl.behave.modkey);
    uzbl.behave.modkey = buf;

    for (i = 0; modkeys[i].key != NULL; i++) {
        if (g_strrstr(buf, modkeys[i].key))
            uzbl.behave.modmask |= modkeys[i].mask;
    }
}

void
cmd_useragent() {
    if (*uzbl.net.useragent == ' ') {
        g_free (uzbl.net.useragent);
        uzbl.net.useragent = NULL;
    } else {
        gchar *ua = expand_template(uzbl.net.useragent, FALSE);
        if (ua)
            g_object_set(G_OBJECT(uzbl.net.soup_session), SOUP_SESSION_USER_AGENT, ua, NULL);
        g_free(uzbl.net.useragent);
        uzbl.net.useragent = ua;
    }
}

void
move_statusbar() {
    gtk_widget_ref(uzbl.gui.scrolled_win);
    gtk_widget_ref(uzbl.gui.mainbar);
    gtk_container_remove(GTK_CONTAINER(uzbl.gui.vbox), uzbl.gui.scrolled_win);
    gtk_container_remove(GTK_CONTAINER(uzbl.gui.vbox), uzbl.gui.mainbar);

    if(uzbl.behave.status_top) {
        gtk_box_pack_start (GTK_BOX (uzbl.gui.vbox), uzbl.gui.mainbar, FALSE, TRUE, 0);
        gtk_box_pack_start (GTK_BOX (uzbl.gui.vbox), uzbl.gui.scrolled_win, TRUE, TRUE, 0);
    }
    else {
        gtk_box_pack_start (GTK_BOX (uzbl.gui.vbox), uzbl.gui.scrolled_win, TRUE, TRUE, 0);
        gtk_box_pack_start (GTK_BOX (uzbl.gui.vbox), uzbl.gui.mainbar, FALSE, TRUE, 0);
    }
    gtk_widget_unref(uzbl.gui.scrolled_win);
    gtk_widget_unref(uzbl.gui.mainbar);
    gtk_widget_grab_focus (GTK_WIDGET (uzbl.gui.web_view));
    return;
}

gboolean
set_var_value(gchar *name, gchar *val) {
    uzbl_cmdprop *c = NULL;
    char *endp = NULL;
    char *buf = NULL;

    if( (c = g_hash_table_lookup(uzbl.comm.proto_var, name)) ) {
        /* check for the variable type */
        if (c->type == TYPE_STR) {
            buf = expand(val, 0);
            g_free(*c->ptr);
            *c->ptr = buf;
        } else if(c->type == TYPE_INT) {
            int *ip = (int *)c->ptr;
            buf = expand(val, 0);
            *ip = (int)strtoul(buf, &endp, 10);
            g_free(buf);
        } else if (c->type == TYPE_FLOAT) {
            float *fp = (float *)c->ptr;
            buf = expand(val, 0);
            *fp = strtod(buf, &endp);
            g_free(buf);
        }

        /* invoke a command specific function */
        if(c->func) c->func();
    }
    return TRUE;
}

void
render_html() {
    Behaviour *b = &uzbl.behave;

    if(b->html_buffer->str) {
        webkit_web_view_load_html_string (uzbl.gui.web_view,
                b->html_buffer->str, b->base_url);
        g_string_free(b->html_buffer, TRUE);
        b->html_buffer = g_string_new("");
    }
}

enum {M_CMD, M_HTML};
void
parse_cmd_line(const char *ctl_line, GString *result) {
    Behaviour *b = &uzbl.behave;
    size_t len=0;

    if(b->mode == M_HTML) {
        len = strlen(b->html_endmarker);
        /* ctl_line has trailing '\n' so we check for strlen(ctl_line)-1 */
        if(len == strlen(ctl_line)-1 &&
           !strncmp(b->html_endmarker, ctl_line, len)) {
            set_timeout(0);
            set_var_value("mode", "0");
            render_html();
            return;
        }
        else {
            set_timeout(b->html_timeout);
            g_string_append(b->html_buffer, ctl_line);
        }
    }
    else if((ctl_line[0] == '#') /* Comments */
            || (ctl_line[0] == ' ')
            || (ctl_line[0] == '\n'))
        ; /* ignore these lines */
    else { /* parse a command */
        gchar *ctlstrip;
        gchar **tokens = NULL;
        len = strlen(ctl_line);

        if (ctl_line[len - 1] == '\n') /* strip trailing newline */
            ctlstrip = g_strndup(ctl_line, len - 1);
        else ctlstrip = g_strdup(ctl_line);

        tokens = g_strsplit(ctlstrip, " ", 2);
        parse_command(tokens[0], tokens[1], result);
        g_free(ctlstrip);
        g_strfreev(tokens);
    }
}

gchar*
build_stream_name(int type, const gchar* dir) {
    char *xwin_str = NULL;
    State *s = &uzbl.state;
    gchar *str = NULL;

    xwin_str = itos((int)uzbl.xwin);
    if (type == FIFO) {
        str = g_strdup_printf
            ("%s/uzbl_fifo_%s", dir,
             s->instance_name ? s->instance_name : xwin_str);
    } else if (type == SOCKET) {
        str = g_strdup_printf
            ("%s/uzbl_socket_%s", dir,
             s->instance_name ? s->instance_name : xwin_str );
    }
    g_free(xwin_str);
    return str;
}

gboolean
control_fifo(GIOChannel *gio, GIOCondition condition) {
    if (uzbl.state.verbose)
        printf("triggered\n");
    gchar *ctl_line;
    GIOStatus ret;
    GError *err = NULL;

    if (condition & G_IO_HUP)
        g_error ("Fifo: Read end of pipe died!\n");

    if(!gio)
       g_error ("Fifo: GIOChannel broke\n");

    ret = g_io_channel_read_line(gio, &ctl_line, NULL, NULL, &err);
    if (ret == G_IO_STATUS_ERROR) {
        g_error ("Fifo: Error reading: %s\n", err->message);
        g_error_free (err);
    }

    parse_cmd_line(ctl_line, NULL);
    g_free(ctl_line);

    return TRUE;
}

gchar*
init_fifo(gchar *dir) { /* return dir or, on error, free dir and return NULL */
    GIOChannel *chan = NULL;
    GError *error = NULL;
    gchar *path = build_stream_name(FIFO, dir);

    if (!file_exists(path)) {
        if (mkfifo (path, 0666) == 0) {
            // we don't really need to write to the file, but if we open the file as 'r' we will block here, waiting for a writer to open the file.
            chan = g_io_channel_new_file(path, "r+", &error);
            if (chan) {
                if (g_io_add_watch(chan, G_IO_IN|G_IO_HUP, (GIOFunc) control_fifo, NULL)) {
                    if (uzbl.state.verbose)
                        printf ("init_fifo: created successfully as %s\n", path);
                    uzbl.comm.fifo_path = path;
                    return dir;
                } else g_warning ("init_fifo: could not add watch on %s\n", path);
            } else g_warning ("init_fifo: can't open: %s\n", error->message);
        } else g_warning ("init_fifo: can't create %s: %s\n", path, strerror(errno));
    } else g_warning ("init_fifo: can't create %s: file exists\n", path);

    /* if we got this far, there was an error; cleanup */
    if (error) g_error_free (error);
    g_free(dir);
    g_free(path);
    return NULL;
}

gboolean
control_stdin(GIOChannel *gio, GIOCondition condition) {
    (void) condition;
    gchar *ctl_line = NULL;
    GIOStatus ret;

    ret = g_io_channel_read_line(gio, &ctl_line, NULL, NULL, NULL);
    if ( (ret == G_IO_STATUS_ERROR) || (ret == G_IO_STATUS_EOF) )
        return FALSE;

    parse_cmd_line(ctl_line, NULL);
    g_free(ctl_line);

    return TRUE;
}

void
create_stdin () {
    GIOChannel *chan = NULL;
    GError *error = NULL;

    chan = g_io_channel_unix_new(fileno(stdin));
    if (chan) {
        if (!g_io_add_watch(chan, G_IO_IN|G_IO_HUP, (GIOFunc) control_stdin, NULL)) {
            g_error ("Stdin: could not add watch\n");
        } else {
            if (uzbl.state.verbose)
                printf ("Stdin: watch added successfully\n");
        }
    } else {
        g_error ("Stdin: Error while opening: %s\n", error->message);
    }
    if (error) g_error_free (error);
}

gboolean
control_socket(GIOChannel *chan) {
    struct sockaddr_un remote;
    unsigned int t = sizeof(remote);
    int clientsock;
    GIOChannel *clientchan;

    clientsock = accept (g_io_channel_unix_get_fd(chan),
                         (struct sockaddr *) &remote, &t);
    
    if ((clientchan = g_io_channel_unix_new(clientsock))) {
        g_io_add_watch(clientchan, G_IO_IN|G_IO_HUP,
                       (GIOFunc) control_client_socket, clientchan);
    }

    return TRUE;
}

gboolean
control_client_socket(GIOChannel *clientchan) {
    char *ctl_line;
    GString *result = g_string_new("");
    GError *error = NULL;
    GIOStatus ret;
    gsize len;

    ret = g_io_channel_read_line(clientchan, &ctl_line, &len, NULL, &error);
    if (ret == G_IO_STATUS_ERROR) {
        g_warning ("Error reading: %s\n", error->message);
        g_io_channel_shutdown(clientchan, TRUE, &error);
        return FALSE;
    } else if (ret == G_IO_STATUS_EOF) {
        /* shutdown and remove channel watch from main loop */
        g_io_channel_shutdown(clientchan, TRUE, &error);
        return FALSE;
    }

    if (ctl_line) {
        parse_cmd_line (ctl_line, result);
        g_string_append_c(result, '\n');
        ret = g_io_channel_write_chars (clientchan, result->str, result->len,
                                        &len, &error);
        if (ret == G_IO_STATUS_ERROR) {
            g_warning ("Error writing: %s", error->message);
        }
        g_io_channel_flush(clientchan, &error);
    }

    if (error) g_error_free (error);
    g_string_free(result, TRUE);
    g_free(ctl_line);
    return TRUE;
}

gchar*
init_socket(gchar *dir) { /* return dir or, on error, free dir and return NULL */
    if (uzbl.comm.socket_path) { /* remove an existing socket should one exist */
        if (unlink(uzbl.comm.socket_path) == -1)
            g_warning ("init_socket: couldn't unlink socket at %s\n", uzbl.comm.socket_path);
        g_free(uzbl.comm.socket_path);
        uzbl.comm.socket_path = NULL;
    }

    if (*dir == ' ') {
        g_free(dir);
        return NULL;
    }

    GIOChannel *chan = NULL;
    int sock, len;
    struct sockaddr_un local;
    gchar *path = build_stream_name(SOCKET, dir);

    sock = socket (AF_UNIX, SOCK_STREAM, 0);

    local.sun_family = AF_UNIX;
    strcpy (local.sun_path, path);
    unlink (local.sun_path);

    len = strlen (local.sun_path) + sizeof (local.sun_family);
    if (bind (sock, (struct sockaddr *) &local, len) != -1) {
        if (uzbl.state.verbose)
            printf ("init_socket: opened in %s\n", path);
        listen (sock, 5);

        if( (chan = g_io_channel_unix_new(sock)) ) {
            g_io_add_watch(chan, G_IO_IN|G_IO_HUP, (GIOFunc) control_socket, chan);
            uzbl.comm.socket_path = path;
            return dir;
        }
    } else g_warning ("init_socket: could not open in %s: %s\n", path, strerror(errno));

    /* if we got this far, there was an error; cleanup */
    g_free(path);
    g_free(dir);
    return NULL;
}

/*
 NOTE: we want to keep variables like b->title_format_long in their "unprocessed" state
 it will probably improve performance if we would "cache" the processed variant, but for now it works well enough...
*/
// this function may be called very early when the templates are not set (yet), hence the checks
void
update_title (void) {
    Behaviour *b = &uzbl.behave;
    gchar *parsed;

    if (b->show_status) {
        if (b->title_format_short) {
            parsed = expand_template(b->title_format_short, FALSE);
            if (uzbl.gui.main_window)
                gtk_window_set_title (GTK_WINDOW(uzbl.gui.main_window), parsed);
            g_free(parsed);
        }
        if (b->status_format) {
            parsed = expand_template(b->status_format, TRUE);
            gtk_label_set_markup(GTK_LABEL(uzbl.gui.mainbar_label), parsed);
            g_free(parsed);
        }
        if (b->status_background) {
            GdkColor color;
            gdk_color_parse (b->status_background, &color);
            //labels and hboxes do not draw their own background.  applying this on the window is ok as we the statusbar is the only affected widget.  (if not, we could also use GtkEventBox)
            if (uzbl.gui.main_window)
                gtk_widget_modify_bg (uzbl.gui.main_window, GTK_STATE_NORMAL, &color);
        }
    } else {
        if (b->title_format_long) {
            parsed = expand_template(b->title_format_long, FALSE);
            if (uzbl.gui.main_window)
                gtk_window_set_title (GTK_WINDOW(uzbl.gui.main_window), parsed);
            g_free(parsed);
        }
    }
}

gboolean
key_press_cb (GtkWidget* window, GdkEventKey* event)
{
    //TRUE to stop other handlers from being invoked for the event. FALSE to propagate the event further.

    (void) window;

    if (event->type != GDK_KEY_PRESS || event->keyval == GDK_Page_Up || event->keyval == GDK_Page_Down
        || event->keyval == GDK_Up || event->keyval == GDK_Down || event->keyval == GDK_Left || event->keyval == GDK_Right || event->keyval == GDK_Shift_L || event->keyval == GDK_Shift_R)
        return FALSE;

    /* turn off insert mode (if always_insert_mode is not used) */
    if (uzbl.behave.insert_mode && (event->keyval == GDK_Escape)) {
        uzbl.behave.insert_mode = uzbl.behave.always_insert_mode;
        update_title();
        return TRUE;
    }

    if (uzbl.behave.insert_mode && (((event->state & uzbl.behave.modmask) != uzbl.behave.modmask) || (!uzbl.behave.modmask)))
        return FALSE;

    if (event->keyval == GDK_Escape) {
        g_string_truncate(uzbl.state.keycmd, 0);
        update_title();
        dehilight(uzbl.gui.web_view, NULL, NULL);
        return TRUE;
    }

    //Insert without shift - insert from clipboard; Insert with shift - insert from primary
    if (event->keyval == GDK_Insert) {
        gchar * str;
        if ((event->state & GDK_SHIFT_MASK) == GDK_SHIFT_MASK) {
            str = gtk_clipboard_wait_for_text (gtk_clipboard_get (GDK_SELECTION_PRIMARY));
        } else {
            str = gtk_clipboard_wait_for_text (gtk_clipboard_get (GDK_SELECTION_CLIPBOARD));
        }
        if (str) {
            g_string_append (uzbl.state.keycmd, str);
            update_title ();
            g_free (str);
        }
        return TRUE;
    }

    if (event->keyval == GDK_BackSpace)
        keycmd_bs(NULL, NULL, NULL);

    gboolean key_ret = FALSE;
    if ((event->keyval == GDK_Return) || (event->keyval == GDK_KP_Enter))
        key_ret = TRUE;
    if (!key_ret) g_string_append(uzbl.state.keycmd, event->string);

    run_keycmd(key_ret);
    update_title();
    if (key_ret) return (!uzbl.behave.insert_mode);
    return TRUE;
}

void
run_keycmd(const gboolean key_ret) {
    /* run the keycmd immediately if it isn't incremental and doesn't take args */
    Action *act;
    if ((act = g_hash_table_lookup(uzbl.bindings, uzbl.state.keycmd->str))) {
        g_string_truncate(uzbl.state.keycmd, 0);
        parse_command(act->name, act->param, NULL);
        return;
    }

    /* try if it's an incremental keycmd or one that takes args, and run it */
    GString* short_keys = g_string_new ("");
    GString* short_keys_inc = g_string_new ("");
    guint i;
    for (i=0; i<(uzbl.state.keycmd->len); i++) {
        g_string_append_c(short_keys, uzbl.state.keycmd->str[i]);
        g_string_assign(short_keys_inc, short_keys->str);
        g_string_append_c(short_keys, '_');
        g_string_append_c(short_keys_inc, '*');

        if (key_ret && (act = g_hash_table_lookup(uzbl.bindings, short_keys->str))) {
            /* run normal cmds only if return was pressed */
            exec_paramcmd(act, i);
            g_string_truncate(uzbl.state.keycmd, 0);
            break;
        } else if ((act = g_hash_table_lookup(uzbl.bindings, short_keys_inc->str))) {
            if (key_ret)  /* just quit the incremental command on return */
                g_string_truncate(uzbl.state.keycmd, 0);
            else exec_paramcmd(act, i); /* otherwise execute the incremental */
            break;
        }
        
        g_string_truncate(short_keys, short_keys->len - 1);
    }
    g_string_free (short_keys, TRUE);
    g_string_free (short_keys_inc, TRUE);
}

void
exec_paramcmd(const Action *act, const guint i) {
    GString *parampart = g_string_new (uzbl.state.keycmd->str);
    GString *actionname = g_string_new ("");
    GString *actionparam = g_string_new ("");
    g_string_erase (parampart, 0, i+1);
    if (act->name)
        g_string_printf (actionname, act->name, parampart->str);
    if (act->param)
        g_string_printf (actionparam, act->param, parampart->str);
    parse_command(actionname->str, actionparam->str, NULL);
    g_string_free(actionname, TRUE);
    g_string_free(actionparam, TRUE);
    g_string_free(parampart, TRUE);
}


GtkWidget*
create_browser () {
    GUI *g = &uzbl.gui;

    GtkWidget* scrolled_window = gtk_scrolled_window_new (NULL, NULL);
    //main_window_ref = g_object_ref(scrolled_window);
    gtk_scrolled_window_set_policy (GTK_SCROLLED_WINDOW (scrolled_window), GTK_POLICY_NEVER, GTK_POLICY_NEVER); //todo: some sort of display of position/total length. like what emacs does

    g->web_view = WEBKIT_WEB_VIEW (webkit_web_view_new ());
    gtk_container_add (GTK_CONTAINER (scrolled_window), GTK_WIDGET (g->web_view));

    g_signal_connect (G_OBJECT (g->web_view), "notify::title", G_CALLBACK (title_change_cb), NULL);
    g_signal_connect (G_OBJECT (g->web_view), "load-progress-changed", G_CALLBACK (progress_change_cb), g->web_view);
    g_signal_connect (G_OBJECT (g->web_view), "load-committed", G_CALLBACK (load_commit_cb), g->web_view);
    g_signal_connect (G_OBJECT (g->web_view), "load-started", G_CALLBACK (load_start_cb), g->web_view);
    g_signal_connect (G_OBJECT (g->web_view), "load-finished", G_CALLBACK (log_history_cb), g->web_view);
    g_signal_connect (G_OBJECT (g->web_view), "load-finished", G_CALLBACK (load_finish_cb), g->web_view);
    g_signal_connect (G_OBJECT (g->web_view), "hovering-over-link", G_CALLBACK (link_hover_cb), g->web_view);
    g_signal_connect (G_OBJECT (g->web_view), "new-window-policy-decision-requested", G_CALLBACK (new_window_cb), g->web_view);
    g_signal_connect (G_OBJECT (g->web_view), "download-requested", G_CALLBACK (download_cb), g->web_view);
    g_signal_connect (G_OBJECT (g->web_view), "create-web-view", G_CALLBACK (create_web_view_cb), g->web_view);
    g_signal_connect (G_OBJECT (g->web_view), "mime-type-policy-decision-requested", G_CALLBACK (mime_policy_cb), g->web_view);

    return scrolled_window;
}

GtkWidget*
create_mainbar () {
    GUI *g = &uzbl.gui;

    g->mainbar = gtk_hbox_new (FALSE, 0);

    /* keep a reference to the bar so we can re-pack it at runtime*/
    //sbar_ref = g_object_ref(g->mainbar);

    g->mainbar_label = gtk_label_new ("");
    gtk_label_set_selectable((GtkLabel *)g->mainbar_label, TRUE);
    gtk_label_set_ellipsize(GTK_LABEL(g->mainbar_label), PANGO_ELLIPSIZE_END);
    gtk_misc_set_alignment (GTK_MISC(g->mainbar_label), 0, 0);
    gtk_misc_set_padding (GTK_MISC(g->mainbar_label), 2, 2);
    gtk_box_pack_start (GTK_BOX (g->mainbar), g->mainbar_label, TRUE, TRUE, 0);
    g_signal_connect (G_OBJECT (g->mainbar), "key-press-event", G_CALLBACK (key_press_cb), NULL);
    return g->mainbar;
}

GtkWidget*
create_window () {
    GtkWidget* window = gtk_window_new (GTK_WINDOW_TOPLEVEL);
    gtk_window_set_default_size (GTK_WINDOW (window), 800, 600);
    gtk_widget_set_name (window, "Uzbl browser");
    g_signal_connect (G_OBJECT (window), "destroy", G_CALLBACK (destroy_cb), NULL);
    g_signal_connect (G_OBJECT (window), "key-press-event", G_CALLBACK (key_press_cb), NULL);

    return window;
}

GtkPlug* 
create_plug () {
    GtkPlug* plug = GTK_PLUG (gtk_plug_new (uzbl.state.socket_id));
    g_signal_connect (G_OBJECT (plug), "destroy", G_CALLBACK (destroy_cb), NULL);
    g_signal_connect (G_OBJECT (plug), "key-press-event", G_CALLBACK (key_press_cb), NULL);

    return plug;
}


gchar**
inject_handler_args(const gchar *actname, const gchar *origargs, const gchar *newargs) {
    /*
      If actname is one that calls an external command, this function will inject
      newargs in front of the user-provided args in that command line.  They will
      come become after the body of the script (in sh) or after the name of
      the command to execute (in spawn).
      i.e. sh <body> <userargs> becomes sh <body> <ARGS> <userargs> and
      spawn <command> <userargs> becomes spawn <command> <ARGS> <userargs>.

      The return value consist of two strings: the action (sh, ...) and its args.

      If act is not one that calls an external command, then the given action merely
      gets duplicated.
    */
    GArray *rets = g_array_new(TRUE, FALSE, sizeof(gchar*));
    /* Arrr! Here be memory leaks */
    gchar *actdup = g_strdup(actname);
    g_array_append_val(rets, actdup);

    if ((g_strcmp0(actname, "spawn") == 0) ||
        (g_strcmp0(actname, "sh") == 0) ||
        (g_strcmp0(actname, "sync_spawn") == 0) ||
        (g_strcmp0(actname, "sync_sh") == 0)) {
        guint i;
        GString *a = g_string_new("");
        gchar **spawnparts = split_quoted(origargs, FALSE);
        g_string_append_printf(a, "%s", spawnparts[0]); /* sh body or script name */
        if (newargs) g_string_append_printf(a, " %s", newargs); /* handler args */

        for (i = 1; i < g_strv_length(spawnparts); i++) /* user args */
            if (spawnparts[i]) g_string_append_printf(a, " %s", spawnparts[i]);

        g_array_append_val(rets, a->str);
        g_string_free(a, FALSE);
        g_strfreev(spawnparts);
    } else {
        gchar *origdup = g_strdup(origargs);
        g_array_append_val(rets, origdup);
    }
    return (gchar**)g_array_free(rets, FALSE);
}

void
run_handler (const gchar *act, const gchar *args) {
    /* Consider this code a temporary hack to make the handlers usable.
       In practice, all this splicing, injection, and reconstruction is
       inefficient, annoying and hard to manage.  Potential pitfalls arise
       when the handler specific args 1) are not quoted  (the handler
       callbacks should take care of this)  2) are quoted but interfere
       with the users' own quotation.  A more ideal solution is
       to refactor parse_command so that it doesn't just take a string
       and execute it; rather than that, we should have a function which
       returns the argument vector parsed from the string.  This vector
       could be modified (e.g. insert additional args into it) before
       passing it to the next function that actually executes it.  Though
       it still isn't perfect for chain actions..  will reconsider & re-
       factor when I have the time. -duc */

    char **parts = g_strsplit(act, " ", 2);
    if (!parts) return;
    if (g_strcmp0(parts[0], "chain") == 0) {
        GString *newargs = g_string_new("");
        gchar **chainparts = split_quoted(parts[1], FALSE);
        
        /* for every argument in the chain, inject the handler args
           and make sure the new parts are wrapped in quotes */
        gchar **cp = chainparts;
        gchar quot = '\'';
        gchar *quotless = NULL;
        gchar **spliced_quotless = NULL; // sigh -_-;
        gchar **inpart = NULL;
        
        while (*cp) {
            if ((**cp == '\'') || (**cp == '\"')) { /* strip old quotes */
                quot = **cp;
                quotless = g_strndup(&(*cp)[1], strlen(*cp) - 2);
            } else quotless = g_strdup(*cp);

            spliced_quotless = g_strsplit(quotless, " ", 2);
            inpart = inject_handler_args(spliced_quotless[0], spliced_quotless[1], args);
            g_strfreev(spliced_quotless);
            
            g_string_append_printf(newargs, " %c%s %s%c", quot, inpart[0], inpart[1], quot);
            g_free(quotless);
            g_strfreev(inpart);
            cp++;
        }

        parse_command(parts[0], &(newargs->str[1]), NULL);
        g_string_free(newargs, TRUE);
        g_strfreev(chainparts);
        
    } else {
        gchar **inparts = inject_handler_args(parts[0], parts[1], args);
        parse_command(inparts[0], inparts[1], NULL);
        g_free(inparts[0]);
        g_free(inparts[1]);
    }
    g_strfreev(parts);
}

void
add_binding (const gchar *key, const gchar *act) {
    char **parts = g_strsplit(act, " ", 2);
    Action *action;

    if (!parts)
        return;

    //Debug:
    if (uzbl.state.verbose)
        printf ("Binding %-10s : %s\n", key, act);
    action = new_action(parts[0], parts[1]);

    if (g_hash_table_remove (uzbl.bindings, key))
        g_warning ("Overwriting existing binding for \"%s\"", key);
    g_hash_table_replace(uzbl.bindings, g_strdup(key), action);
    g_strfreev(parts);
}

gchar*
get_xdg_var (XDG_Var xdg) {
    const gchar* actual_value = getenv (xdg.environmental);
    const gchar* home         = getenv ("HOME");
    gchar* return_value;

    if (! actual_value || strcmp (actual_value, "") == 0) {
        if (xdg.default_value) {
            return_value = str_replace ("~", home, xdg.default_value);
        } else {
            return_value = NULL;
        }
    } else {
        return_value = str_replace("~", home, actual_value);
    }

    return return_value;
}

gchar*
find_xdg_file (int xdg_type, char* filename) {
    /* xdg_type = 0 => config
       xdg_type = 1 => data
       xdg_type = 2 => cache*/

    gchar* xdgv = get_xdg_var (XDG[xdg_type]);
    gchar* temporary_file = g_strconcat (xdgv, filename, NULL);
    g_free (xdgv);

    gchar* temporary_string;
    char*  saveptr;
    char*  buf;

    if (! file_exists (temporary_file) && xdg_type != 2) {
        buf = get_xdg_var (XDG[3 + xdg_type]);
        temporary_string = (char *) strtok_r (buf, ":", &saveptr);
        g_free(buf);

        while ((temporary_string = (char * ) strtok_r (NULL, ":", &saveptr)) && ! file_exists (temporary_file)) {
            g_free (temporary_file);
            temporary_file = g_strconcat (temporary_string, filename, NULL);
        }
    }
    
    //g_free (temporary_string); - segfaults.

    if (file_exists (temporary_file)) {
        return temporary_file;
    } else {
        return NULL;
    }
}
void
settings_init () {
    State *s = &uzbl.state;
    Network *n = &uzbl.net;
    int i;
    for (i = 0; default_config[i].command != NULL; i++) {
        parse_cmd_line(default_config[i].command, NULL);
    }
    
    if (g_strcmp0(s->config_file, "-") == 0) {
        s->config_file = NULL;
        create_stdin();
    }

    else if (!s->config_file) {
        s->config_file = find_xdg_file (0, "/uzbl/config");
    }

    if (s->config_file) {
        GArray* lines = read_file_by_line (s->config_file);
        int i = 0;
        gchar* line;

        while ((line = g_array_index(lines, gchar*, i))) {
            parse_cmd_line (line, NULL);
            i ++;
            g_free (line);
        }
        g_array_free (lines, TRUE);
    } else {
        if (uzbl.state.verbose)
            printf ("No configuration file loaded.\n");
    }

    g_signal_connect_after(n->soup_session, "request-started", G_CALLBACK(handle_cookies), NULL);
}

void handle_cookies (SoupSession *session, SoupMessage *msg, gpointer user_data){
    (void) session;
    (void) user_data;
    if (!uzbl.behave.cookie_handler)
         return;

    soup_message_add_header_handler(msg, "got-headers", "Set-Cookie", G_CALLBACK(save_cookies), NULL);
    GString *s = g_string_new ("");
    SoupURI * soup_uri = soup_message_get_uri(msg);
    g_string_printf(s, "GET '%s' '%s'", soup_uri->host, soup_uri->path);
    run_handler(uzbl.behave.cookie_handler, s->str);

    if(uzbl.comm.sync_stdout && strcmp (uzbl.comm.sync_stdout, "") != 0) {
        char *p = strchr(uzbl.comm.sync_stdout, '\n' );
        if ( p != NULL ) *p = '\0';
        soup_message_headers_replace (msg->request_headers, "Cookie", (const char *) uzbl.comm.sync_stdout);
    }
    if (uzbl.comm.sync_stdout)
        uzbl.comm.sync_stdout = strfree(uzbl.comm.sync_stdout);
        
    g_string_free(s, TRUE);
}

void
save_cookies (SoupMessage *msg, gpointer user_data){
    (void) user_data;
    GSList *ck;
    char *cookie;
    for (ck = soup_cookies_from_response(msg); ck; ck = ck->next){
        cookie = soup_cookie_to_set_cookie_header(ck->data);
        SoupURI * soup_uri = soup_message_get_uri(msg);
        GString *s = g_string_new ("");
        g_string_printf(s, "PUT '%s' '%s' '%s'", soup_uri->host, soup_uri->path, cookie);
        run_handler(uzbl.behave.cookie_handler, s->str);
        g_free (cookie);
        g_string_free(s, TRUE);
    }
    g_slist_free(ck);
}

/* --- WEBINSPECTOR --- */
void
hide_window_cb(GtkWidget *widget, gpointer data) {
    (void) data;

    gtk_widget_hide(widget);
}

WebKitWebView*
create_inspector_cb (WebKitWebInspector* web_inspector, WebKitWebView* page, gpointer data){
    (void) data;
    (void) page;
    (void) web_inspector;
    GtkWidget* scrolled_window;
    GtkWidget* new_web_view;
    GUI *g = &uzbl.gui;

    g->inspector_window = gtk_window_new(GTK_WINDOW_TOPLEVEL);
    g_signal_connect(G_OBJECT(g->inspector_window), "delete-event",
            G_CALLBACK(hide_window_cb), NULL);

    gtk_window_set_title(GTK_WINDOW(g->inspector_window), "Uzbl WebInspector");
    gtk_window_set_default_size(GTK_WINDOW(g->inspector_window), 400, 300);
    gtk_widget_show(g->inspector_window);

    scrolled_window = gtk_scrolled_window_new(NULL, NULL);
    gtk_scrolled_window_set_policy(GTK_SCROLLED_WINDOW(scrolled_window),
            GTK_POLICY_AUTOMATIC, GTK_POLICY_AUTOMATIC);
    gtk_container_add(GTK_CONTAINER(g->inspector_window), scrolled_window);
    gtk_widget_show(scrolled_window);

    new_web_view = webkit_web_view_new();
    gtk_container_add(GTK_CONTAINER(scrolled_window), new_web_view);

    return WEBKIT_WEB_VIEW(new_web_view);
}

gboolean
inspector_show_window_cb (WebKitWebInspector* inspector){
    (void) inspector;
    gtk_widget_show(uzbl.gui.inspector_window);
    return TRUE;
}

/* TODO: Add variables and code to make use of these functions */
gboolean
inspector_close_window_cb (WebKitWebInspector* inspector){
    (void) inspector;
    return TRUE;
}

gboolean
inspector_attach_window_cb (WebKitWebInspector* inspector){
    (void) inspector;
    return FALSE;
}

gboolean
inspector_detach_window_cb (WebKitWebInspector* inspector){
    (void) inspector;
    return FALSE;
}

gboolean
inspector_uri_changed_cb (WebKitWebInspector* inspector){
    (void) inspector;
    return FALSE;
}

gboolean
inspector_inspector_destroyed_cb (WebKitWebInspector* inspector){
    (void) inspector;
    return FALSE;
}

void
set_up_inspector() {
    GUI *g = &uzbl.gui;
    WebKitWebSettings *settings = view_settings();
    g_object_set(G_OBJECT(settings), "enable-developer-extras", TRUE, NULL);

    uzbl.gui.inspector = webkit_web_view_get_inspector(uzbl.gui.web_view);
    g_signal_connect (G_OBJECT (g->inspector), "inspect-web-view", G_CALLBACK (create_inspector_cb), NULL);
    g_signal_connect (G_OBJECT (g->inspector), "show-window", G_CALLBACK (inspector_show_window_cb), NULL);
    g_signal_connect (G_OBJECT (g->inspector), "close-window", G_CALLBACK (inspector_close_window_cb), NULL);
    g_signal_connect (G_OBJECT (g->inspector), "attach-window", G_CALLBACK (inspector_attach_window_cb), NULL);
    g_signal_connect (G_OBJECT (g->inspector), "detach-window", G_CALLBACK (inspector_detach_window_cb), NULL);
    g_signal_connect (G_OBJECT (g->inspector), "finished", G_CALLBACK (inspector_inspector_destroyed_cb), NULL);

    g_signal_connect (G_OBJECT (g->inspector), "notify::inspected-uri", G_CALLBACK (inspector_uri_changed_cb), NULL);
}

void
dump_var_hash(gpointer k, gpointer v, gpointer ud) {
    (void) ud;
    uzbl_cmdprop *c = v;

    if(!c->dump)
        return;

    if(c->type == TYPE_STR)
        printf("set %s = %s\n", (char *)k, *c->ptr ? (char *)*c->ptr : " ");
    else if(c->type == TYPE_INT)
        printf("set %s = %d\n", (char *)k, (int)*c->ptr);
    else if(c->type == TYPE_FLOAT)
        printf("set %s = %f\n", (char *)k, *(float *)c->ptr);
}

void
dump_key_hash(gpointer k, gpointer v, gpointer ud) {
    (void) ud;
    Action *a = v;

    printf("bind %s = %s %s\n", (char *)k ,
            (char *)a->name, a->param?(char *)a->param:"");
}

void
dump_config() {
    g_hash_table_foreach(uzbl.comm.proto_var, dump_var_hash, NULL);
    g_hash_table_foreach(uzbl.bindings, dump_key_hash, NULL);
}

#ifndef UZBL_LIBRARY
/** -- MAIN -- **/
int
main (int argc, char* argv[]) {
    gtk_init (&argc, &argv);
    if (!g_thread_supported ())
        g_thread_init (NULL);
    uzbl.state.executable_path = g_strdup(argv[0]);
    uzbl.state.selected_url = NULL;
    uzbl.state.searchtx = NULL;

    GOptionContext* context = g_option_context_new ("- some stuff here maybe someday");
    g_option_context_add_main_entries (context, entries, NULL);
    g_option_context_add_group (context, gtk_get_option_group (TRUE));
    g_option_context_parse (context, &argc, &argv, NULL);
    g_option_context_free(context);
    
    gchar *uri_override = (uzbl.state.uri ? g_strdup(uzbl.state.uri) : NULL);
    gboolean verbose_override = uzbl.state.verbose;

    /* initialize hash table */
    uzbl.bindings = g_hash_table_new_full(g_str_hash, g_str_equal, g_free, free_action);

    uzbl.net.soup_session = webkit_get_default_session();
    uzbl.state.keycmd = g_string_new("");

    if(setup_signal(SIGTERM, catch_sigterm) == SIG_ERR)
        fprintf(stderr, "uzbl: error hooking SIGTERM\n");
    if(setup_signal(SIGINT, catch_sigint) == SIG_ERR)
        fprintf(stderr, "uzbl: error hooking SIGINT\n");
    if(setup_signal(SIGALRM, catch_alrm) == SIG_ERR)
        fprintf(stderr, "uzbl: error hooking SIGALARM\n");


    if(uname(&uzbl.state.unameinfo) == -1)
        g_printerr("Can't retrieve unameinfo.  Your useragent might appear wrong.\n");

    uzbl.gui.sbar.progress_s = g_strdup("=");
    uzbl.gui.sbar.progress_u = g_strdup("·");
    uzbl.gui.sbar.progress_w = 10;

    /* HTML mode defaults*/
    uzbl.behave.html_buffer = g_string_new("");
    uzbl.behave.html_endmarker = g_strdup(".");
    uzbl.behave.html_timeout = 60;
    uzbl.behave.base_url = g_strdup("http://invalid");

    /* default mode indicators */
    uzbl.behave.insert_indicator = g_strdup("I");
    uzbl.behave.cmd_indicator    = g_strdup("C");

    setup_scanner();
    commands_hash ();
    make_var_to_name_hash();

    uzbl.gui.vbox = gtk_vbox_new (FALSE, 0);

    uzbl.gui.scrolled_win = create_browser();
    create_mainbar();

    /* initial packing */
    gtk_box_pack_start (GTK_BOX (uzbl.gui.vbox), uzbl.gui.scrolled_win, TRUE, TRUE, 0);
    gtk_box_pack_start (GTK_BOX (uzbl.gui.vbox), uzbl.gui.mainbar, FALSE, TRUE, 0);

    if (uzbl.state.socket_id) {
        uzbl.gui.plug = create_plug ();
        gtk_container_add (GTK_CONTAINER (uzbl.gui.plug), uzbl.gui.vbox);
        gtk_widget_show_all (GTK_WIDGET (uzbl.gui.plug));
    } else {
        uzbl.gui.main_window = create_window ();
        gtk_container_add (GTK_CONTAINER (uzbl.gui.main_window), uzbl.gui.vbox);
        gtk_widget_show_all (uzbl.gui.main_window);
        uzbl.xwin = GDK_WINDOW_XID (GTK_WIDGET (uzbl.gui.main_window)->window);
    }

    gtk_widget_grab_focus (GTK_WIDGET (uzbl.gui.web_view));

    if (uzbl.state.verbose) {
        printf("Uzbl start location: %s\n", argv[0]);
        if (uzbl.state.socket_id)
            printf("plug_id %i\n", gtk_plug_get_id(uzbl.gui.plug));
        else
            printf("window_id %i\n",(int) uzbl.xwin);
        printf("pid %i\n", getpid ());
        printf("name: %s\n", uzbl.state.instance_name);
    }

    uzbl.gui.scbar_v = (GtkScrollbar*) gtk_vscrollbar_new (NULL);
    uzbl.gui.bar_v = gtk_range_get_adjustment((GtkRange*) uzbl.gui.scbar_v);
    uzbl.gui.scbar_h = (GtkScrollbar*) gtk_hscrollbar_new (NULL);
    uzbl.gui.bar_h = gtk_range_get_adjustment((GtkRange*) uzbl.gui.scbar_h);
    gtk_widget_set_scroll_adjustments ((GtkWidget*) uzbl.gui.web_view, uzbl.gui.bar_h, uzbl.gui.bar_v);

    settings_init ();

    if (!uzbl.behave.show_status)
        gtk_widget_hide(uzbl.gui.mainbar);
    else
        update_title();

    /* WebInspector */
    set_up_inspector();

    if (verbose_override > uzbl.state.verbose)
        uzbl.state.verbose = verbose_override;
    
    if (uri_override) {
        set_var_value("uri", uri_override);
        g_free(uri_override);
    } else if (uzbl.state.uri)
        cmd_load_uri(uzbl.gui.web_view, NULL);

    gtk_main ();
    clean_up();

    return EXIT_SUCCESS;
}
#endif

/* vi: set et ts=4: */<|MERGE_RESOLUTION|>--- conflicted
+++ resolved
@@ -636,13 +636,8 @@
     update_title();
 }
 
-<<<<<<< HEAD
-void
-title_change_cb (WebKitWebView* web_view, WebKitWebFrame* web_frame, const gchar* title, gpointer data) {
-=======
-static void
+void
 title_change_cb (WebKitWebView* web_view, GParamSpec param_spec) {
->>>>>>> 26fd9fe8
     (void) web_view;
     (void) param_spec;
     const gchar *title = webkit_web_view_get_title(web_view);
