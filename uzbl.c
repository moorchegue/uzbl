--- conflicted
+++ resolved
@@ -85,15 +85,10 @@
 link_hover_cb (WebKitWebView* page, const gchar* title, const gchar* link, gpointer data)
 {
     /* underflow is allowed */
-<<<<<<< HEAD
     //gtk_statusbar_pop (main_statusbar, status_context_id);
     //if (link)
     //    gtk_statusbar_push (main_statusbar, status_context_id, link);
     //TODO implementation roadmap pending..
-=======
-    gtk_statusbar_pop (main_statusbar, status_context_id);
-    if (link)
-        gtk_statusbar_push (main_statusbar, status_context_id, link);
 
     //ADD HOVER URL TO WINDOW TITLE
     selected_url[0]='\0';
@@ -101,8 +96,6 @@
     	strcpy (selected_url,link);
     }
     update_title (GTK_WINDOW (main_window));
-
->>>>>>> b7b6973b
 }
 
 static void
