--- conflicted
+++ resolved
@@ -760,13 +760,8 @@
     (void) page; (void) result;
     gchar* buf;
 
-<<<<<<< HEAD
-    buf = expand(argv_idx(argv, 0), 0);
-    puts(buf);
-=======
     buf = expand_vars(argv_idx(argv, 0));
     g_string_assign(result, buf);
->>>>>>> fedfe2c0
     g_free(buf);
 }
 
@@ -1047,7 +1042,6 @@
 }
 
 static void
-<<<<<<< HEAD
 keycmd_bs (WebKitWebView *page, GArray *argv) {
     gchar *prev;
     (void)page;
@@ -1055,13 +1049,6 @@
     prev = g_utf8_find_prev_char(uzbl.state.keycmd->str, uzbl.state.keycmd->str + uzbl.state.keycmd->len);
     if (prev)
       g_string_truncate(uzbl.state.keycmd, prev - uzbl.state.keycmd->str);
-=======
-keycmd_bs (WebKitWebView *page, GArray *argv, GString *result) {
-    (void)page;
-    (void)argv;
-    (void)result;
-    g_string_truncate(uzbl.state.keycmd, uzbl.state.keycmd->len - 1);
->>>>>>> fedfe2c0
     update_title();
 }
 
