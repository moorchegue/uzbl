// Original code taken from the example webkit-gtk+ application. see notice below.
// Modified code is licensed under the GPL 3.  See LICENSE file.


/*
 * Copyright (C) 2006, 2007 Apple Inc.
 * Copyright (C) 2007 Alp Toker <alp@atoker.com>
 *
 * Redistribution and use in source and binary forms, with or without
 * modification, are permitted provided that the following conditions
 * are met:
 * 1. Redistributions of source code must retain the above copyright
 *    notice, this list of conditions and the following disclaimer.
 * 2. Redistributions in binary form must reproduce the above copyright
 *    notice, this list of conditions and the following disclaimer in the
 *    documentation and/or other materials provided with the distribution.
 *
 * THIS SOFTWARE IS PROVIDED BY APPLE COMPUTER, INC. ``AS IS'' AND ANY
 * EXPRESS OR IMPLIED WARRANTIES, INCLUDING, BUT NOT LIMITED TO, THE
 * IMPLIED WARRANTIES OF MERCHANTABILITY AND FITNESS FOR A PARTICULAR
 * PURPOSE ARE DISCLAIMED.  IN NO EVENT SHALL APPLE COMPUTER, INC. OR
 * CONTRIBUTORS BE LIABLE FOR ANY DIRECT, INDIRECT, INCIDENTAL, SPECIAL,
 * EXEMPLARY, OR CONSEQUENTIAL DAMAGES (INCLUDING, BUT NOT LIMITED TO,
 * PROCUREMENT OF SUBSTITUTE GOODS OR SERVICES; LOSS OF USE, DATA, OR
 * PROFITS; OR BUSINESS INTERRUPTION) HOWEVER CAUSED AND ON ANY THEORY
 * OF LIABILITY, WHETHER IN CONTRACT, STRICT LIABILITY, OR TORT
 * (INCLUDING NEGLIGENCE OR OTHERWISE) ARISING IN ANY WAY OUT OF THE USE
 * OF THIS SOFTWARE, EVEN IF ADVISED OF THE POSSIBILITY OF SUCH DAMAGE.
 */


#define LENGTH(x)               (sizeof x / sizeof x[0])

#include <gtk/gtk.h>
#include <gdk/gdk.h>
#include <gdk/gdkx.h>
#include <gdk/gdkkeys.h>
#include <gdk/gdkkeysyms.h>
#include <webkit/webkit.h>
#include <pthread.h>
#include <stdio.h>
#include <string.h>
#include <sys/stat.h>
#include <sys/types.h>
#include <unistd.h>
#include <stdlib.h>

#include <pthread.h>
#include <stdio.h>
#include <string.h>
#include <sys/stat.h>
#include <sys/types.h>
#include <unistd.h>
#include <stdlib.h>

static GtkWidget*     main_window;
static GtkWidget*     modeline;
static WebKitWebView* web_view;
<<<<<<< HEAD

static gchar*   history_file;
static gchar*   home_page;
static gchar*   uri       = NULL;
static gchar*   fifodir   = NULL;
static char     fifopath[64];
static bool     modevis = false;
//static Window   xwin    = 0;

static GOptionEntry entries[] =
{
  { "uri",      'u', 0, G_OPTION_ARG_STRING, &uri,      "Uri to load",              NULL },
  { "fifo-dir", 'd', 0, G_OPTION_ARG_STRING, &fifodir,  "Directory to place FIFOs", NULL },
  { NULL }
};

struct command
{
  char command[256];
  void (*func)(WebKitWebView*);
};

static struct command commands[256];
static int            numcmds = 0;

struct alias
{
  char alias[256];
  char command[256];
};

static struct alias aliases[256];
static int          numalias = 0;
=======
static gchar* main_title;
static gchar selected_url[500];

/* Behaviour variables */
static gchar* history_file       = NULL;
static gchar* fifodir            = NULL;
static gchar* download_handler   = NULL;
static gchar* always_insert_mode = NULL;
static gchar* modkey             = NULL;

static char fifopath[64];
static gint load_progress;
static guint status_context_id;
static Window xwin = 0;
static gchar* uri = NULL;

static gboolean verbose = FALSE;

static GOptionEntry entries[] =
{
    { "uri",     'u', 0, G_OPTION_ARG_STRING, &uri,     "Uri to load", NULL },
    { "verbose", 'v', 0, G_OPTION_ARG_NONE,   &verbose, "Be verbose",  NULL },
    { NULL }
};

typedef struct
{
    const char *command;
    void (*func_1_param)(WebKitWebView*);
    void (*func_2_params)(WebKitWebView*, char *);
} Command;

typedef struct
{
    const char *binding;
    const char *action;
} Binding;

static Binding internal_bindings[256];
static Binding external_bindings[256];
static int     num_internal_bindings = 0;
static int     num_external_bindings = 0;

static void
update_title (GtkWindow* window);
>>>>>>> bef13936

static void parse_command(const char*);

<<<<<<< HEAD
static bool parse_modeline (GtkWidget* mode, GdkEventKey* event)
{
  if ((event->type==GDK_KEY_PRESS) && (event->keyval==GDK_Return))
    parse_command (gtk_entry_get_text (GTK_ENTRY (modeline)));
 
  return false;
}

static void log_history_cb (WebKitWebView* page, WebKitWebFrame* frame, gpointer data)
{
  strncpy (uri, webkit_web_frame_get_uri (frame), strlen (webkit_web_frame_get_uri (frame)));
  
  FILE * output_file = fopen(history_file, "a");
  if (output_file == NULL)
    {
      fprintf(stderr, "Cannot open %s for logging\n", history_file);
    }
  else
    {
      time_t rawtime;
      struct tm * timeinfo;
      char buffer [80];
      time ( &rawtime );
      timeinfo = localtime ( &rawtime );
      strftime (buffer,80,"%Y-%m-%d %H:%M:%S",timeinfo);
      
      fprintf(output_file, "%s %s\n",buffer, uri);
      fclose(output_file);
    }
}

static void toggle_command_mode ()
{
  if (modevis)
    {
      gtk_widget_hide (modeline);
      gtk_widget_grab_focus (GTK_WIDGET (web_view));
    }
  else
    {
      gtk_widget_show (modeline);
      gtk_widget_grab_focus (modeline);
    }
  modevis = ! modevis;
}

static gboolean key_press_cb (WebKitWebView* page, GdkEventKey* event)
{
  gboolean result=FALSE; //TRUE to stop other handlers from being invoked for the event. FALSE to propagate the event further.
  if ((event->type==GDK_KEY_PRESS) && (event->keyval==GDK_Escape))
    {
      toggle_command_mode ();
      result=TRUE;
    }
 
  return(result);
}

static GtkWidget* create_browser ()
{
  GtkWidget* scrolled_window = gtk_scrolled_window_new (NULL, NULL);
  gtk_scrolled_window_set_policy (GTK_SCROLLED_WINDOW (scrolled_window), GTK_POLICY_NEVER, GTK_POLICY_NEVER);

  web_view = WEBKIT_WEB_VIEW (webkit_web_view_new ());
  gtk_container_add (GTK_CONTAINER (scrolled_window), GTK_WIDGET (web_view));

  g_signal_connect (G_OBJECT (web_view), "load-committed", G_CALLBACK (log_history_cb), web_view);

  return scrolled_window;
}

static GtkWidget* create_window ()
{
  GtkWidget* window = gtk_window_new (GTK_WINDOW_TOPLEVEL);
  gtk_window_set_default_size (GTK_WINDOW (window), 800, 600);
  gtk_widget_set_name (window, "Uzbl Browser");
  /*xwin = GDK_WINDOW_XID (GTK_WIDGET (main_window)->window); This segfaults for some reason */
  g_signal_connect (G_OBJECT (window), "destroy", G_CALLBACK (gtk_main_quit), NULL);
  g_signal_connect (G_OBJECT (window), "key-press-event", G_CALLBACK(key_press_cb), NULL);

  return window;
}

static GtkWidget* create_modeline ()
{
  GtkWidget* modeline = gtk_entry_new ();
  g_signal_connect (G_OBJECT (modeline), "key-press-event", G_CALLBACK(parse_modeline), modeline);

  return modeline;
}

static void parse_command(const char *command)
{
  int  i    = 0;
  bool done = false;
  char *cmdstr;
  void (*func)(WebKitWebView*);

  strcpy(cmdstr, command);

  printf("Checking aliases\n");
  for (i = 0; i < numalias && ! done; i++)
    {
      if (!strncmp (cmdstr, aliases[i].alias, strlen (aliases[i].alias)))
        {
          strcpy(cmdstr, aliases[i].command);
          done = true;
        }
    }

  done = false;
  printf("Checking commands\n");
  for (i = 0; i < numcmds && ! done; i++)
    {
      if (!strncmp (cmdstr, commands[i].command, strlen (commands[i].command)))
        {
          func = commands[i].func;
          done = true;
        }
    }

  printf("Command identified as \"%s\"\n", cmdstr);

  if (done)
    {
      func (web_view);
    }
  else
    {
      if (!strncmp ("http://", command, 7))
        {
          printf ("Loading URI \"%s\"\n", command);
          strcpy(uri, command);
          webkit_web_view_load_uri (web_view, uri);
        }
    }
}

static void *control_fifo()
{
  if (fifodir)
    {
      sprintf (fifopath, "%s/uzbl_%d", fifodir, getpid ());
    }
  else
    {
      sprintf (fifopath, "/tmp/uzbl_%d", getpid ());
    }

  if (mkfifo (fifopath, 0666) == -1)
    {
      printf ("Possible error creating fifo\n");
    }
=======
/* --- CALLBACKS --- */
static void
go_back_cb (GtkWidget* widget, gpointer data) {
    webkit_web_view_go_back (web_view);
}

static void
go_forward_cb (GtkWidget* widget, gpointer data) {
    webkit_web_view_go_forward (web_view);
}


static void
link_hover_cb (WebKitWebView* page, const gchar* title, const gchar* link, gpointer data) {
    /* underflow is allowed */
    //gtk_statusbar_pop (main_statusbar, status_context_id);
    //if (link)
    //    gtk_statusbar_push (main_statusbar, status_context_id, link);
    //TODO implementation roadmap pending..
    
    //ADD HOVER URL TO WINDOW TITLE
    selected_url[0] = '\0';
    if (link) {
    	strcpy (selected_url, link);
    }
    update_title (GTK_WINDOW (main_window));

}

static void
title_change_cb (WebKitWebView* web_view, WebKitWebFrame* web_frame, const gchar* title, gpointer data) {
    if (main_title)
        g_free (main_title);
    main_title = g_strdup (title);
    update_title (GTK_WINDOW (main_window));
}

static void
progress_change_cb (WebKitWebView* page, gint progress, gpointer data) {
    load_progress = progress;
    update_title (GTK_WINDOW (main_window));
}

static void
load_commit_cb (WebKitWebView* page, WebKitWebFrame* frame, gpointer data) {
    const gchar* uri = webkit_web_frame_get_uri(frame);
    if (uri)
        gtk_entry_set_text (GTK_ENTRY (uri_entry), uri);
}

static void
destroy_cb (GtkWidget* widget, gpointer data) {
    gtk_main_quit ();
}

static void
activate_uri_entry_cb (GtkWidget* entry, gpointer data) {
    const gchar * uri = gtk_entry_get_text (GTK_ENTRY (entry));
    g_assert (uri);
    webkit_web_view_load_uri (web_view, uri);
}

static void
log_history_cb () {
    FILE * output_file = fopen (history_file, "a");
    if (output_file == NULL) {
       fprintf (stderr, "Cannot open %s for logging\n", history_file);
    } else {
        time_t rawtime;
        struct tm * timeinfo;
        char buffer [80];
        time ( &rawtime );
        timeinfo = localtime ( &rawtime );
        strftime (buffer, 80, "%Y-%m-%d %H:%M:%S", timeinfo);

        fprintf (output_file, "%s %s\n", buffer, uri);
        fclose (output_file);
    }
}

/* -- command to callback/function map for things we cannot attach to any signals */
// TODO: reload, home, quit
static Command commands[] =
{
    { "back",     &go_back_cb,                    NULL },
    { "forward",  &go_forward_cb,                 NULL },
    { "refresh",  &webkit_web_view_reload,        NULL }, //Buggy
    { "stop",     &webkit_web_view_stop_loading,  NULL },
    { "zoom_in",  &webkit_web_view_zoom_in,       NULL }, //Can crash (when max zoom reached?).
    { "zoom_out", &webkit_web_view_zoom_out,      NULL } ,
    { "uri",      NULL, &webkit_web_view_load_uri      }
//{ "get uri",  &webkit_web_view_get_uri},
};

/* -- CORE FUNCTIONS -- */
 
static void
parse_command(const char *command) {
    int i;
    Command *c;
    char * command_name  = strtok (command, " ");
    char * command_param = strtok (NULL,  " ,"); //dunno how this works, but it seems to work

    Command *c_tmp;
    for (i = 0; i < LENGTH (commands); i++) {
        c_tmp = &commands[i];
        if (strncmp (command_name, c_tmp->command, strlen (c_tmp->command)) == 0) {
            c = c_tmp;
        }
    }
    if (c != NULL) {
        if (c->func_2_params != NULL) {
            if (command_param != NULL) {
                printf ("command executing: \"%s %s\"\n", command_name, command_param);
                c->func_2_params (web_view, command_param);
            } else {
                if (c->func_1_param != NULL) {
                    printf ("command executing: \"%s\"\n", command_name);
                    c->func_1_param (web_view);
                } else {
                    fprintf (stderr, "command needs a parameter. \"%s\" is not complete\n", command_name);
                }
            }
        } else if (c->func_1_param != NULL) {
            printf ("command executing: \"%s\"\n", command_name);
            c->func_1_param (web_view);
        }
    } else {
        fprintf (stderr, "command \"%s\" not understood. ignoring.\n", command);
    }
}
 
static void
*control_fifo() {
    if (fifodir) {
        sprintf (fifopath, "%s/uzbl_%d", fifodir, (int) xwin);
    } else {
        sprintf (fifopath, "/tmp/uzbl_%d", (int) xwin);
    }
 
    if (mkfifo (fifopath, 0666) == -1) {
        printf ("Possible error creating fifo\n");
    }
 
    printf ("Control fifo opened in %s\n", fifopath);
 
    while (true) {
        FILE *fifo = fopen (fifopath, "r");
        if (!fifo) {
            printf ("Could not open %s for reading\n", fifopath);
            return NULL;
        }
        
        char buffer[256];
        memset (buffer, 0, sizeof (buffer));
        while (!feof (fifo) && fgets (buffer, sizeof (buffer), fifo)) {
            if (strcmp (buffer, "\n")) {
                buffer[strlen (buffer) - 1] = '\0'; // Remove newline
                parse_command (buffer);
            }
        }
    }
    
    return NULL;
}
 
 
static void
setup_threading () {
    pthread_t control_thread;
    pthread_create(&control_thread, NULL, control_fifo, NULL);
}

static void
update_title (GtkWindow* window) {
    GString* string = g_string_new (main_title);
    g_string_append (string, " - Uzbl browser");
    if (load_progress < 100)
        g_string_append_printf (string, " (%d%%)", load_progress);

    if (selected_url[0]!=0) {
        g_string_append_printf (string, " -> (%s)", selected_url);
    }

    gchar* title = g_string_free (string, FALSE);
    gtk_window_set_title (window, title);
    g_free (title);
}
 
static void
MsgBox (const char *s) {
    GtkWidget* dialog = gtk_message_dialog_new (main_window,
                                  GTK_DIALOG_DESTROY_WITH_PARENT,
                                  GTK_MESSAGE_ERROR,
                                  GTK_BUTTONS_CLOSE,
                                  "%s", s);
   gtk_dialog_run (GTK_DIALOG (dialog));
   gtk_widget_destroy (dialog);
}

static gboolean
key_press_cb (WebKitWebView* page, GdkEventKey* event)
{
    int i;
    gboolean result=FALSE; //TRUE to stop other handlers from being invoked for the event. FALSE to propagate the event further.
    if (event->type != GDK_KEY_PRESS) 
        return result;

    for (i = 0; i < num_internal_bindings; i++) {
        if (event->string[0] == internal_bindings[i].binding[0]) {
            parse_command (internal_bindings[i].action);
            result = FALSE;
        }	
    }

    return(result);
}

static GtkWidget*
create_browser () {
    GtkWidget* scrolled_window = gtk_scrolled_window_new (NULL, NULL);
    gtk_scrolled_window_set_policy (GTK_SCROLLED_WINDOW (scrolled_window), GTK_POLICY_NEVER, GTK_POLICY_NEVER); //todo: some sort of display of position/total length. like what emacs does
>>>>>>> bef13936

    printf ("Opened control fifo in %s\n", fifopath);

    while (true)
      {
        FILE *fifo = fopen(fifopath, "r");
        if (!fifo)
          {
            printf("Could not open %s for reading\n", fifopath);
            return NULL;
          }
        
        char buffer[256];
        memset (buffer, 0, sizeof (buffer));
        while (!feof (fifo) && fgets (buffer, sizeof (buffer), fifo))
          {
            if (strcmp (buffer, "\n"))
              {
                buffer[strlen (buffer) - 1] = '\0'; // Remove newline
                parse_command (buffer);
              }
          }
      }
    
    return NULL;
}

<<<<<<< HEAD
static void add_command (char* cmdstr, void* function)
{
  strncpy (commands[numcmds].command, cmdstr, strlen (cmdstr));
  commands[numcmds].func = function;
  numcmds++;
}
=======
    g_signal_connect (G_OBJECT (web_view), "title-changed", G_CALLBACK (title_change_cb), web_view);
    g_signal_connect (G_OBJECT (web_view), "load-progress-changed", G_CALLBACK (progress_change_cb), web_view);
    g_signal_connect (G_OBJECT (web_view), "load-committed", G_CALLBACK (load_commit_cb), web_view);
    g_signal_connect (G_OBJECT (web_view), "load-committed", G_CALLBACK (log_history_cb), web_view);
    g_signal_connect (G_OBJECT (web_view), "hovering-over-link", G_CALLBACK (link_hover_cb), web_view);
    g_signal_connect (G_OBJECT (web_view), "key-press-event", G_CALLBACK (key_press_cb), web_view);
>>>>>>> bef13936

static void add_command_alias (char* alias, char* command)
{
  strncpy (aliases[numalias].alias,   alias,   strlen (alias));
  strncpy (aliases[numalias].command, command, strlen (command));
  numalias++;
}

<<<<<<< HEAD
static void setup_gtk (int argc, char* argv[])
{
  gtk_init (&argc, &argv);

  GtkWidget* vbox = gtk_vbox_new (FALSE, 0);
  gtk_box_pack_start (GTK_BOX (vbox), create_browser (), TRUE, TRUE, 0);
  modeline = create_modeline ();
  gtk_box_pack_start (GTK_BOX (vbox), modeline, FALSE, FALSE, 0);

  main_window = create_window ();
  gtk_container_add (GTK_CONTAINER (main_window), vbox);
  GError *error = NULL;
=======
static GtkWidget*
create_mainbar () {
    mainbar = gtk_hbox_new (FALSE, 0);
    uri_entry = gtk_entry_new ();
    gtk_entry_set_width_chars (GTK_ENTRY(uri_entry), 40);
    gtk_entry_set_text (GTK_ENTRY(uri_entry), "http://");
    gtk_box_pack_start  (GTK_BOX (mainbar), uri_entry, TRUE,TRUE , 0);
    gtk_signal_connect_object (GTK_OBJECT (uri_entry), "activate", GTK_SIGNAL_FUNC (activate_uri_entry_cb), GTK_OBJECT (uri_entry));
>>>>>>> bef13936

  GOptionContext* context = g_option_context_new ("- The Usable Browser, controlled entirely through a FIFO");
  g_option_context_add_main_entries (context, entries, NULL);
  g_option_context_add_group (context, gtk_get_option_group (TRUE));
  g_option_context_parse (context, &argc, &argv, &error);

  if (uri)
    {
      webkit_web_view_load_uri (web_view, uri);
    }

  gtk_widget_grab_focus (GTK_WIDGET (web_view));
  gtk_widget_show_all (main_window);
  gtk_widget_hide(modeline);
  gtk_widget_grab_focus (GTK_WIDGET (web_view));
}

<<<<<<< HEAD
static void setup_commands ()
{
  //This func. is nice but currently it cannot be used for functions that require arguments or return data. --sentientswitch

  add_command("back",     &webkit_web_view_go_back);
  add_command("forward",  &webkit_web_view_go_forward);
  add_command("refresh",  &webkit_web_view_reload); //Buggy
  add_command("stop",     &webkit_web_view_stop_loading);
  add_command("zoom in",  &webkit_web_view_zoom_in); //Can crash (when max zoom reached?).
  add_command("zoom out", &webkit_web_view_zoom_out); //Crashes as zoom +
  //add_command("get uri", &webkit_web_view_get_uri);
}
=======
static
GtkWidget* create_window () {
    GtkWidget* window = gtk_window_new (GTK_WINDOW_TOPLEVEL);
    gtk_window_set_default_size (GTK_WINDOW (window), 800, 600);
    gtk_widget_set_name (window, "Uzbl browser");
    g_signal_connect (G_OBJECT (window), "destroy", G_CALLBACK (destroy_cb), NULL);
>>>>>>> bef13936

static void setup_threading ()
{
  pthread_t control_thread;
  pthread_create(&control_thread, NULL, control_fifo, NULL);
}

<<<<<<< HEAD
static void setup_settings ()
{
  GKeyFile* config = g_key_file_new ();
  gboolean  res    = g_key_file_load_from_file (config, "./sampleconfig", G_KEY_FILE_NONE, NULL); //TODO: pass config file as argument

  if (res)
    {
      printf ("Config loaded\n");
    }
  else
    {
      fprintf (stderr, "config loading failed\n"); //TODO: exit codes with gtk? 
    }

  history_file = g_key_file_get_value (config, "behavior", "history_file", NULL);
  if (history_file)
    {
      printf ("Setting history file to: %s\n", history_file);
    }
  else
    {
      printf ("History logging disabled\n");
    }

  home_page = g_key_file_get_value (config, "behavior", "home_page", NULL);
  if (home_page)
    {
      printf ("Setting home page to: %s\n", home_page);
    }
  else
    {
      printf ("Home page disabled\n");
    }

  /*GError *error = 0;
  char   *keys  = g_key_file_get_keys (config, "alias", NULL, &error);

  if (error) 
    {
      printf("Error: %n\n", error);
    }
  else
    {
      printf("Loading aliases\n");
      while (keys != NULL &&  (*keys) != NULL)
        {
          char* value = g_key_file_get_value (config, (gchar *)"alias", (*keys), NULL);
          add_command_alias((*keys), value);
          ++keys;
        }
    }

    Until segfaults is fixed, manually add aliases to test the rest of it. */
  add_command_alias("b",  "back");
  add_command_alias("f",  "forward");
  add_command_alias("z+", "zoom in");
  add_command_alias("z-", "zoom out");
  add_command_alias("r",  "refresh");
  add_command_alias("s",  "stop");
}

int main (int argc, char* argv[])
{
  if (!g_thread_supported ())
    g_thread_init (NULL);
=======
static void
add_binding (char *binding, char *action, bool internal) {
    Binding bind = {binding, action};
    if (internal) {
        internal_bindings[num_internal_bindings] = bind;
        num_internal_bindings ++;
    } else {
        external_bindings[num_external_bindings] = bind;
        num_external_bindings ++;
    }
}

static void
settings_init () {
    GKeyFile* config = g_key_file_new ();
    gboolean res = g_key_file_load_from_file (config, "./sampleconfig", G_KEY_FILE_NONE, NULL); //TODO: pass config file as argument
    if (res) {
        printf ("Config loaded\n");
    } else {
        fprintf (stderr, "Config loading failed\n"); //TODO: exit codes with gtk? 
    }

    history_file = g_key_file_get_value (config, "behavior", "history_file", NULL);
    if (history_file) {
        printf ("History file: %s\n", history_file);
    } else {
        printf ("History logging disabled\n");
    }

    download_handler = g_key_file_get_value (config, "behavior", "download_handler", NULL);
    if (download_handler) {
        printf ("Download manager: %s\n", history_file);
    } else {
        printf ("Download manager disabled\n");
    }

    if (! fifodir)
        fifodir = g_key_file_get_value (config, "behavior", "fifodir", NULL);
    if (fifodir) {
        printf ("Fifo directory: %s\n", history_file);
    } else {
        printf ("Fifo directory: /tmp\n");
    }

    always_insert_mode = g_key_file_get_value (config, "behavior", "always_insert_mode", NULL);
    if (always_insert_mode) {
        printf ("Always insert mode: %s\n", history_file);
    } else {
        printf ("Always insert mode disabled/\n");
    }

    modkey = g_key_file_get_value (config, "behavior", "modkey", NULL);
    if (modkey) {
        printf ("Mod key: %s\n", history_file);
    } else {
        printf ("Mod key disabled/\n");
    }

    gchar **keysi = g_key_file_get_keys (config, "bindings_internal", NULL, NULL);
    int i = 0;
    for (i = 0; keysi[i]; i++)
      {
        gchar *binding = g_key_file_get_string(config, "bindings_internal", keysi[i], NULL);
        printf("Action: %s, Binding: %s (internal)\n", g_strdup (keysi[i]), binding);
        add_binding (binding, g_strdup (keysi[i]), true);
      }

    gchar **keyse = g_key_file_get_keys (config, "bindings_external", NULL, NULL);
    for (i = 0; keyse[i]; i++)
      {
        gchar *binding = g_key_file_get_string(config, "bindings_external", keyse[i], NULL);
        printf("Action: %s, Binding: %s (external)\n", g_strdup (keyse[i]), binding);
        add_binding (binding, g_strdup (keyse[i]), false);
      }
}

int
main (int argc, char* argv[]) {
    gtk_init (&argc, &argv);
    if (!g_thread_supported ())
        g_thread_init (NULL);

    settings_init ();

    GtkWidget* vbox = gtk_vbox_new (FALSE, 0);
    gtk_box_pack_start (GTK_BOX (vbox), create_mainbar (), FALSE, TRUE, 0);
    gtk_box_pack_start (GTK_BOX (vbox), create_browser (), TRUE, TRUE, 0);

    main_window = create_window ();
    gtk_container_add (GTK_CONTAINER (main_window), vbox);
    GError *error = NULL;

    GOptionContext* context = g_option_context_new ("- some stuff here maybe someday");
    g_option_context_add_main_entries (context, entries, NULL);
    g_option_context_add_group (context, gtk_get_option_group (TRUE));
    g_option_context_parse (context, &argc, &argv, &error);
>>>>>>> bef13936

  setup_settings ();
  setup_gtk (argc, argv);
  setup_commands ();
  setup_threading ();
  gtk_main ();

<<<<<<< HEAD
  printf ("Shutting down...\n");
=======
    gtk_widget_grab_focus (GTK_WIDGET (web_view));
    gtk_widget_show_all (main_window);
    xwin = GDK_WINDOW_XID (GTK_WIDGET (main_window)->window);
    printf("window_id %i\n",(int) xwin);
    printf("pid %i\n", getpid ());

    setup_threading ();
>>>>>>> bef13936

  unlink (fifopath);

<<<<<<< HEAD
  return 0;
=======
    unlink (fifopath);
    return 0;
>>>>>>> bef13936
}<|MERGE_RESOLUTION|>--- conflicted
+++ resolved
@@ -32,10 +32,7 @@
 #define LENGTH(x)               (sizeof x / sizeof x[0])
 
 #include <gtk/gtk.h>
-#include <gdk/gdk.h>
 #include <gdk/gdkx.h>
-#include <gdk/gdkkeys.h>
-#include <gdk/gdkkeysyms.h>
 #include <webkit/webkit.h>
 #include <pthread.h>
 #include <stdio.h>
@@ -45,52 +42,10 @@
 #include <unistd.h>
 #include <stdlib.h>
 
-#include <pthread.h>
-#include <stdio.h>
-#include <string.h>
-#include <sys/stat.h>
-#include <sys/types.h>
-#include <unistd.h>
-#include <stdlib.h>
-
-static GtkWidget*     main_window;
-static GtkWidget*     modeline;
+static GtkWidget* main_window;
+static GtkWidget* uri_entry;
+static GtkWidget* mainbar;
 static WebKitWebView* web_view;
-<<<<<<< HEAD
-
-static gchar*   history_file;
-static gchar*   home_page;
-static gchar*   uri       = NULL;
-static gchar*   fifodir   = NULL;
-static char     fifopath[64];
-static bool     modevis = false;
-//static Window   xwin    = 0;
-
-static GOptionEntry entries[] =
-{
-  { "uri",      'u', 0, G_OPTION_ARG_STRING, &uri,      "Uri to load",              NULL },
-  { "fifo-dir", 'd', 0, G_OPTION_ARG_STRING, &fifodir,  "Directory to place FIFOs", NULL },
-  { NULL }
-};
-
-struct command
-{
-  char command[256];
-  void (*func)(WebKitWebView*);
-};
-
-static struct command commands[256];
-static int            numcmds = 0;
-
-struct alias
-{
-  char alias[256];
-  char command[256];
-};
-
-static struct alias aliases[256];
-static int          numalias = 0;
-=======
 static gchar* main_title;
 static gchar selected_url[500];
 
@@ -136,165 +91,8 @@
 
 static void
 update_title (GtkWindow* window);
->>>>>>> bef13936
-
-static void parse_command(const char*);
-
-<<<<<<< HEAD
-static bool parse_modeline (GtkWidget* mode, GdkEventKey* event)
-{
-  if ((event->type==GDK_KEY_PRESS) && (event->keyval==GDK_Return))
-    parse_command (gtk_entry_get_text (GTK_ENTRY (modeline)));
- 
-  return false;
-}
-
-static void log_history_cb (WebKitWebView* page, WebKitWebFrame* frame, gpointer data)
-{
-  strncpy (uri, webkit_web_frame_get_uri (frame), strlen (webkit_web_frame_get_uri (frame)));
-  
-  FILE * output_file = fopen(history_file, "a");
-  if (output_file == NULL)
-    {
-      fprintf(stderr, "Cannot open %s for logging\n", history_file);
-    }
-  else
-    {
-      time_t rawtime;
-      struct tm * timeinfo;
-      char buffer [80];
-      time ( &rawtime );
-      timeinfo = localtime ( &rawtime );
-      strftime (buffer,80,"%Y-%m-%d %H:%M:%S",timeinfo);
-      
-      fprintf(output_file, "%s %s\n",buffer, uri);
-      fclose(output_file);
-    }
-}
-
-static void toggle_command_mode ()
-{
-  if (modevis)
-    {
-      gtk_widget_hide (modeline);
-      gtk_widget_grab_focus (GTK_WIDGET (web_view));
-    }
-  else
-    {
-      gtk_widget_show (modeline);
-      gtk_widget_grab_focus (modeline);
-    }
-  modevis = ! modevis;
-}
-
-static gboolean key_press_cb (WebKitWebView* page, GdkEventKey* event)
-{
-  gboolean result=FALSE; //TRUE to stop other handlers from being invoked for the event. FALSE to propagate the event further.
-  if ((event->type==GDK_KEY_PRESS) && (event->keyval==GDK_Escape))
-    {
-      toggle_command_mode ();
-      result=TRUE;
-    }
- 
-  return(result);
-}
-
-static GtkWidget* create_browser ()
-{
-  GtkWidget* scrolled_window = gtk_scrolled_window_new (NULL, NULL);
-  gtk_scrolled_window_set_policy (GTK_SCROLLED_WINDOW (scrolled_window), GTK_POLICY_NEVER, GTK_POLICY_NEVER);
-
-  web_view = WEBKIT_WEB_VIEW (webkit_web_view_new ());
-  gtk_container_add (GTK_CONTAINER (scrolled_window), GTK_WIDGET (web_view));
-
-  g_signal_connect (G_OBJECT (web_view), "load-committed", G_CALLBACK (log_history_cb), web_view);
-
-  return scrolled_window;
-}
-
-static GtkWidget* create_window ()
-{
-  GtkWidget* window = gtk_window_new (GTK_WINDOW_TOPLEVEL);
-  gtk_window_set_default_size (GTK_WINDOW (window), 800, 600);
-  gtk_widget_set_name (window, "Uzbl Browser");
-  /*xwin = GDK_WINDOW_XID (GTK_WIDGET (main_window)->window); This segfaults for some reason */
-  g_signal_connect (G_OBJECT (window), "destroy", G_CALLBACK (gtk_main_quit), NULL);
-  g_signal_connect (G_OBJECT (window), "key-press-event", G_CALLBACK(key_press_cb), NULL);
-
-  return window;
-}
-
-static GtkWidget* create_modeline ()
-{
-  GtkWidget* modeline = gtk_entry_new ();
-  g_signal_connect (G_OBJECT (modeline), "key-press-event", G_CALLBACK(parse_modeline), modeline);
-
-  return modeline;
-}
-
-static void parse_command(const char *command)
-{
-  int  i    = 0;
-  bool done = false;
-  char *cmdstr;
-  void (*func)(WebKitWebView*);
-
-  strcpy(cmdstr, command);
-
-  printf("Checking aliases\n");
-  for (i = 0; i < numalias && ! done; i++)
-    {
-      if (!strncmp (cmdstr, aliases[i].alias, strlen (aliases[i].alias)))
-        {
-          strcpy(cmdstr, aliases[i].command);
-          done = true;
-        }
-    }
-
-  done = false;
-  printf("Checking commands\n");
-  for (i = 0; i < numcmds && ! done; i++)
-    {
-      if (!strncmp (cmdstr, commands[i].command, strlen (commands[i].command)))
-        {
-          func = commands[i].func;
-          done = true;
-        }
-    }
-
-  printf("Command identified as \"%s\"\n", cmdstr);
-
-  if (done)
-    {
-      func (web_view);
-    }
-  else
-    {
-      if (!strncmp ("http://", command, 7))
-        {
-          printf ("Loading URI \"%s\"\n", command);
-          strcpy(uri, command);
-          webkit_web_view_load_uri (web_view, uri);
-        }
-    }
-}
-
-static void *control_fifo()
-{
-  if (fifodir)
-    {
-      sprintf (fifopath, "%s/uzbl_%d", fifodir, getpid ());
-    }
-  else
-    {
-      sprintf (fifopath, "/tmp/uzbl_%d", getpid ());
-    }
-
-  if (mkfifo (fifopath, 0666) == -1)
-    {
-      printf ("Possible error creating fifo\n");
-    }
-=======
+
+
 /* --- CALLBACKS --- */
 static void
 go_back_cb (GtkWidget* widget, gpointer data) {
@@ -517,71 +315,20 @@
 create_browser () {
     GtkWidget* scrolled_window = gtk_scrolled_window_new (NULL, NULL);
     gtk_scrolled_window_set_policy (GTK_SCROLLED_WINDOW (scrolled_window), GTK_POLICY_NEVER, GTK_POLICY_NEVER); //todo: some sort of display of position/total length. like what emacs does
->>>>>>> bef13936
-
-    printf ("Opened control fifo in %s\n", fifopath);
-
-    while (true)
-      {
-        FILE *fifo = fopen(fifopath, "r");
-        if (!fifo)
-          {
-            printf("Could not open %s for reading\n", fifopath);
-            return NULL;
-          }
-        
-        char buffer[256];
-        memset (buffer, 0, sizeof (buffer));
-        while (!feof (fifo) && fgets (buffer, sizeof (buffer), fifo))
-          {
-            if (strcmp (buffer, "\n"))
-              {
-                buffer[strlen (buffer) - 1] = '\0'; // Remove newline
-                parse_command (buffer);
-              }
-          }
-      }
-    
-    return NULL;
-}
-
-<<<<<<< HEAD
-static void add_command (char* cmdstr, void* function)
-{
-  strncpy (commands[numcmds].command, cmdstr, strlen (cmdstr));
-  commands[numcmds].func = function;
-  numcmds++;
-}
-=======
+
+    web_view = WEBKIT_WEB_VIEW (webkit_web_view_new ());
+    gtk_container_add (GTK_CONTAINER (scrolled_window), GTK_WIDGET (web_view));
+
     g_signal_connect (G_OBJECT (web_view), "title-changed", G_CALLBACK (title_change_cb), web_view);
     g_signal_connect (G_OBJECT (web_view), "load-progress-changed", G_CALLBACK (progress_change_cb), web_view);
     g_signal_connect (G_OBJECT (web_view), "load-committed", G_CALLBACK (load_commit_cb), web_view);
     g_signal_connect (G_OBJECT (web_view), "load-committed", G_CALLBACK (log_history_cb), web_view);
     g_signal_connect (G_OBJECT (web_view), "hovering-over-link", G_CALLBACK (link_hover_cb), web_view);
     g_signal_connect (G_OBJECT (web_view), "key-press-event", G_CALLBACK (key_press_cb), web_view);
->>>>>>> bef13936
-
-static void add_command_alias (char* alias, char* command)
-{
-  strncpy (aliases[numalias].alias,   alias,   strlen (alias));
-  strncpy (aliases[numalias].command, command, strlen (command));
-  numalias++;
-}
-
-<<<<<<< HEAD
-static void setup_gtk (int argc, char* argv[])
-{
-  gtk_init (&argc, &argv);
-
-  GtkWidget* vbox = gtk_vbox_new (FALSE, 0);
-  gtk_box_pack_start (GTK_BOX (vbox), create_browser (), TRUE, TRUE, 0);
-  modeline = create_modeline ();
-  gtk_box_pack_start (GTK_BOX (vbox), modeline, FALSE, FALSE, 0);
-
-  main_window = create_window ();
-  gtk_container_add (GTK_CONTAINER (main_window), vbox);
-  GError *error = NULL;
-=======
+
+    return scrolled_window;
+}
+
 static GtkWidget*
 create_mainbar () {
     mainbar = gtk_hbox_new (FALSE, 0);
@@ -590,119 +337,22 @@
     gtk_entry_set_text (GTK_ENTRY(uri_entry), "http://");
     gtk_box_pack_start  (GTK_BOX (mainbar), uri_entry, TRUE,TRUE , 0);
     gtk_signal_connect_object (GTK_OBJECT (uri_entry), "activate", GTK_SIGNAL_FUNC (activate_uri_entry_cb), GTK_OBJECT (uri_entry));
->>>>>>> bef13936
-
-  GOptionContext* context = g_option_context_new ("- The Usable Browser, controlled entirely through a FIFO");
-  g_option_context_add_main_entries (context, entries, NULL);
-  g_option_context_add_group (context, gtk_get_option_group (TRUE));
-  g_option_context_parse (context, &argc, &argv, &error);
-
-  if (uri)
-    {
-      webkit_web_view_load_uri (web_view, uri);
-    }
-
-  gtk_widget_grab_focus (GTK_WIDGET (web_view));
-  gtk_widget_show_all (main_window);
-  gtk_widget_hide(modeline);
-  gtk_widget_grab_focus (GTK_WIDGET (web_view));
-}
-
-<<<<<<< HEAD
-static void setup_commands ()
-{
-  //This func. is nice but currently it cannot be used for functions that require arguments or return data. --sentientswitch
-
-  add_command("back",     &webkit_web_view_go_back);
-  add_command("forward",  &webkit_web_view_go_forward);
-  add_command("refresh",  &webkit_web_view_reload); //Buggy
-  add_command("stop",     &webkit_web_view_stop_loading);
-  add_command("zoom in",  &webkit_web_view_zoom_in); //Can crash (when max zoom reached?).
-  add_command("zoom out", &webkit_web_view_zoom_out); //Crashes as zoom +
-  //add_command("get uri", &webkit_web_view_get_uri);
-}
-=======
+
+    //status_context_id = gtk_statusbar_get_context_id (main_statusbar, "Link Hover");
+
+    return mainbar;
+}
+
 static
 GtkWidget* create_window () {
     GtkWidget* window = gtk_window_new (GTK_WINDOW_TOPLEVEL);
     gtk_window_set_default_size (GTK_WINDOW (window), 800, 600);
     gtk_widget_set_name (window, "Uzbl browser");
     g_signal_connect (G_OBJECT (window), "destroy", G_CALLBACK (destroy_cb), NULL);
->>>>>>> bef13936
-
-static void setup_threading ()
-{
-  pthread_t control_thread;
-  pthread_create(&control_thread, NULL, control_fifo, NULL);
-}
-
-<<<<<<< HEAD
-static void setup_settings ()
-{
-  GKeyFile* config = g_key_file_new ();
-  gboolean  res    = g_key_file_load_from_file (config, "./sampleconfig", G_KEY_FILE_NONE, NULL); //TODO: pass config file as argument
-
-  if (res)
-    {
-      printf ("Config loaded\n");
-    }
-  else
-    {
-      fprintf (stderr, "config loading failed\n"); //TODO: exit codes with gtk? 
-    }
-
-  history_file = g_key_file_get_value (config, "behavior", "history_file", NULL);
-  if (history_file)
-    {
-      printf ("Setting history file to: %s\n", history_file);
-    }
-  else
-    {
-      printf ("History logging disabled\n");
-    }
-
-  home_page = g_key_file_get_value (config, "behavior", "home_page", NULL);
-  if (home_page)
-    {
-      printf ("Setting home page to: %s\n", home_page);
-    }
-  else
-    {
-      printf ("Home page disabled\n");
-    }
-
-  /*GError *error = 0;
-  char   *keys  = g_key_file_get_keys (config, "alias", NULL, &error);
-
-  if (error) 
-    {
-      printf("Error: %n\n", error);
-    }
-  else
-    {
-      printf("Loading aliases\n");
-      while (keys != NULL &&  (*keys) != NULL)
-        {
-          char* value = g_key_file_get_value (config, (gchar *)"alias", (*keys), NULL);
-          add_command_alias((*keys), value);
-          ++keys;
-        }
-    }
-
-    Until segfaults is fixed, manually add aliases to test the rest of it. */
-  add_command_alias("b",  "back");
-  add_command_alias("f",  "forward");
-  add_command_alias("z+", "zoom in");
-  add_command_alias("z-", "zoom out");
-  add_command_alias("r",  "refresh");
-  add_command_alias("s",  "stop");
-}
-
-int main (int argc, char* argv[])
-{
-  if (!g_thread_supported ())
-    g_thread_init (NULL);
-=======
+
+    return window;
+}
+
 static void
 add_binding (char *binding, char *action, bool internal) {
     Binding bind = {binding, action};
@@ -799,17 +449,9 @@
     g_option_context_add_main_entries (context, entries, NULL);
     g_option_context_add_group (context, gtk_get_option_group (TRUE));
     g_option_context_parse (context, &argc, &argv, &error);
->>>>>>> bef13936
-
-  setup_settings ();
-  setup_gtk (argc, argv);
-  setup_commands ();
-  setup_threading ();
-  gtk_main ();
-
-<<<<<<< HEAD
-  printf ("Shutting down...\n");
-=======
+
+    webkit_web_view_load_uri (web_view, uri);
+
     gtk_widget_grab_focus (GTK_WIDGET (web_view));
     gtk_widget_show_all (main_window);
     xwin = GDK_WINDOW_XID (GTK_WIDGET (main_window)->window);
@@ -817,14 +459,9 @@
     printf("pid %i\n", getpid ());
 
     setup_threading ();
->>>>>>> bef13936
-
-  unlink (fifopath);
-
-<<<<<<< HEAD
-  return 0;
-=======
+
+    gtk_main ();
+
     unlink (fifopath);
     return 0;
->>>>>>> bef13936
 }