--- conflicted
+++ resolved
@@ -52,10 +52,7 @@
     Jan Kolkmeier (jouz) - scrolling, link following
     Jason Woofenden (JasonWoof) - geometry=maximized, link following
     Jochen Sprickerhof - session.sh enhancements
-<<<<<<< HEAD
-=======
     k0ral - split status bar, cleanup and bugfix patches
->>>>>>> 835f5d8d
     Lars-Dominik Braun (PromyLOPh) - added ability to enable/disable the webkit page cache
     Laurence Withers (lwithers) - talk_to_socket
     Luca Bruno <lucab@debian.org> - bashims fixes
