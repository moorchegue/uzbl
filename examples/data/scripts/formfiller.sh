--- conflicted
+++ resolved
@@ -10,159 +10,6 @@
 
 action=$1
 
-<<<<<<< HEAD
-. "$UZBL_UTIL_DIR/dmenu.sh"
-. "$UZBL_UTIL_DIR/editor.sh"
-. "$UZBL_UTIL_DIR/uzbl-dir.sh"
-
-RAND="$( dd if=/dev/urandom count=1 2>/dev/null | cksum | cut -c 1-5 )"
-MODELINE="> vim:ft=formfiller"
-
-[ -d "$( dirname "$UZBL_FORMS_DIR" )" ] || exit 1
-[ -d "$UZBL_FORMS_DIR" ] || mkdir "$UZBL_FORMS_DIR" || exit 1
-
-action="$1"
-shift
-
-domain="$( print "$UZBL_URI\n" | sed -e 's/\(http\|https\):\/\/\([^\/]\+\)\/.*/\2/' )"
-form_file="$UZBL_FORMS_DIR/$domain"
-
-if [ "$action" != 'edit' ] && [ "$action" != 'new' ] && [ "$action" != 'load' ] && [ "$action" != 'add' ] && [ "$action" != 'once' ]; then
-    action="new"
-    [ -e "$form_file" ] && action="load"
-elif [ "$action" = 'edit' ] && [ ! -e "$form_file" ]; then
-    action="new"
-fi
-
-dumpFunction="function dump() { \
-    var rv=''; \
-    var allFrames = new Array(window); \
-    for(f=0;f<window.frames.length;f=f+1) { \
-        allFrames.push(window.frames[f]); \
-    } \
-    for(j=0;j<allFrames.length;j=j+1) { \
-        try { \
-            var xp_res=allFrames[j].document.evaluate('//input', allFrames[j].document.documentElement, null, XPathResult.ANY_TYPE,null); \
-            var input; \
-            while(input=xp_res.iterateNext()) { \
-                var type=(input.type?input.type:text); \
-                if(type == 'text' || type == 'password' || type == 'search') { \
-                    rv += input.name + '(' + type + '):' + input.value + '\\\\n'; \
-                } \
-                else if(type == 'checkbox' || type == 'radio') { \
-                    rv += input.name + '{' + input.value + '}(' + type + '):' + (input.checked?'ON':'OFF') + '\\\\n'; \
-                } \
-            }  \
-            xp_res=allFrames[j].document.evaluate('//textarea', allFrames[j].document.documentElement, null, XPathResult.ANY_TYPE,null); \
-            var input; \
-            while(input=xp_res.iterateNext()) { \
-                rv += input.name + '(textarea):' + input.value + '\\\\n'; \
-            } \
-        } \
-        catch(err) { } \
-    } \
-    return rv; \
-};"
-
-insertFunction="function insert(fname, ftype, fvalue, fchecked) { \
-    var allFrames = new Array(window); \
-    for(f=0;f<window.frames.length;f=f+1) { \
-        allFrames.push(window.frames[f]); \
-    }  \
-    for(j=0;j<allFrames.length;j=j+1) { \
-        try { \
-            if(ftype == 'text' || ftype == 'password' || ftype == 'search' || ftype == 'textarea') { \
-                allFrames[j].document.getElementsByName(fname)[0].value = fvalue; \
-            } \
-            else if(ftype == 'checkbox') { \
-                allFrames[j].document.getElementsByName(fname)[0].checked = fchecked;\
-            } \
-            else if(ftype == 'radio') { \
-                var radios = allFrames[j].document.getElementsByName(fname); \
-                for(r=0;r<radios.length;r+=1) { \
-                    if(radios[r].value == fvalue) { \
-                        radios[r].checked = fchecked; \
-                    } \
-                } \
-            } \
-        } \
-        catch(err) { } \
-    } \
-};"
-
-if [ "$action" = 'load' ]; then
-    [ -e "$form_file" ] || exit 2
-    if [ "$( grep "!profile" "$form_file" | wc -l )" -gt 1 ]; then
-        menu="$( sed -n -e 's/^!profile=\([^[:blank:]]\+\)/\1/p' "$form_file" )"
-        option="$( print "$menu" | $DMENU )"
-    fi
-
-    sed -i -e 's/^\([^{]\+\){\([^}]*\)}(\(radio\|checkbox\)):\(off\|no\|false\|unchecked\|0\|$\)/\1{\2}(\3):0/I;s/^\([^{]\+\){\([^}]*\)}(\(radio\|checkbox\)):[^0]\+/\1{\2}(\3):1/I' "$form_file"
-    fields="$( sed -n -e "/^!profile=${option}/,/^!profile=/p" "$form_file" | \
-               sed -e '/^!profile=/d' | \
-               sed -e 's/^\([^(]\+(\)\(radio\|checkbox\|text\|search\|textarea\|password\)):/%{>\1\2):<}%/' | \
-               sed -e 's/^\(.\+\)$/<{br}>\1/' | \
-               tr -d '\n' | \
-               sed -e 's/<{br}>%{>\([^(]\+(\)\(radio\|checkbox\|text\|search\|textarea\|password\)):<}%/\\n\1\2):/g' )"
-    printf "%s\n" "${fields}" | \
-        sed -n -e "s/\([^(]\+\)(\(password\|text\|search\|textarea\)\+):[ ]*\(.\+\)/js $insertFunction; insert('\1', '\2', '\3', 0);/p" | \
-        sed -e 's/@/\\@/g;s/<{br}>/\\\\n/g' | socat - "unix-connect:$UZBL_SOCKET"
-    printf "%s\n" "${fields}" | \
-        sed -n -e "s/\([^{]\+\){\([^}]*\)}(\(radio\|checkbox\)):[ ]*\(.\+\)/js $insertFunction; insert('\1', '\3', '\2', \4);/p" | \
-        sed -e 's/@/\\@/g' | socat - "unix-connect:$UZBL_SOCKET"
-elif [ "$action" = "once" ]; then
-    tmpfile="$( mktemp )"
-    printf "js %s dump();\n" "$dumpFunction" | \
-        socat - "unix-connect:$UZBL_SOCKET" | \
-        sed -n -e '/^[^(]\+([^)]\+):/p' > "$tmpfile"
-    printf "$MODELINE\n" >> "$tmpfile"
-    $UZBL_EDITOR "$tmpfile"
-
-    [ -e "$tmpfile" ] || exit 2
-
-    # Remove comments
-    sed -i -e '/^>/d' "$tmpfile"
-
-    sed -i -e 's/^\([^{]\+\){\([^}]*\)}(\(radio\|checkbox\)):\(off\|no\|false\|unchecked\|0\|$\)/\1{\2}(\3):0/I;s/^\([^{]\+\){\([^}]*\)}(\(radio\|checkbox\)):[^0]\+/\1{\2}(\3):1/I' "$tmpfile"
-    fields="$( sed -e 's/^\([^(]\+(\)\(radio\|checkbox\|text\|search\|textarea\|password\)):/%{>\1\2):<}%/' "$tmpfile" | \
-               sed -e 's/^\(.\+\)$/<{br}>\1/' | \
-               tr -d '\n' | \
-               sed -e 's/<{br}>%{>\([^(]\+(\)\(radio\|checkbox\|text\|search\|textarea\|password\)):<}%/\\n\1\2):/g' )"
-    printf "%s\n" "${fields}" | \
-        sed -n -e "s/\([^(]\+\)(\(password\|text\|search\|textarea\)\+):[ ]*\(.\+\)/js $insertFunction; insert('\1', '\2', '\3', 0);/p" | \
-        sed -e 's/@/\\@/g;s/<{br}>/\\\\n/g' | socat - "unix-connect:$UZBL_SOCKET"
-    printf "%s\n" "${fields}" | \
-        sed -n -e "s/\([^{]\+\){\([^}]*\)}(\(radio\|checkbox\)):[ ]*\(.\+\)/js $insertFunction; insert('\1', '\3', '\2', \4);/p" | \
-        sed -e 's/@/\\@/g' | socat - "unix-connect:$UZBL_SOCKET"
-    rm -f "$tmpfile"
-else
-    if [ "$action" = 'new' -o "$action" = 'add' ]; then
-        [ "$action" = 'new' ] && echo "$MODELINE" > "$form_file"
-        print "!profile=NAME_THIS_PROFILE$RAND\n" >> "$form_file"
-        #
-        # 2. and 3. line (tr -d and sed) are because, on gmail login for example,
-        # <input > tag is splited into lines
-        # ex:
-        # <input name="Email"
-        #        type="text"
-        #        value="">
-        # So, tr removes all new lines, and sed inserts new line after each >
-        # Next sed selects only <input> tags and only with type = "text" or = "password"
-        # If type is first and name is second, then another sed will change their order
-        # so the last sed will make output
-        #       text_from_the_name_attr(text or password):
-        #
-        #       login(text):
-        #       passwd(password):
-        #
-        printf "js %s dump();\n" "$dumpFunction" | \
-            socat - "unix-connect:$UZBL_SOCKET" | \
-            sed -n -e '/^[^(]\+([^)]\+):/p' >> "$form_file"
-    fi
-    [ -e "$form_file" ] || exit 3 #this should never happen, but you never know.
-    $UZBL_EDITOR "$form_file" #TODO: if user aborts save in editor, the file is already overwritten
-fi
-=======
 . "$UZBL_UTIL_DIR/uzbl-dir.sh"
 . "$UZBL_UTIL_DIR/editor.sh"
 
@@ -258,7 +105,6 @@
     then $UZBL_EDITOR "$file"
     else New
     fi
->>>>>>> 0d9073aa
 
 Load ()
 {
