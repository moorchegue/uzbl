--- conflicted
+++ resolved
@@ -16,11 +16,7 @@
     uri = sys.argv[8]
     u = urlparse.urlparse(uri)
     if u.scheme == 'mailto':
-<<<<<<< HEAD
-        detach_open(['xterm', '-e', 'mail %r' % u.path])
-=======
         detach_open(['xterm', '-e', 'mail', u.path])
->>>>>>> bf33a2b3
     elif u.scheme == 'xmpp':
         # Someone check for safe arguments to gajim-remote
         detach_open(['gajim-remote', 'open_chat', uri])
