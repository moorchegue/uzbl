--- conflicted
+++ resolved
@@ -21,27 +21,6 @@
 status_top = 0
 home_page = http://www.uzbl.org
 
-<<<<<<< HEAD
-[bindings_internal]
-back = b
-forward = m
-stop = s
-refresh = r
-reload = R
-home = h
-follow_link_here = f
-follow_link_new_tab = F
-follow_link_new_window = w
-zoom_in = +
-zoom_out = -
-toggle_status = t
-exit = k
-
-[bindings_external]
-/bin/bash /usr/share/uzbl/examples/scripts/insert_bookmark.sh = B
-/bin/bash /usr/share/uzbl/examples/scripts/load_url_from_history.sh = u
-/bin/bash /usr/share/uzbl/examples/scripts/load_url_from_bookmarks.sh = U
-=======
 [bindings]
 b = back
 m = forward
@@ -55,9 +34,9 @@
 + = zoom_in
 - = zoom_out
 t = toggle_status
+k = exit
 B = spawn /bin/bash /usr/share/uzbl/examples/scripts/insert_bookmark.sh
 u = spawn /bin/bash /usr/share/uzbl/examples/scripts/load_url_from_history.sh
 U = spawn /bin/bash /usr/share/uzbl/examples/scripts/load_url_from_bookmarks.sh
->>>>>>> b3b92d1f
 
 [network]