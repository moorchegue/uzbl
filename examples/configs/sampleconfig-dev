--- conflicted
+++ resolved
@@ -14,14 +14,9 @@
 set cookie_handler   = spawn ./examples/scripts/cookies.sh
 
 set minimum_font_size = 6
-<<<<<<< HEAD
-set default_font_size = 11
-set default_monospace_size = 11
-=======
 set font_size = 11
 # monospace_size defaults to font_size, but you can alter it independently
 #set monospace_size = 10
->>>>>>> 07c83283
 
 # use with bind ... = sh <shell-oneliner>
 set shell_cmd         = sh -c
