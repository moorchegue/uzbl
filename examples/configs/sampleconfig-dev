--- conflicted
+++ resolved
@@ -112,17 +112,11 @@
 bind    XS        = sh 'echo "act script alert (\\"This is sent by the shell via a fifo\\")" > "$4"'
 
 
-<<<<<<< HEAD
-# this script allows you to load predefined values into html forms. (eg login information)
-# if you have no config file yet, it will let you create settings easily.
-bind z = spawn ./examples/scripts/formfiller.sh
-=======
 # this script allows you to configure (per domain) values to fill in form fields (eg login information) and to fill in these values automatically
 bind za = spawn ./examples/scripts/formfiller.sh
 bind ze = spawn ./examples/scripts/formfiller.sh edit
 bind zn = spawn ./examples/scripts/formfiller.sh new
 bind zl = spawn ./examples/scripts/formfiller.sh load
->>>>>>> d11d9fa2
 
 # we ship some javascripts to do keyboard based link hinting/following.  (webkit does not have C DOM bindings yet)
 # this is similar to how it works in vimperator (and konqueror)
