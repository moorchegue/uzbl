--- conflicted
+++ resolved
@@ -37,11 +37,7 @@
 bind	-	zoom_out
 bind	t	toggle	uzbl.behave.show_status
 #hilight matches
-<<<<<<< HEAD
-/* = search %s
-=======
 bind	/_	search %s
->>>>>>> 361d6705
 #jump to next
 bind	;	search
 bind	gh	set	uzbl.state.uri	http://www.uzbl.org
