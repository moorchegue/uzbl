--- conflicted
+++ resolved
@@ -7,22 +7,10 @@
 # if you do this, make sure you've set a modkey so you can reach the actions
 # from insert mode by combining them with the modkey
 
-<<<<<<< HEAD
-[behavior]
-history_handler = ./examples/scripts/history.sh
-download_handler = ./examples/scripts/download.sh
-fifo_dir = /tmp
-socket_dir = /tmp
-always_insert_mode = 0
-modkey = Mod1
-show_status = 1
-status_top = 0
-status_format = <span font_family="monospace"><span background="khaki" foreground="black">MODE</span> [<span weight="bold" foreground="red">KEYCMD</span>] <span foreground="#606060"> LOAD_PROGRESSBAR </span><span foreground="#99FF66">URI</span> <span foreground="khaki">NAME</span></span>
-=======
 # TODO: ability to attach misc things (spawn <foo>, script <bar>,.. to internal events)
 set history_handler  = ./examples/scripts/history.sh
 set download_handler = ./examples/scripts/download.sh
-set cookie_handler   = ./examples/scripts/cookies.sh
+#set cookie_handler   = ./examples/scripts/cookies.sh not done yet..
 set minimum_font_size = 6
 set default_font_size = 11
 
@@ -35,7 +23,6 @@
 
 # Behaviour and appearance
 set show_status       = 1
->>>>>>> 9a2299f7
 # you can optionally use this setting to override the background color of the statusbar from your GTK theme.
 set status_background = #303030
 set status_format     = <span font_family="monospace"><span background="khaki" foreground="black">MODE</span> [<span weight="bold" foreground="red">KEYCMD</span>] <span foreground="#606060"> LOAD_PROGRESSBAR </span><span foreground="#99FF66">URI</span> <span foreground="khaki">NAME</span> <span foreground="orange">MSG</span><span foreground="#606060">SELECTED_URI</span></span>
