--- conflicted
+++ resolved
@@ -71,55 +71,6 @@
 
 set show_status       = 1
 set status_top        = 0
-<<<<<<< HEAD
-set insert_indicator = I
-set command_indicator = C
-set useragent       = Uzbl (Webkit @WEBKIT_MAJOR.@WEBKIT_MINOR.@WEBKIT_MICRO) (@(uname -s)@ @(uname -n)@ @(uname -r)@ @(uname -v)@ @(uname -m)@ [@ARCH_UZBL]) (Commit @COMMIT)
-
-set fifo_dir = /tmp
-set socket_dir = /tmp
-set shell_cmd         = sh -c
-
-# Keyboard interface
-set modkey = Mod1
-# like this you can enter any command at runtime, interactively. prefixed by ':'
-bind    :_        = chain '%s'
-
-# Open links in new window when middle-clicked
-bind    <link-mouse2>_ = spawn uzbl -u %s
-# Open link in clipboard (current window), when middle-clicking any part
-# of the page (that isn't a link)
-bind    <mouse2>  = sh 'echo "uri `xclip -selection clipboard -o`" > $4'
-# Back and Forward buttons
-bind    <mouse8>  = back
-bind    <mouse9>  = forward
-# Increase the amount of page scroll
-bind    <wheelup>   = scroll_vert -100
-bind    <wheeldown> = scroll_vert 100
-# wheel-up/down on status bar moves to top and bottom of page
-bind    <status-wheelup> = scroll_begin
-bind    <status-wheeldown> = scroll_end
-
-bind    j         = scroll_vert 20
-bind    k         = scroll_vert -20
-bind    h         = scroll_horz -20
-bind    l         = scroll_horz 20
-bind    <<        = scroll_begin
-bind    >>        = scroll_end
-bind    b         = back
-bind    m         = forward
-bind    S         = stop
-bind    r         = reload
-bind    R         = reload_ign_cache
-bind    +         = zoom_in
-bind    -         = zoom_out
-bind    T         = toggle_zoom_type
-bind    1         = sh "echo set zoom_level = 1.0 > $4"
-bind    2         = sh "echo set zoom_level = 2.0 > $4"
-bind    t         = toggle_status
-bind    /*        = search %s
-bind    ?*        = search_reverse %s
-=======
 set status_background = #303030
 
 set modcmd_style      = weight="bold" foreground="red"
@@ -220,7 +171,6 @@
 @bind    t         = toggle_status
 @bind    /*        = search %s
 @bind    ?*        = search_reverse %s
->>>>>>> cc2ac18e
 #jump to next
 @bind    n         = search
 @bind    N         = search_reverse
