# Example uzbl config. All settings are optional. You can use uzbl without
# any config at all (but it won't do much).

# === Core settings ==========================================================

# Install location prefix.
set prefix = /usr/local

# Interface paths.
set fifo_dir   = /tmp
set socket_dir = /tmp

set shell_cmd       = sh -c

# === General config aliases =================================================

# Config related events (use the request function):
# request MODE_CONFIG <mode> <key> = <value>
set mode_config     = request MODE_CONFIG
# request ON_EVENT <EVENT_NAME> <command>
set on_event        = request ON_EVENT
# request ON_SET   <key/glob> <command>
set on_set          = request ON_SET
# request MODMAP <From> <To>
set modmap          = request MODMAP
# request IGNORE_KEY <glob>
set ignore_key      = request IGNORE_KEY
# request MODKEY_ADDITION <key1> <key2> <keyn> <result>
set modkey_addition = request MODKEY_ADDITION
# request TOGGLE_MODES <mode1> <mode2> ... <moden>
set toggle_modes    = request TOGGLE_MODES

set set_mode        = set mode =
set set_status      = set status_message =

# Spawn path shortcuts. In spawn the first dir+path match is used in "dir1:dir2:dir3:executable"
set scripts_dir     = $XDG_DATA_HOME/uzbl:@prefix/share/uzbl/examples/data:scripts

# === Hardcoded handlers =====================================================

# These handlers can't be moved to the new event system yet as we don't
# support events that can wait for a response from a script.
set cookie_handler      = talk_to_socket $XDG_CACHE_HOME/uzbl/cookie_daemon_socket
set scheme_handler      = sync_spawn @scripts_dir/scheme.py
set authentication_handler = sync_spawn @scripts_dir/auth.py

# === Dynamic event handlers =================================================

# Open link in new window
@on_event   NEW_WINDOW     sh 'uzbl-browser -u "$8"' %r
# Open in current window
#@on_event   NEW_WINDOW     uri %s
# Open in new tab
#@on_event   NEW_WINDOW     event NEW_TAB %s

# Download handler
@on_event   DOWNLOAD_REQUEST    spawn @scripts_dir/download.sh %s \@proxy_url

# Load start handler
@on_event   LOAD_START     @set_status <span foreground="khaki">wait</span>
# Reset the keycmd on navigation
@on_event   LOAD_START     @set_mode

# Load commit handlers
@on_event   LOAD_COMMIT    @set_status <span foreground="green">recv</span>

# Userscript support. Add all scripts to $XDG_DATA_HOME/uzbl/userscripts
#@on_event   LOAD_COMMIT    spawn @scripts_dir/userscripts.sh

# Load finish handlers
@on_event   LOAD_FINISH    @set_status <span foreground="gold">done</span>
@on_event   LOAD_FINISH    spawn @scripts_dir/history.sh

# Switch to insert mode if a (editable) html form is clicked
@on_event   FORM_ACTIVE    @set_mode insert
# Switch to command mode if anything else is clicked
@on_event   ROOT_ACTIVE    @set_mode command

# Example CONFIG_CHANGED event handler
#@on_event  CONFIG_CHANGED print Config changed: %1 = %2

# === Behaviour and appearance ===============================================

set show_status       = 1
set status_top        = 0
set status_background = #303030

set modcmd_style      = weight="bold" foreground="red"
set keycmd_style      = weight="light" foreground="red"
set prompt_style      = foreground="grey"
set cursor_style      = underline="single"
set completion_style  = foreground="green"
set hint_style        = weight="bold"

set mode_section      = <span background="khaki" foreground="black">[\@[\@mode_indicator]\@]</span>
set keycmd_section    = [<span \@prompt_style>\@[\@keycmd_prompt]\@</span><span \@modcmd_style>\@modcmd</span><span \@keycmd_style>\@keycmd</span><span \@completion_style>\@completion_list</span>]
set progress_section  = <span foreground="#606060">\@[\@progress.output]\@</span>
set scroll_section    = <span foreground="#606060">\@[\@scroll_message]\@</span>
set uri_section       = <span foreground="#99FF66">\@[\@uri]\@</span>
set name_section      = <span foreground="khaki">\@[\@NAME]\@</span>
set status_section    = <span foreground="orange">\@status_message</span>
set selected_section  = <span foreground="#606060">\@[\@SELECTED_URI]\@</span>

set status_format     = <span font_family="monospace">@mode_section @keycmd_section @progress_section @uri_section @name_section @status_section @scroll_section @selected_section</span>

set title_format_long = \@keycmd_prompt \@raw_modcmd \@raw_keycmd \@TITLE - Uzbl browser <\@NAME> \@SELECTED_URI

# Progress bar config
# %d = done, %p = pending %c = percent done, %i = int done, %s = spinner,
# %t = percent pending, %o = int pending, %r = sprite scroll
set progress.width      = 8
set progress.format     = [%d>%p]%c
set progress.done       = =
set progress.pending    =

# === Useragent setup ========================================================

set useragent         = Uzbl (Webkit @{WEBKIT_MAJOR}.@{WEBKIT_MINOR}.@{WEBKIT_MICRO}) (@(+uname -sm)@ [@ARCH_UZBL]) (Commit @COMMIT)

# === Key binding configuration ==============================================
# --- Internal modmapping and ignoring ---------------------------------------

#modmap <From>          <To>
@modmap <Control>       <Ctrl>
@modmap <ISO_Left_Tab>  <Shift-Tab>
@modmap <space>         <Space>
@modmap <KP_Enter>      <Enter>

#modkey_addition <Key1>  <Key2>    <Result>
@modkey_addition <Shift> <Ctrl>    <Meta>
@modkey_addition <Shift> <Tab>     <Shift-Tab>
@modkey_addition <Shift> <Insert>  <Shift-Insert>

#ignore_key <glob>
@ignore_key <ISO_*>
@ignore_key <Shift>
@ignore_key <Multi_key>

# --- Bind aliases -----------------------------------------------------------

# request BIND <bind cmd> = <command>
set bind      = request MODE_BIND global

# request MODE_BIND <mode> <bind cmd> = <command>
set mode_bind = request MODE_BIND

# Insert mode binding alias
set ibind     = @mode_bind insert

# Command mode binding alias
set cbind     = @mode_bind command

# Non-insert mode bindings alias (ebind for edit-bind).
set ebind     = @mode_bind global,-insert

# --- Global & keycmd editing binds ------------------------------------------

# Resets keycmd and returns to default mode.
@on_event  ESCAPE    @set_mode
@bind   <Escape>     = event ESCAPE
@bind   <Ctrl>[      = event ESCAPE

# Commands for editing and traversing the keycmd.
@ebind  <Return>     = event KEYCMD_EXEC_CURRENT
@ebind  <Home>       = event SET_CURSOR_POS 0
@ebind  <End>        = event SET_CURSOR_POS -1
@ebind  <Left>       = event SET_CURSOR_POS -
@ebind  <Right>      = event SET_CURSOR_POS +
@ebind  <BackSpace>  = event KEYCMD_BACKSPACE
@ebind  <Delete>     = event KEYCMD_DELETE
@ebind  <Tab>        = event START_COMPLETION
# Readline-ish bindings.
@ebind  <Ctrl>w      = event KEYCMD_STRIP_WORD
@ebind  <Ctrl>u      = event SET_KEYCMD
@ebind  <Ctrl>a      = event SET_CURSOR_POS 0
@ebind  <Ctrl>e      = event SET_CURSOR_POS -1

# --- Mouse bindings ---------------------------------------------------------

# Middle click open in new window
@bind  <Button2>  = sh 'if [ "$8" ]; then uzbl-browser -u "$8"; else echo "uri $(xclip -o | sed s/\\\@/%40/g)" > $4; fi' \@SELECTED_URI

# --- Keyboard bindings ------------------------------------------------------

# With this command you can enter in any command at runtime when prefixed with
# a colon.
@cbind    :_        = %s

# Page movement binds
@cbind  j            = scroll vertical 20
@cbind  k            = scroll vertical -20
@cbind  h            = scroll horizontal -20
@cbind  l            = scroll horizontal 20
@cbind  <Page_Up>    = scroll vertical -100%
@cbind  <Page_Down>  = scroll vertical 100%
@cbind  <Ctrl>f      = scroll vertical 100%
@cbind  <Ctrl>b      = scroll vertical -100%
@cbind  <<           = scroll vertical begin
@cbind  >>           = scroll vertical end
@cbind  <Home>       = scroll vertical begin
@cbind  <End>        = scroll vertical end
@cbind  ^            = scroll horizontal begin
@cbind  $            = scroll horizontal end
@cbind  <Space>      = scroll vertical end

# Navigation binds
@cbind  b   = back
@cbind  m   = forward
@cbind  S   = stop
@cbind  r   = reload
@cbind  R   = reload_ign_cache

# Zoom binds
@cbind  +   = zoom_in
@cbind  -   = zoom_out
@cbind  T   = toggle_zoom_type
@cbind  1   = set zoom_level = 1.0
@cbind  2   = set zoom_level = 2.0

# Appearance binds
@cbind  t   = toggle_status

# Page searching binds
@cbind  /*  = search %s
@cbind  ?*  = search_reverse %s
# Jump to next and previous items
@cbind  n   = search
@cbind  N   = search_reverse

# Web searching binds
@cbind  gg<Google:>_         = uri http://www.google.com/search?q=\@<encodeURIComponent(%r)>\@
@cbind  ddg<DuckDuckGo:>_    = uri http://duckduckgo.com/?q=%s
@cbind  \\awiki<Archwiki:>_  = uri http://wiki.archlinux.org/index.php/Special:Search?search=\@<encodeURIComponent(%r)>\@&go=Go
@cbind  \\wiki<Wikipedia:>_  = uri http://en.wikipedia.org/w/index.php?title=Special:Search&search=\@<encodeURIComponent(%r)>\@&go=Go

# Handy binds
# Set function shortcut
@cbind  s<var:>_<value:>_  = set %1 = %2
# Exit binding
@cbind  ZZ                 = exit
# Dump config to stdout
@cbind  !dump              = sh "echo dump_config > $4"
# Reload all variables in the config
@cbind  !reload            = sh "sed '/^# === Post-load misc commands/,$d' $1 | grep '^set ' > $4"

# Use socat to directly inject commands into uzbl-core and view events
# raised by uzbl-core:
@cbind  <Ctrl><Alt>t  = sh 'xterm -e "socat unix-connect:$5 -"'
#@cbind  <Ctrl><Alt>t  = sh 'urxvt -e socat unix-connect:$5 -'

# Uri opening prompts
@cbind  o<uri:>_       = uri %s
# Or have it load the current uri into the keycmd for editing
@cbind  O<uri:\@uri>_  = uri %s

# Mode setting binds
@cbind  i        = @set_mode insert
@bind   <Ctrl>i  = @set_mode insert

# Hard-bound bookmarks
@cbind  gh  = uri http://www.uzbl.org

# Yanking & pasting binds
<<<<<<< HEAD
@cbind  yu  = sh 'printf $6 | xclip'
@cbind  yy  = sh 'printf $7 | xclip'
=======
@cbind  yu  = sh 'echo -n $6 | xclip'
@cbind  yU  = sh 'echo -n $8 | xclip' \@SELECTED_URI
@cbind  yy  = sh 'echo -n $7 | xclip'
@cbind  yY  = sh 'echo -n $8 | xclip' \@SELECTED_URI
>>>>>>> 8da3fc70

# Clone current window
@cbind  c   = sh 'uzbl-browser -u $6'
# Go the page from primary selection
@cbind  p   = sh 'echo "uri `xclip -selection primary -o | sed s/\\\@/%40/g`" > $4'
# Go to the page in clipboard
@cbind  P   = sh 'echo "uri `xclip -selection clipboard -o | sed s/\\\@/%40/g`" > $4'
# Start a new uzbl instance from the page in primary selection
@cbind  'p  = sh 'exec uzbl-browser --uri $(xclip -o)'
# paste primary selection into keycmd at the cursor position
@bind <Shift-Insert> = sh 'echo "event INJECT_KEYCMD `xclip -o | sed s/\\\@/%40/g`" > $4'

# Bookmark inserting binds
@cbind <Ctrl>b<tags:>_  = sh 'echo `printf "$6 %s"` >> $XDG_DATA_HOME/uzbl/bookmarks'
# Or use a script to insert a bookmark.
@cbind  B  = spawn @scripts_dir/insert_bookmark.sh

# Bookmark/history loading
@cbind  U  = spawn @scripts_dir/load_url_from_history.sh
@cbind  u  = spawn @scripts_dir/load_url_from_bookmarks.sh

# Link following (similar to vimperator and konqueror)
# Set custom keys you wish to use for navigation. Some common examples:
set follow_hint_keys = 0123456789
#set follow_hint_keys = qwerty
#set follow_hint_keys = asdfghjkl;
#set follow_hint_keys = thsnd-rcgmvwb/;789aefijkopquxyz234
@cbind  fl*  = spawn @scripts_dir/follow.sh "%s"
@cbind  gi   = spawn @scripts_dir/go_input.sh

# Form filler binds
# This script allows you to configure (per domain) values to fill in form
# fields (eg login information) and to fill in these values automatically.
# This implementation allows you to save multiple profiles for each form
# (think about multiple accounts on some website).
set formfiller = spawn @scripts_dir/formfiller.sh
@cbind  za  = @formfiller add
@cbind  ze  = @formfiller edit
@cbind  zn  = @formfiller new
@cbind  zl  = @formfiller load

# --- Uzbl tabbed binds ------------------------------------------------------

# Tab opening
@cbind  gn              = event NEW_TAB
@cbind  gN              = event NEW_TAB_NEXT
@cbind  go<uri:>_       = event NEW_TAB %s
@cbind  gO<uri:>_       = event NEW_TAB_NEXT %s
@cbind  gy              = sh 'echo "event NEW_TAB `xclip -selection primary -o | sed s/\\\@/%40/g`" > $4'
@cbind  gY              = sh 'echo "event NEW_TAB_NEXT `xclip -selection primary -o | sed s/\\\@/%40/g`" > $4'
<<<<<<< HEAD
=======

# Clone current tab
@cbind  gd              = sh 'echo "event NEW_TAB $6" > $4'
@cbind  gD              = sh 'echo "event NEW_TAB_NEXT $6" > $4'
>>>>>>> 8da3fc70

# Closing / resting
@cbind  gC              = exit
@cbind  gQ              = event CLEAN_TABS

# Tab navigating
@cbind  g<              = event FIRST_TAB
@cbind  g>              = event LAST_TAB
@cbind  gt              = event NEXT_TAB
@cbind  gT              = event PREV_TAB
@cbind  gi<index:>_     = event GOTO_TAB %s

# Preset loading
set preset = event PRESET_TABS
@cbind  gs<preset save:>_   = @preset save %s
@cbind  glo<preset load:>_  = @preset load %s
@cbind  gd<preset del:>_    = @preset del %s
@cbind  gli                 = @preset list

# === Context menu items =====================================================

# Default context menu
menu_add Google = set uri = http://google.com
menu_add Go Home = set uri = http://uzbl.org
menu_separator separator_1
menu_add Quit uzbl = exit

# Link context menu
menu_link_add Print Link = print \@SELECTED_URI

# === Mode configuration =====================================================

# Define some mode specific uzbl configurations.
set command  = @mode_config command
set insert   = @mode_config insert
set stack    = @mode_config stack

# Command mode config.
@command  keycmd_style        = foreground="red"
@command  status_background   = #202020
@command  mode_indicator      = Cmd
@command  keycmd_events       = 1
@command  forward_keys        = 0
@command  modcmd_updates      = 1

# Insert mode config.
@insert   status_background   = #303030
@insert   mode_indicator      = Ins
@insert   forward_keys        = 1
@insert   keycmd_events       = 0
@insert   modcmd_updates      = 0

# Multi-stage-binding mode config.
@stack    keycmd_events       = 1
@stack    modcmd_updates      = 1
@stack    forward_keys        = 0
@stack    keycmd_style        = foreground="red"
@stack    prompt_style        = foreground="#888" weight="light"
@stack    status_background   = #202020
@stack    mode_indicator      = Bnd

set default_mode = command

# === Post-load misc commands ================================================

# Set the "home" page.
set uri = uzbl.org/doesitwork/@COMMIT

# vim: set fdm=syntax:<|MERGE_RESOLUTION|>--- conflicted
+++ resolved
@@ -261,15 +261,10 @@
 @cbind  gh  = uri http://www.uzbl.org
 
 # Yanking & pasting binds
-<<<<<<< HEAD
-@cbind  yu  = sh 'printf $6 | xclip'
-@cbind  yy  = sh 'printf $7 | xclip'
-=======
 @cbind  yu  = sh 'echo -n $6 | xclip'
 @cbind  yU  = sh 'echo -n $8 | xclip' \@SELECTED_URI
 @cbind  yy  = sh 'echo -n $7 | xclip'
 @cbind  yY  = sh 'echo -n $8 | xclip' \@SELECTED_URI
->>>>>>> 8da3fc70
 
 # Clone current window
 @cbind  c   = sh 'uzbl-browser -u $6'
@@ -320,13 +315,10 @@
 @cbind  gO<uri:>_       = event NEW_TAB_NEXT %s
 @cbind  gy              = sh 'echo "event NEW_TAB `xclip -selection primary -o | sed s/\\\@/%40/g`" > $4'
 @cbind  gY              = sh 'echo "event NEW_TAB_NEXT `xclip -selection primary -o | sed s/\\\@/%40/g`" > $4'
-<<<<<<< HEAD
-=======
 
 # Clone current tab
 @cbind  gd              = sh 'echo "event NEW_TAB $6" > $4'
 @cbind  gD              = sh 'echo "event NEW_TAB_NEXT $6" > $4'
->>>>>>> 8da3fc70
 
 # Closing / resting
 @cbind  gC              = exit
