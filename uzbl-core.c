/* -*- c-basic-offset: 4; -*- */
// Original code taken from the example webkit-gtk+ application. see notice below.
// Modified code is licensed under the GPL 3.  See LICENSE file.


/*
 * Copyright (C) 2006, 2007 Apple Inc.
 * Copyright (C) 2007 Alp Toker <alp@atoker.com>
 *
 * Redistribution and use in source and binary forms, with or without
 * modification, are permitted provided that the following conditions
 * are met:
 * 1. Redistributions of source code must retain the above copyright
 *    notice, this list of conditions and the following disclaimer.
 * 2. Redistributions in binary form must reproduce the above copyright
 *    notice, this list of conditions and the following disclaimer in the
 *    documentation and/or other materials provided with the distribution.
 *
 * THIS SOFTWARE IS PROVIDED BY APPLE COMPUTER, INC. ``AS IS'' AND ANY
 * EXPRESS OR IMPLIED WARRANTIES, INCLUDING, BUT NOT LIMITED TO, THE
 * IMPLIED WARRANTIES OF MERCHANTABILITY AND FITNESS FOR A PARTICULAR
 * PURPOSE ARE DISCLAIMED.  IN NO EVENT SHALL APPLE COMPUTER, INC. OR
 * CONTRIBUTORS BE LIABLE FOR ANY DIRECT, INDIRECT, INCIDENTAL, SPECIAL,
 * EXEMPLARY, OR CONSEQUENTIAL DAMAGES (INCLUDING, BUT NOT LIMITED TO,
 * PROCUREMENT OF SUBSTITUTE GOODS OR SERVICES; LOSS OF USE, DATA, OR
 * PROFITS; OR BUSINESS INTERRUPTION) HOWEVER CAUSED AND ON ANY THEORY
 * OF LIABILITY, WHETHER IN CONTRACT, STRICT LIABILITY, OR TORT
 * (INCLUDING NEGLIGENCE OR OTHERWISE) ARISING IN ANY WAY OUT OF THE USE
 * OF THIS SOFTWARE, EVEN IF ADVISED OF THE POSSIBILITY OF SUCH DAMAGE.
 */

#include "uzbl-core.h"
#include "callbacks.h"
#include "events.h"
#include "inspector.h"
#include "config.h"

UzblCore uzbl;

/* commandline arguments (set initial values for the state variables) */
const
GOptionEntry entries[] =
{
    { "uri",      'u', 0, G_OPTION_ARG_STRING, &uzbl.state.uri,
        "Uri to load at startup (equivalent to 'uzbl <uri>' or 'set uri = URI' after uzbl has launched)", "URI" },
    { "verbose",  'v', 0, G_OPTION_ARG_NONE,   &uzbl.state.verbose,
        "Whether to print all messages or just errors.", NULL },
    { "name",     'n', 0, G_OPTION_ARG_STRING, &uzbl.state.instance_name,
        "Name of the current instance (defaults to Xorg window id)", "NAME" },
    { "config",   'c', 0, G_OPTION_ARG_STRING, &uzbl.state.config_file,
        "Path to config file or '-' for stdin", "FILE" },
    { "socket",   's', 0, G_OPTION_ARG_INT, &uzbl.state.socket_id,
        "Socket ID", "SOCKET" },
    { "connect-socket",   0, 0, G_OPTION_ARG_STRING_ARRAY, &uzbl.state.connect_socket_names,
        "Socket Name", "CSOCKET" },
    { "geometry", 'g', 0, G_OPTION_ARG_STRING, &uzbl.gui.geometry,
        "Set window geometry (format: WIDTHxHEIGHT+-X+-Y)", "GEOMETRY" },
    { "version",  'V', 0, G_OPTION_ARG_NONE, &uzbl.behave.print_version,
        "Print the version and exit", NULL },
    { NULL,      0, 0, 0, NULL, NULL, NULL }
};

XDG_Var XDG[] =
{
    { "XDG_CONFIG_HOME", "~/.config" },
    { "XDG_DATA_HOME",   "~/.local/share" },
    { "XDG_CACHE_HOME",  "~/.cache" },
    { "XDG_CONFIG_DIRS", "/etc/xdg" },
    { "XDG_DATA_DIRS",   "/usr/local/share/:/usr/share/" },
};

/* associate command names to their properties */

/* abbreviations to help keep the table's width humane */
#define PTR_V_STR(var, d, fun) { .ptr.s = &(var), .type = TYPE_STR, .dump = d, .writeable = 1, .func = fun }
#define PTR_V_INT(var, d, fun) { .ptr.i = (int*)&(var), .type = TYPE_INT, .dump = d, .writeable = 1, .func = fun }
#define PTR_V_FLOAT(var, d, fun) { .ptr.f = &(var), .type = TYPE_FLOAT, .dump = d, .writeable = 1, .func = fun }
#define PTR_C_STR(var,    fun) { .ptr.s = &(var), .type = TYPE_STR, .dump = 0, .writeable = 0, .func = fun }
#define PTR_C_INT(var,    fun) { .ptr.i = (int*)&(var), .type = TYPE_INT, .dump = 0, .writeable = 0, .func = fun }
#define PTR_C_FLOAT(var,  fun) { .ptr.f = &(var), .type = TYPE_FLOAT, .dump = 0, .writeable = 0, .func = fun }

const struct var_name_to_ptr_t {
    const char *name;
    uzbl_cmdprop cp;
} var_name_to_ptr[] = {
/*    variable name            pointer to variable in code                     dump callback function    */
/*  ---------------------------------------------------------------------------------------------- */
    { "uri",                    PTR_V_STR(uzbl.state.uri,                       1,   cmd_load_uri)},
    { "verbose",                PTR_V_INT(uzbl.state.verbose,                   1,   NULL)},
    { "inject_html",            PTR_V_STR(uzbl.behave.inject_html,              0,   cmd_inject_html)},
    { "geometry",               PTR_V_STR(uzbl.gui.geometry,                    1,   cmd_set_geometry)},
    { "keycmd",                 PTR_V_STR(uzbl.state.keycmd,                    1,   update_title)},
    { "status_message",         PTR_V_STR(uzbl.gui.sbar.msg,                    1,   update_title)},
    { "show_status",            PTR_V_INT(uzbl.behave.show_status,              1,   cmd_set_status)},
    { "status_top",             PTR_V_INT(uzbl.behave.status_top,               1,   move_statusbar)},
    { "status_format",          PTR_V_STR(uzbl.behave.status_format,            1,   update_title)},
    { "status_background",      PTR_V_STR(uzbl.behave.status_background,        1,   update_title)},
    { "title_format_long",      PTR_V_STR(uzbl.behave.title_format_long,        1,   update_title)},
    { "title_format_short",     PTR_V_STR(uzbl.behave.title_format_short,       1,   update_title)},
    { "icon",                   PTR_V_STR(uzbl.gui.icon,                        1,   set_icon)},
    { "forward_keys",           PTR_V_INT(uzbl.behave.forward_keys,             1,   NULL)},
    { "load_finish_handler",    PTR_V_STR(uzbl.behave.load_finish_handler,      1,   NULL)},
    { "load_start_handler",     PTR_V_STR(uzbl.behave.load_start_handler,       1,   NULL)},
    { "load_commit_handler",    PTR_V_STR(uzbl.behave.load_commit_handler,      1,   NULL)},
    { "download_handler",       PTR_V_STR(uzbl.behave.download_handler,         1,   NULL)},
    { "cookie_handler",         PTR_V_STR(uzbl.behave.cookie_handler,           1,   cmd_cookie_handler)},
    { "new_window",             PTR_V_STR(uzbl.behave.new_window,               1,   NULL)},
    { "scheme_handler",         PTR_V_STR(uzbl.behave.scheme_handler,           1,   cmd_scheme_handler)},
    { "fifo_dir",               PTR_V_STR(uzbl.behave.fifo_dir,                 1,   cmd_fifo_dir)},
    { "socket_dir",             PTR_V_STR(uzbl.behave.socket_dir,               1,   cmd_socket_dir)},
    { "http_debug",             PTR_V_INT(uzbl.behave.http_debug,               1,   cmd_http_debug)},
    { "shell_cmd",              PTR_V_STR(uzbl.behave.shell_cmd,                1,   NULL)},
    { "proxy_url",              PTR_V_STR(uzbl.net.proxy_url,                   1,   set_proxy_url)},
    { "max_conns",              PTR_V_INT(uzbl.net.max_conns,                   1,   cmd_max_conns)},
    { "max_conns_host",         PTR_V_INT(uzbl.net.max_conns_host,              1,   cmd_max_conns_host)},
    { "useragent",              PTR_V_STR(uzbl.net.useragent,                   1,   cmd_useragent)},
    /* requires webkit >=1.1.14 */
    { "view_source",            PTR_V_INT(uzbl.behave.view_source,              0,   cmd_view_source)},

    /* exported WebKitWebSettings properties */
    { "zoom_level",             PTR_V_FLOAT(uzbl.behave.zoom_level,             1,   cmd_zoom_level)},
    { "font_size",              PTR_V_INT(uzbl.behave.font_size,                1,   cmd_font_size)},
    { "default_font_family",    PTR_V_STR(uzbl.behave.default_font_family,      1,   cmd_default_font_family)},
    { "monospace_font_family",  PTR_V_STR(uzbl.behave.monospace_font_family,    1,   cmd_monospace_font_family)},
    { "cursive_font_family",    PTR_V_STR(uzbl.behave.cursive_font_family,      1,   cmd_cursive_font_family)},
    { "sans_serif_font_family", PTR_V_STR(uzbl.behave.sans_serif_font_family,   1,   cmd_sans_serif_font_family)},
    { "serif_font_family",      PTR_V_STR(uzbl.behave.serif_font_family,        1,   cmd_serif_font_family)},
    { "fantasy_font_family",    PTR_V_STR(uzbl.behave.fantasy_font_family,      1,   cmd_fantasy_font_family)},
    { "monospace_size",         PTR_V_INT(uzbl.behave.monospace_size,           1,   cmd_font_size)},
    { "minimum_font_size",      PTR_V_INT(uzbl.behave.minimum_font_size,        1,   cmd_minimum_font_size)},
    { "disable_plugins",        PTR_V_INT(uzbl.behave.disable_plugins,          1,   cmd_disable_plugins)},
    { "disable_scripts",        PTR_V_INT(uzbl.behave.disable_scripts,          1,   cmd_disable_scripts)},
    { "autoload_images",        PTR_V_INT(uzbl.behave.autoload_img,             1,   cmd_autoload_img)},
    { "autoshrink_images",      PTR_V_INT(uzbl.behave.autoshrink_img,           1,   cmd_autoshrink_img)},
    { "enable_spellcheck",      PTR_V_INT(uzbl.behave.enable_spellcheck,        1,   cmd_enable_spellcheck)},
    { "enable_private",         PTR_V_INT(uzbl.behave.enable_private,           1,   cmd_enable_private)},
    { "print_backgrounds",      PTR_V_INT(uzbl.behave.print_bg,                 1,   cmd_print_bg)},
    { "stylesheet_uri",         PTR_V_STR(uzbl.behave.style_uri,                1,   cmd_style_uri)},
    { "resizable_text_areas",   PTR_V_INT(uzbl.behave.resizable_txt,            1,   cmd_resizable_txt)},
    { "default_encoding",       PTR_V_STR(uzbl.behave.default_encoding,         1,   cmd_default_encoding)},
    { "enforce_96_dpi",         PTR_V_INT(uzbl.behave.enforce_96dpi,            1,   cmd_enforce_96dpi)},
    { "caret_browsing",         PTR_V_INT(uzbl.behave.caret_browsing,           1,   cmd_caret_browsing)},

  /* constants (not dumpable or writeable) */
    { "WEBKIT_MAJOR",           PTR_C_INT(uzbl.info.webkit_major,                    NULL)},
    { "WEBKIT_MINOR",           PTR_C_INT(uzbl.info.webkit_minor,                    NULL)},
    { "WEBKIT_MICRO",           PTR_C_INT(uzbl.info.webkit_micro,                    NULL)},
    { "ARCH_UZBL",              PTR_C_STR(uzbl.info.arch,                            NULL)},
    { "COMMIT",                 PTR_C_STR(uzbl.info.commit,                          NULL)},
    { "LOAD_PROGRESS",          PTR_C_INT(uzbl.gui.sbar.load_progress,               NULL)},
    { "TITLE",                  PTR_C_STR(uzbl.gui.main_title,                       NULL)},
    { "SELECTED_URI",           PTR_C_STR(uzbl.state.selected_url,                   NULL)},
    { "NAME",                   PTR_C_STR(uzbl.state.instance_name,                  NULL)},
    { "PID",                    PTR_C_STR(uzbl.info.pid_str,                         NULL)},

    { NULL,                     {.ptr.s = NULL, .type = TYPE_INT, .dump = 0, .writeable = 0, .func = NULL}}
};
/* construct a hash from the var_name_to_ptr array for quick access */
void
create_var_to_name_hash() {
    const struct var_name_to_ptr_t *n2v_p = var_name_to_ptr;
    uzbl.comm.proto_var = g_hash_table_new(g_str_hash, g_str_equal);
    while(n2v_p->name) {
        g_hash_table_insert(uzbl.comm.proto_var,
                (gpointer) n2v_p->name,
                (gpointer) &n2v_p->cp);
        n2v_p++;
    }
}


/* --- UTILITY FUNCTIONS --- */
enum exp_type {EXP_ERR, EXP_SIMPLE_VAR, EXP_BRACED_VAR, EXP_EXPR, EXP_JS, EXP_ESCAPE};
enum exp_type
get_exp_type(const gchar *s) {
    /* variables */
    if(*(s+1) == '(')
        return EXP_EXPR;
    else if(*(s+1) == '{')
        return EXP_BRACED_VAR;
    else if(*(s+1) == '<')
        return EXP_JS;
    else if(*(s+1) == '[')
        return EXP_ESCAPE;
    else
        return EXP_SIMPLE_VAR;

    /*@notreached@*/
return EXP_ERR;
}

/*
 * recurse == 1: don't expand '@(command)@'
 * recurse == 2: don't expand '@<java script>@'
*/
gchar *
expand(const char *s, guint recurse) {
    uzbl_cmdprop *c;
    enum exp_type etype;
    char *end_simple_var = "^°!\"§$%&/()=?'`'+~*'#-.:,;@<>| \\{}[]¹²³¼½";
    char *ret = NULL;
    char *vend = NULL;
    GError *err = NULL;
    gchar *cmd_stdout = NULL;
    gchar *mycmd = NULL;
    GString *buf = g_string_new("");
    GString *js_ret = g_string_new("");

    while(*s) {
        switch(*s) {
            case '\\':
                g_string_append_c(buf, *++s);
                s++;
                break;

            case '@':
                etype = get_exp_type(s);
                s++;

                switch(etype) {
                    case EXP_SIMPLE_VAR:
                        vend = strpbrk(s, end_simple_var);
                        if(!vend) vend = strchr(s, '\0');
                        break;
                    case EXP_BRACED_VAR:
                        s++;
                        vend = strchr(s, '}');
                        if(!vend) vend = strchr(s, '\0');
                        break;
                    case EXP_EXPR:
                        s++;
                        vend = strstr(s, ")@");
                        if(!vend) vend = strchr(s, '\0');
                        break;
                    case EXP_JS:
                        s++;
                        vend = strstr(s, ">@");
                        if(!vend) vend = strchr(s, '\0');
                        break;
                    case EXP_ESCAPE:
                        s++;
                        vend = strstr(s, "]@");
                        if(!vend) vend = strchr(s, '\0');
                        break;
                    /*@notreached@*/
                    case EXP_ERR:
                        break;
                }
                assert(vend);

                ret = g_strndup(s, vend-s);

                if(etype == EXP_SIMPLE_VAR ||
                   etype == EXP_BRACED_VAR) {
                    if( (c = g_hash_table_lookup(uzbl.comm.proto_var, ret)) ) {
                        if(c->type == TYPE_STR && *c->ptr.s != NULL) {
                            g_string_append(buf, (gchar *)*c->ptr.s);
                        }
                        else if(c->type == TYPE_INT) {
                            g_string_append_printf(buf, "%d", *c->ptr.i);
                        }
                        else if(c->type == TYPE_FLOAT) {
                            g_string_append_printf(buf, "%f", *c->ptr.f);
                        }
                    }

                    if(etype == EXP_SIMPLE_VAR)
                        s = vend;
                    else
                        s = vend+1;
                }
                else if(recurse != 1 &&
                        etype == EXP_EXPR) {
                    mycmd = expand(ret, 1);
                    g_spawn_command_line_sync(mycmd, &cmd_stdout, NULL, NULL, &err);
                    g_free(mycmd);

                    if (err) {
                        g_printerr("error on running command: %s\n", err->message);
                        g_error_free (err);
                    }
                    else if (*cmd_stdout) {
                        size_t len = strlen(cmd_stdout);

                        if(len > 0 && cmd_stdout[len-1] == '\n')
                            cmd_stdout[--len] = '\0'; /* strip trailing newline */

                        g_string_append(buf, cmd_stdout);
                        g_free(cmd_stdout);
                    }
                    s = vend+2;
                }
                else if(recurse != 2 &&
                        etype == EXP_JS) {
                    mycmd = expand(ret, 2);
                    eval_js(uzbl.gui.web_view, mycmd, js_ret);
                    g_free(mycmd);

                    if(js_ret->str) {
                        g_string_append(buf, js_ret->str);
                        g_string_free(js_ret, TRUE);
                        js_ret = g_string_new("");
                    }
                    s = vend+2;
                }
                else if(etype == EXP_ESCAPE) {
                    mycmd = expand(ret, 0);
                    char *escaped = g_markup_escape_text(mycmd, strlen(mycmd));

                    g_string_append(buf, escaped);

                    g_free(escaped);
                    g_free(mycmd);
                    s = vend+2;
                }

                g_free(ret);
                ret = NULL;
                break;

            default:
                g_string_append_c(buf, *s);
                s++;
                break;
        }
    }
    g_string_free(js_ret, TRUE);
    return g_string_free(buf, FALSE);
}

char *
itos(int val) {
    char tmp[20];

    snprintf(tmp, sizeof(tmp), "%i", val);
    return g_strdup(tmp);
}

gchar*
strfree(gchar *str) {
    g_free(str);
    return NULL; 
}

gchar*
argv_idx(const GArray *a, const guint idx) { return g_array_index(a, gchar*, idx); }

char *
str_replace (const char* search, const char* replace, const char* string) {
    gchar **buf;
    char *ret;

    buf = g_strsplit (string, search, -1);
    ret = g_strjoinv (replace, buf);
    g_strfreev(buf);

    return ret;
}

GArray*
read_file_by_line (const gchar *path) {
    GIOChannel *chan = NULL;
    gchar *readbuf = NULL;
    gsize len;
    GArray *lines = g_array_new(TRUE, FALSE, sizeof(gchar*));
    int i = 0;

    chan = g_io_channel_new_file(path, "r", NULL);
    if (chan) {
        while (g_io_channel_read_line(chan, &readbuf, &len, NULL, NULL) == G_IO_STATUS_NORMAL) {
            const gchar* val = g_strdup (readbuf);
            g_array_append_val (lines, val);
            g_free (readbuf);
            i ++;
        }

        g_io_channel_unref (chan);
    } else {
        fprintf(stderr, "File '%s' not be read.\n", path);
    }

    return lines;
}

/* search a PATH style string for an existing file+path combination */
gchar*
find_existing_file(gchar* path_list) {
    int i=0;
    int cnt;
    gchar **split;
    gchar *tmp = NULL;
    gchar *executable;

    if(!path_list)
        return NULL;

    split = g_strsplit(path_list, ":", 0);
    while(split[i])
        i++;

    if(i<=1) {
        tmp = g_strdup(split[0]);
        g_strfreev(split);
        return tmp;
    }
    else
        cnt = i-1;

    i=0;
    tmp = g_strdup(split[cnt]);
    g_strstrip(tmp);
    if(tmp[0] == '/')
        executable = g_strdup_printf("%s", tmp+1);
    else
        executable = g_strdup(tmp);
    g_free(tmp);

    while(i<cnt) {
        tmp = g_strconcat(g_strstrip(split[i]), "/", executable, NULL);
        if(g_file_test(tmp, G_FILE_TEST_EXISTS)) {
            g_strfreev(split);
            return tmp;
        }
        else
            g_free(tmp);
        i++;
    }

    g_free(executable);
    g_strfreev(split);
    return NULL;
}


/* Returns a new string with environment $variables expanded */
gchar*
parseenv (gchar* string) {
    extern char** environ;
    gchar* tmpstr = NULL, * out;
    int i = 0;

    out = g_strdup(string);

    while (environ[i] != NULL) {
        gchar** env = g_strsplit (environ[i], "=", 2);
        gchar* envname = g_strconcat ("$", env[0], NULL);

        if (g_strrstr (string, envname) != NULL) {
            tmpstr = out;
            out = str_replace(envname, env[1], out);
            g_free (tmpstr);
        }

        g_free (envname);
        g_strfreev (env); // somebody said this breaks uzbl
        i++;
    }

    return out;
}


void
clean_up(void) {
    send_event(INSTANCE_EXIT, uzbl.info.pid_str, NULL);
    g_free(uzbl.info.pid_str);

    g_free(uzbl.state.executable_path);
    g_hash_table_destroy(uzbl.behave.commands);

    if(uzbl.state.event_buffer)
        g_ptr_array_free(uzbl.state.event_buffer, TRUE);

    if (uzbl.behave.fifo_dir)
        unlink (uzbl.comm.fifo_path);
    if (uzbl.behave.socket_dir)
        unlink (uzbl.comm.socket_path);
}

gint
get_click_context() {
    GUI *g = &uzbl.gui;
    WebKitHitTestResult *ht;
    guint context;

    if(!uzbl.state.last_button)
        return -1;

    ht = webkit_web_view_get_hit_test_result(g->web_view, uzbl.state.last_button);
    g_object_get(ht, "context", &context, NULL);

    return (gint)context;
}

/* --- SIGNALS --- */
sigfunc*
setup_signal(int signr, sigfunc *shandler) {
    struct sigaction nh, oh;

    nh.sa_handler = shandler;
    sigemptyset(&nh.sa_mask);
    nh.sa_flags = 0;

    if(sigaction(signr, &nh, &oh) < 0)
        return SIG_ERR;

    return NULL;
}

void
catch_sigterm(int s) {
    (void) s;
    clean_up();
}

void
catch_sigint(int s) {
    (void) s;
    clean_up();
    exit(EXIT_SUCCESS);
}

void
catch_sigalrm(int s) {
    (void) s;
    g_ptr_array_free(uzbl.state.event_buffer, TRUE);
    uzbl.state.event_buffer = NULL;
}

/* scroll a bar in a given direction */
void
scroll (GtkAdjustment* bar, GArray *argv) {
    gchar *end;
    gdouble max_value;

    gdouble page_size = gtk_adjustment_get_page_size(bar);
    gdouble value = gtk_adjustment_get_value(bar);
    gdouble amount = g_ascii_strtod(g_array_index(argv, gchar*, 0), &end);

    if (*end == '%')
        value += page_size * amount * 0.01;
    else
        value += amount;

    max_value = gtk_adjustment_get_upper(bar) - page_size;

    if (value > max_value)
        value = max_value; /* don't scroll past the end of the page */

    gtk_adjustment_set_value (bar, value);
}

void
scroll_begin(WebKitWebView* page, GArray *argv, GString *result) {
    (void) page; (void) argv; (void) result;
    gtk_adjustment_set_value (uzbl.gui.bar_v, gtk_adjustment_get_lower(uzbl.gui.bar_v));
}

void
scroll_end(WebKitWebView* page, GArray *argv, GString *result) {
    (void) page; (void) argv; (void) result;
    gtk_adjustment_set_value (uzbl.gui.bar_v, gtk_adjustment_get_upper(uzbl.gui.bar_v) -
                              gtk_adjustment_get_page_size(uzbl.gui.bar_v));
}

void
scroll_vert(WebKitWebView* page, GArray *argv, GString *result) {
    (void) page; (void) result;
    scroll(uzbl.gui.bar_v, argv);
}

void
scroll_horz(WebKitWebView* page, GArray *argv, GString *result) {
    (void) page; (void) result;
    scroll(uzbl.gui.bar_h, argv);
}



/* VIEW funcs (little webkit wrappers) */
#define VIEWFUNC(name) void view_##name(WebKitWebView *page, GArray *argv, GString *result){(void)argv; (void)result; webkit_web_view_##name(page);}
VIEWFUNC(reload)
VIEWFUNC(reload_bypass_cache)
VIEWFUNC(stop_loading)
VIEWFUNC(zoom_in)
VIEWFUNC(zoom_out)
VIEWFUNC(go_back)
VIEWFUNC(go_forward)
#undef VIEWFUNC

/* -- command to callback/function map for things we cannot attach to any signals */
struct {const char *key; CommandInfo value;} cmdlist[] =
{   /* key                              function      no_split      */
    { "back",                           {view_go_back, 0}               },
    { "forward",                        {view_go_forward, 0}            },
    { "scroll_vert",                    {scroll_vert, 0}                },
    { "scroll_horz",                    {scroll_horz, 0}                },
    { "scroll_begin",                   {scroll_begin, 0}               },
    { "scroll_end",                     {scroll_end, 0}                 },
    { "reload",                         {view_reload, 0},               },
    { "reload_ign_cache",               {view_reload_bypass_cache, 0}   },
    { "stop",                           {view_stop_loading, 0},         },
    { "zoom_in",                        {view_zoom_in, 0},              }, //Can crash (when max zoom reached?).
    { "zoom_out",                       {view_zoom_out, 0},             },
    { "toggle_zoom_type",               {toggle_zoom_type, 0},          },
    { "uri",                            {load_uri, TRUE}                },
    { "js",                             {run_js, TRUE}                  },
    { "script",                         {run_external_js, 0}            },
    { "toggle_status",                  {toggle_status_cb, 0}           },
    { "spawn",                          {spawn, 0}                      },
    { "sync_spawn",                     {spawn_sync, 0}                 }, // needed for cookie handler
    { "sh",                             {spawn_sh, 0}                   },
    { "sync_sh",                        {spawn_sh_sync, 0}              }, // needed for cookie handler
    { "talk_to_socket",                 {talk_to_socket, 0}             },
    { "exit",                           {close_uzbl, 0}                 },
    { "search",                         {search_forward_text, TRUE}     },
    { "search_reverse",                 {search_reverse_text, TRUE}     },
    { "dehilight",                      {dehilight, 0}                  },
    { "set",                            {set_var, TRUE}                 },
    { "dump_config",                    {act_dump_config, 0}            },
    { "dump_config_as_events",          {act_dump_config_as_events, 0}  },
    { "chain",                          {chain, 0}                      },
    { "print",                          {print, TRUE}                   },
    { "event",                          {event, TRUE}                   },
    { "request",                        {event, TRUE}                   },
    { "update_gui",                     {update_gui, TRUE}              },
    { "menu_add",                       {menu_add, TRUE}                },
    { "menu_link_add",                  {menu_add_link, TRUE}           },
    { "menu_image_add",                 {menu_add_image, TRUE}          },
    { "menu_editable_add",              {menu_add_edit, TRUE}           },
    { "menu_separator",                 {menu_add_separator, TRUE}      },
    { "menu_link_separator",            {menu_add_separator_link, TRUE} },
    { "menu_image_separator",           {menu_add_separator_image, TRUE}},
    { "menu_editable_separator",        {menu_add_separator_edit, TRUE} },
    { "menu_remove",                    {menu_remove, TRUE}             },
    { "menu_link_remove",               {menu_remove_link, TRUE}        },
    { "menu_image_remove",              {menu_remove_image, TRUE}       },
    { "menu_editable_remove",           {menu_remove_edit, TRUE}        },
    { "hardcopy",                       {hardcopy, TRUE}                }
};

void
commands_hash(void)
{
    unsigned int i;
    uzbl.behave.commands = g_hash_table_new(g_str_hash, g_str_equal);

    for (i = 0; i < LENGTH(cmdlist); i++)
        g_hash_table_insert(uzbl.behave.commands, (gpointer) cmdlist[i].key, &cmdlist[i].value);
}

/* -- CORE FUNCTIONS -- */

bool
file_exists (const char * filename) {
    return (access(filename, F_OK) == 0);
}

void
set_var(WebKitWebView *page, GArray *argv, GString *result) {
    (void) page; (void) result;
    gchar **split = g_strsplit(argv_idx(argv, 0), "=", 2);
    if (split[0] != NULL) {
        gchar *value = parseenv(split[1] ? g_strchug(split[1]) : " ");
        set_var_value(g_strstrip(split[0]), value);
        g_free(value);
    }
    g_strfreev(split);
}

void
update_gui(WebKitWebView *page, GArray *argv, GString *result) {
    (void) page; (void) argv; (void) result;

    update_title();
}

void
add_to_menu(GArray *argv, guint context) {
    GUI *g = &uzbl.gui;
    MenuItem *m;
    gchar *item_cmd = NULL;
    gchar **split = g_strsplit(argv_idx(argv, 0), "=", 2);

    if(!g->menu_items)
        g->menu_items = g_ptr_array_new();

    if(split[1])
        item_cmd = g_strdup(split[1]);

    if(split[0]) {
        m = malloc(sizeof(MenuItem));
        m->name = g_strdup(split[0]);
        m->cmd  = g_strdup(item_cmd?item_cmd:"");
        m->context = context;
        m->issep = FALSE;
        g_ptr_array_add(g->menu_items, m);
    }
    else
        g_free(item_cmd);

    g_strfreev(split);
}

void
menu_add(WebKitWebView *page, GArray *argv, GString *result) {
    (void) page;
    (void) result;

    add_to_menu(argv, WEBKIT_HIT_TEST_RESULT_CONTEXT_DOCUMENT);

}

void
menu_add_link(WebKitWebView *page, GArray *argv, GString *result) {
    (void) page;
    (void) result;

    add_to_menu(argv, WEBKIT_HIT_TEST_RESULT_CONTEXT_LINK);
}

void
menu_add_image(WebKitWebView *page, GArray *argv, GString *result) {
    (void) page;
    (void) result;

    add_to_menu(argv, WEBKIT_HIT_TEST_RESULT_CONTEXT_IMAGE);
}

void
menu_add_edit(WebKitWebView *page, GArray *argv, GString *result) {
    (void) page;
    (void) result;

    add_to_menu(argv, WEBKIT_HIT_TEST_RESULT_CONTEXT_EDITABLE);
}

void
add_separator_to_menu(GArray *argv, guint context) {
    GUI *g = &uzbl.gui;
    MenuItem *m;
    gchar *sep_name;

    if(!g->menu_items)
        g->menu_items = g_ptr_array_new();

    if(!argv_idx(argv, 0))
        return;
    else
        sep_name = argv_idx(argv, 0);

    m = malloc(sizeof(MenuItem));
    m->name    = g_strdup(sep_name);
    m->cmd     = NULL;
    m->context = context;
    m->issep   = TRUE;
    g_ptr_array_add(g->menu_items, m);
}

void
menu_add_separator(WebKitWebView *page, GArray *argv, GString *result) {
    (void) page;
    (void) result;

    add_separator_to_menu(argv, WEBKIT_HIT_TEST_RESULT_CONTEXT_DOCUMENT);
}

void
menu_add_separator_link(WebKitWebView *page, GArray *argv, GString *result) {
    (void) page;
    (void) result;

    add_separator_to_menu(argv, WEBKIT_HIT_TEST_RESULT_CONTEXT_LINK);
}
void
menu_add_separator_image(WebKitWebView *page, GArray *argv, GString *result) {
    (void) page;
    (void) result;

    add_separator_to_menu(argv, WEBKIT_HIT_TEST_RESULT_CONTEXT_IMAGE);
}

void
menu_add_separator_edit(WebKitWebView *page, GArray *argv, GString *result) {
    (void) page;
    (void) result;

    add_separator_to_menu(argv, WEBKIT_HIT_TEST_RESULT_CONTEXT_EDITABLE);
}

void
remove_from_menu(GArray *argv, guint context) {
    GUI *g = &uzbl.gui;
    MenuItem *mi;
    gchar *name = NULL;
    guint i=0;

    if(!g->menu_items)
        return;

    if(!argv_idx(argv, 0))
        return;
    else
        name = argv_idx(argv, 0);

    for(i=0; i < g->menu_items->len; i++) {
        mi = g_ptr_array_index(g->menu_items, i);

        if((context == mi->context) && !strcmp(name, mi->name)) {
            g_free(mi->name);
            g_free(mi->cmd);
            g_free(mi);
            g_ptr_array_remove_index(g->menu_items, i);
        }
    }
}

void
menu_remove(WebKitWebView *page, GArray *argv, GString *result) {
    (void) page;
    (void) result;

    remove_from_menu(argv, WEBKIT_HIT_TEST_RESULT_CONTEXT_DOCUMENT);
}

void
menu_remove_link(WebKitWebView *page, GArray *argv, GString *result) {
    (void) page;
    (void) result;

    remove_from_menu(argv, WEBKIT_HIT_TEST_RESULT_CONTEXT_LINK);
}

void
menu_remove_image(WebKitWebView *page, GArray *argv, GString *result) {
    (void) page;
    (void) result;

    remove_from_menu(argv, WEBKIT_HIT_TEST_RESULT_CONTEXT_IMAGE);
}

void
menu_remove_edit(WebKitWebView *page, GArray *argv, GString *result) {
    (void) page;
    (void) result;

    remove_from_menu(argv, WEBKIT_HIT_TEST_RESULT_CONTEXT_EDITABLE);
}

void
event(WebKitWebView *page, GArray *argv, GString *result) {
    (void) page; (void) result;
    GString *event_name;
    gchar **split = g_strsplit(argv_idx(argv, 0), " ", 2);

    if(split[0])
        event_name = g_string_ascii_up(g_string_new(split[0]));
    else
        return;

    send_event(0, split[1]?split[1]:"", event_name->str);

    g_string_free(event_name, TRUE);
    g_strfreev(split);
}

void
print(WebKitWebView *page, GArray *argv, GString *result) {
    (void) page; (void) result;
    gchar* buf;

    buf = expand(argv_idx(argv, 0), 0);
    g_string_assign(result, buf);
    g_free(buf);
}

void
hardcopy(WebKitWebView *page, GArray *argv, GString *result) {
    (void) argv;
    (void) result;

    webkit_web_frame_print(webkit_web_view_get_main_frame(page));
}

void
act_dump_config() {
    dump_config();
}

void
act_dump_config_as_events() {
    dump_config_as_events();
}

void
load_uri (WebKitWebView *web_view, GArray *argv, GString *result) {
<<<<<<< HEAD
    (void) web_view; (void) result;
    load_uri_imp (argv_idx (argv, 0));
=======
    (void) result;

    if (argv_idx(argv, 0)) {
        GString* newuri = g_string_new (argv_idx(argv, 0));
        if (g_strstr_len (argv_idx(argv, 0), 11, "javascript:") != NULL) {
            run_js(web_view, argv, NULL);
            return;
        }
        if (!soup_uri_new(argv_idx(argv, 0))) {
            GString* fullpath = g_string_new ("");
            if (g_path_is_absolute (newuri->str))
                g_string_assign (fullpath, newuri->str);
            else {
                gchar* wd;
                wd = g_get_current_dir ();
                g_string_assign (fullpath, g_build_filename (wd, newuri->str, NULL));
                free(wd);
            }
            struct stat stat_result;
            if (! g_stat(fullpath->str, &stat_result)) {
                g_string_prepend (fullpath, "file://");
                g_string_assign (newuri, fullpath->str);
            }
            else
                g_string_prepend (newuri, "http://");
            g_string_free (fullpath, TRUE);
        }
        /* if we do handle cookies, ask our handler for them */
        webkit_web_view_load_uri (web_view, newuri->str);
        g_string_free (newuri, TRUE);
    }
>>>>>>> 2ff6b2e5
}

/* Javascript*/

JSValueRef
js_run_command (JSContextRef ctx, JSObjectRef function, JSObjectRef thisObject,
                size_t argumentCount, const JSValueRef arguments[],
                JSValueRef* exception) {
    (void) function;
    (void) thisObject;
    (void) exception;

    JSStringRef js_result_string;
    GString *result = g_string_new("");

    if (argumentCount >= 1) {
        JSStringRef arg = JSValueToStringCopy(ctx, arguments[0], NULL);
        size_t arg_size = JSStringGetMaximumUTF8CStringSize(arg);
        char ctl_line[arg_size];
        JSStringGetUTF8CString(arg, ctl_line, arg_size);

        parse_cmd_line(ctl_line, result);

        JSStringRelease(arg);
    }
    js_result_string = JSStringCreateWithUTF8CString(result->str);

    g_string_free(result, TRUE);

    return JSValueMakeString(ctx, js_result_string);
}

JSStaticFunction js_static_functions[] = {
    {"run", js_run_command, kJSPropertyAttributeNone},
};

void
js_init() {
    /* This function creates the class and its definition, only once */
    if (!uzbl.js.initialized) {
        /* it would be pretty cool to make this dynamic */
        uzbl.js.classdef = kJSClassDefinitionEmpty;
        uzbl.js.classdef.staticFunctions = js_static_functions;

        uzbl.js.classref = JSClassCreate(&uzbl.js.classdef);
    }
}


void
eval_js(WebKitWebView * web_view, gchar *script, GString *result) {
    WebKitWebFrame *frame;
    JSGlobalContextRef context;
    JSObjectRef globalobject;
    JSStringRef var_name;

    JSStringRef js_script;
    JSValueRef js_result;
    JSStringRef js_result_string;
    size_t js_result_size;

    js_init();

    frame = webkit_web_view_get_main_frame(WEBKIT_WEB_VIEW(web_view));
    context = webkit_web_frame_get_global_context(frame);
    globalobject = JSContextGetGlobalObject(context);

    /* uzbl javascript namespace */
    var_name = JSStringCreateWithUTF8CString("Uzbl");
    JSObjectSetProperty(context, globalobject, var_name,
                        JSObjectMake(context, uzbl.js.classref, NULL),
                        kJSClassAttributeNone, NULL);

    /* evaluate the script and get return value*/
    js_script = JSStringCreateWithUTF8CString(script);
    js_result = JSEvaluateScript(context, js_script, globalobject, NULL, 0, NULL);
    if (js_result && !JSValueIsUndefined(context, js_result)) {
        js_result_string = JSValueToStringCopy(context, js_result, NULL);
        js_result_size = JSStringGetMaximumUTF8CStringSize(js_result_string);

        if (js_result_size) {
            char js_result_utf8[js_result_size];
            JSStringGetUTF8CString(js_result_string, js_result_utf8, js_result_size);
            g_string_assign(result, js_result_utf8);
        }

        JSStringRelease(js_result_string);
    }

    /* cleanup */
    JSObjectDeleteProperty(context, globalobject, var_name, NULL);

    JSStringRelease(var_name);
    JSStringRelease(js_script);
}

void
run_js (WebKitWebView * web_view, GArray *argv, GString *result) {
    if (argv_idx(argv, 0))
        eval_js(web_view, argv_idx(argv, 0), result);
}

void
run_external_js (WebKitWebView * web_view, GArray *argv, GString *result) {
    (void) result;
    gchar *path = NULL;

    if (argv_idx(argv, 0) &&
        ((path = find_existing_file(argv_idx(argv, 0)))) ) {
        GArray* lines = read_file_by_line (path);
        gchar*  js = NULL;
        int i = 0;
        gchar* line;

        while ((line = g_array_index(lines, gchar*, i))) {
            if (js == NULL) {
                js = g_strdup (line);
            } else {
                gchar* newjs = g_strconcat (js, line, NULL);
                js = newjs;
            }
            i ++;
            g_free (line);
        }

        if (uzbl.state.verbose)
            printf ("External JavaScript file %s loaded\n", argv_idx(argv, 0));

        if (argv_idx (argv, 1)) {
            gchar* newjs = str_replace("%s", argv_idx (argv, 1), js);
            g_free (js);
            js = newjs;
        }
        eval_js (web_view, js, result);
        g_free (js);
        g_array_free (lines, TRUE);
        g_free(path);
    }
}

void
search_text (WebKitWebView *page, GArray *argv, const gboolean forward) {
    if (argv_idx(argv, 0) && (*argv_idx(argv, 0) != '\0')) {
        if (g_strcmp0 (uzbl.state.searchtx, argv_idx(argv, 0)) != 0) {
            webkit_web_view_unmark_text_matches (page);
            webkit_web_view_mark_text_matches (page, argv_idx(argv, 0), FALSE, 0);
            uzbl.state.searchtx = g_strdup(argv_idx(argv, 0));
        }
    }

    if (uzbl.state.searchtx) {
        if (uzbl.state.verbose)
            printf ("Searching: %s\n", uzbl.state.searchtx);
        webkit_web_view_set_highlight_text_matches (page, TRUE);
        webkit_web_view_search_text (page, uzbl.state.searchtx, FALSE, forward, TRUE);
    }
}

void
search_forward_text (WebKitWebView *page, GArray *argv, GString *result) {
    (void) result;
    search_text(page, argv, TRUE);
}

void
search_reverse_text (WebKitWebView *page, GArray *argv, GString *result) {
    (void) result;
    search_text(page, argv, FALSE);
}

void
dehilight (WebKitWebView *page, GArray *argv, GString *result) {
    (void) argv; (void) result;
    webkit_web_view_set_highlight_text_matches (page, FALSE);
}


void
new_window_load_uri (const gchar * uri) {
    if (uzbl.behave.new_window) {
        GString *s = g_string_new ("");
        g_string_printf(s, "'%s'", uri);
        run_handler(uzbl.behave.new_window, s->str);
        send_event(NEW_WINDOW, s->str, NULL);
        return;
    }
    GString* to_execute = g_string_new ("");
    g_string_append_printf (to_execute, "%s --uri '%s'", uzbl.state.executable_path, uri);
    int i;
    for (i = 0; entries[i].long_name != NULL; i++) {
        if ((entries[i].arg == G_OPTION_ARG_STRING) && (strcmp(entries[i].long_name,"uri")!=0) && (strcmp(entries[i].long_name,"name")!=0)) {
            gchar** str = (gchar**)entries[i].arg_data;
            if (*str!=NULL) {
                g_string_append_printf (to_execute, " --%s '%s'", entries[i].long_name, *str);
            }
        }
    }
    if (uzbl.state.verbose)
        printf("\n%s\n", to_execute->str);
    g_spawn_command_line_async (to_execute->str, NULL);
    /* TODO: should we just report the uri as event detail? */
    send_event(NEW_WINDOW, to_execute->str, NULL);
    g_string_free (to_execute, TRUE);
}

void
chain (WebKitWebView *page, GArray *argv, GString *result) {
    (void) page; (void) result;
    gchar *a = NULL;
    gchar **parts = NULL;
    guint i = 0;
    while ((a = argv_idx(argv, i++))) {
        parts = g_strsplit (a, " ", 2);
        if (parts[0])
          parse_command(parts[0], parts[1], result);
        g_strfreev (parts);
    }
}

void
close_uzbl (WebKitWebView *page, GArray *argv, GString *result) {
    (void)page;
    (void)argv;
    (void)result;
    gtk_main_quit ();
}

void
sharg_append(GArray *a, const gchar *str) {
    const gchar *s = (str ? str : "");
    g_array_append_val(a, s);
}

// make sure that the args string you pass can properly be interpreted (eg properly escaped against whitespace, quotes etc)
gboolean
run_command (const gchar *command, const guint npre, const gchar **args,
             const gboolean sync, char **output_stdout) {
   //command <uzbl conf> <uzbl pid> <uzbl win id> <uzbl fifo file> <uzbl socket file> [args]
    GError *err = NULL;

    GArray *a = g_array_new (TRUE, FALSE, sizeof(gchar*));
    gchar *pid = itos(getpid());
    gchar *xwin = itos(uzbl.xwin);
    guint i;
    sharg_append(a, command);
    for (i = 0; i < npre; i++) /* add n args before the default vars */
        sharg_append(a, args[i]);
    sharg_append(a, uzbl.state.config_file);
    sharg_append(a, pid);
    sharg_append(a, xwin);
    sharg_append(a, uzbl.comm.fifo_path);
    sharg_append(a, uzbl.comm.socket_path);
    sharg_append(a, uzbl.state.uri);
    sharg_append(a, uzbl.gui.main_title);

    for (i = npre; i < g_strv_length((gchar**)args); i++)
        sharg_append(a, args[i]);

    gboolean result;
    if (sync) {
        if (*output_stdout) *output_stdout = strfree(*output_stdout);

        result = g_spawn_sync(NULL, (gchar **)a->data, NULL, G_SPAWN_SEARCH_PATH,
                              NULL, NULL, output_stdout, NULL, NULL, &err);
    } else
        result = g_spawn_async(NULL, (gchar **)a->data, NULL, G_SPAWN_SEARCH_PATH,
                                  NULL, NULL, NULL, &err);

    if (uzbl.state.verbose) {
        GString *s = g_string_new("spawned:");
        for (i = 0; i < (a->len); i++) {
            gchar *qarg = g_shell_quote(g_array_index(a, gchar*, i));
            g_string_append_printf(s, " %s", qarg);
            g_free (qarg);
        }
        g_string_append_printf(s, " -- result: %s", (result ? "true" : "false"));
        printf("%s\n", s->str);
        g_string_free(s, TRUE);
        if(output_stdout) {
            printf("Stdout: %s\n", *output_stdout);
        }
    }
    if (err) {
        g_printerr("error on run_command: %s\n", err->message);
        g_error_free (err);
    }
    g_free (pid);
    g_free (xwin);
    g_array_free (a, TRUE);
    return result;
}

/*@null@*/ gchar**
split_quoted(const gchar* src, const gboolean unquote) {
    /* split on unquoted space, return array of strings;
       remove a layer of quotes and backslashes if unquote */
    if (!src) return NULL;

    gboolean dq = FALSE;
    gboolean sq = FALSE;
    GArray *a = g_array_new (TRUE, FALSE, sizeof(gchar*));
    GString *s = g_string_new ("");
    const gchar *p;
    gchar **ret;
    gchar *dup;
    for (p = src; *p != '\0'; p++) {
        if ((*p == '\\') && unquote) g_string_append_c(s, *++p);
        else if (*p == '\\') { g_string_append_c(s, *p++);
                               g_string_append_c(s, *p); }
        else if ((*p == '"') && unquote && !sq) dq = !dq;
        else if (*p == '"' && !sq) { g_string_append_c(s, *p);
                                     dq = !dq; }
        else if ((*p == '\'') && unquote && !dq) sq = !sq;
        else if (*p == '\'' && !dq) { g_string_append_c(s, *p);
                                      sq = ! sq; }
        else if ((*p == ' ') && !dq && !sq) {
            dup = g_strdup(s->str);
            g_array_append_val(a, dup);
            g_string_truncate(s, 0);
        } else g_string_append_c(s, *p);
    }
    dup = g_strdup(s->str);
    g_array_append_val(a, dup);
    ret = (gchar**)a->data;
    g_array_free (a, FALSE);
    g_string_free (s, TRUE);
    return ret;
}

void
spawn(WebKitWebView *web_view, GArray *argv, GString *result) {
    (void)web_view; (void)result;
    gchar *path = NULL;
    //TODO: allow more control over argument order so that users can have some arguments before the default ones from run_command, and some after
    if ( argv_idx(argv, 0) &&
            ((path = find_existing_file(argv_idx(argv, 0)))) ) {
        run_command(path, 0,
                ((const gchar **) (argv->data + sizeof(gchar*))),
                FALSE, NULL);
        g_free(path);
    }
}

void
spawn_sync(WebKitWebView *web_view, GArray *argv, GString *result) {
    (void)web_view; (void)result;

    if (argv_idx(argv, 0))
        run_command(argv_idx(argv, 0), 0, ((const gchar **) (argv->data + sizeof(gchar*))),
                    TRUE, &uzbl.comm.sync_stdout);
}

void
spawn_sh(WebKitWebView *web_view, GArray *argv, GString *result) {
    (void)web_view; (void)result;
    if (!uzbl.behave.shell_cmd) {
        g_printerr ("spawn_sh: shell_cmd is not set!\n");
        return;
    }

    guint i;
    gchar *spacer = g_strdup("");
    g_array_insert_val(argv, 1, spacer);
    gchar **cmd = split_quoted(uzbl.behave.shell_cmd, TRUE);

    for (i = 1; i < g_strv_length(cmd); i++)
        g_array_prepend_val(argv, cmd[i]);

    if (cmd) run_command(cmd[0], g_strv_length(cmd) + 1, (const gchar **) argv->data, FALSE, NULL);
    g_free (spacer);
    g_strfreev (cmd);
}

void
spawn_sh_sync(WebKitWebView *web_view, GArray *argv, GString *result) {
    (void)web_view; (void)result;
    if (!uzbl.behave.shell_cmd) {
        g_printerr ("spawn_sh_sync: shell_cmd is not set!\n");
        return;
    }

    guint i;
    gchar *spacer = g_strdup("");
    g_array_insert_val(argv, 1, spacer);
    gchar **cmd = split_quoted(uzbl.behave.shell_cmd, TRUE);

    for (i = 1; i < g_strv_length(cmd); i++)
        g_array_prepend_val(argv, cmd[i]);

    if (cmd) run_command(cmd[0], g_strv_length(cmd) + 1, (const gchar **) argv->data,
                         TRUE, &uzbl.comm.sync_stdout);
    g_free (spacer);
    g_strfreev (cmd);
}

void
talk_to_socket(WebKitWebView *web_view, GArray *argv, GString *result) {
    (void)web_view; (void)result;

    int fd, len;
    struct sockaddr_un sa;
    char* sockpath;
    ssize_t ret;
    struct pollfd pfd;
    struct iovec* iov;
    guint i;

    if(uzbl.comm.sync_stdout) uzbl.comm.sync_stdout = strfree(uzbl.comm.sync_stdout);

    /* This function could be optimised by storing a hash table of socket paths
       and associated connected file descriptors rather than closing and
       re-opening for every call. Also we could launch a script if socket connect
       fails. */

    /* First element argv[0] is path to socket. Following elements are tokens to
       write to the socket. We write them as a single packet with each token
       separated by an ASCII nul (\0). */
    if(argv->len < 2) {
        g_printerr("talk_to_socket called with only %d args (need at least two).\n",
            (int)argv->len);
        return;
    }

    /* copy socket path, null terminate result */
    sockpath = g_array_index(argv, char*, 0);
    g_strlcpy(sa.sun_path, sockpath, sizeof(sa.sun_path));
    sa.sun_family = AF_UNIX;

    /* create socket file descriptor and connect it to path */
    fd = socket(AF_UNIX, SOCK_SEQPACKET, 0);
    if(fd == -1) {
        g_printerr("talk_to_socket: creating socket failed (%s)\n", strerror(errno));
        return;
    }
    if(connect(fd, (struct sockaddr*)&sa, sizeof(sa))) {
        g_printerr("talk_to_socket: connect failed (%s)\n", strerror(errno));
        close(fd);
        return;
    }

    /* build request vector */
    iov = g_malloc(sizeof(struct iovec) * (argv->len - 1));
    if(!iov) {
        g_printerr("talk_to_socket: unable to allocated memory for token vector\n");
        close(fd);
        return;
    }
    for(i = 1; i < argv->len; ++i) {
        iov[i - 1].iov_base = g_array_index(argv, char*, i);
        iov[i - 1].iov_len = strlen(iov[i - 1].iov_base) + 1; /* string plus \0 */
    }

    /* write request */
    ret = writev(fd, iov, argv->len - 1);
    g_free(iov);
    if(ret == -1) {
        g_printerr("talk_to_socket: write failed (%s)\n", strerror(errno));
        close(fd);
        return;
    }

    /* wait for a response, with a 500ms timeout */
    pfd.fd = fd;
    pfd.events = POLLIN;
    while(1) {
        ret = poll(&pfd, 1, 500);
        if(ret == 1) break;
        if(ret == 0) errno = ETIMEDOUT;
        if(errno == EINTR) continue;
        g_printerr("talk_to_socket: poll failed while waiting for input (%s)\n",
            strerror(errno));
        close(fd);
        return;
    }

    /* get length of response */
    if(ioctl(fd, FIONREAD, &len) == -1) {
        g_printerr("talk_to_socket: cannot find daemon response length, "
            "ioctl failed (%s)\n", strerror(errno));
        close(fd);
        return;
    }

    /* if there is a response, read it */
    if(len) {
        uzbl.comm.sync_stdout = g_malloc(len + 1);
        if(!uzbl.comm.sync_stdout) {
            g_printerr("talk_to_socket: failed to allocate %d bytes\n", len);
            close(fd);
            return;
        }
        uzbl.comm.sync_stdout[len] = 0; /* ensure result is null terminated */

        ret = read(fd, uzbl.comm.sync_stdout, len);
        if(ret == -1) {
            g_printerr("talk_to_socket: failed to read from socket (%s)\n",
                strerror(errno));
            close(fd);
            return;
        }
    }

    /* clean up */
    close(fd);
    return;
}

void
parse_command(const char *cmd, const char *param, GString *result) {
    CommandInfo *c;
    GString *tmp = g_string_new("");

    if ((c = g_hash_table_lookup(uzbl.behave.commands, cmd))) {
            guint i;
            gchar **par = split_quoted(param, TRUE);
            GArray *a = g_array_new (TRUE, FALSE, sizeof(gchar*));

            if (c->no_split) { /* don't split */
                sharg_append(a, param);
            } else if (par) {
                for (i = 0; i < g_strv_length(par); i++)
                    sharg_append(a, par[i]);
            }

            if (result == NULL) {
                GString *result_print = g_string_new("");

                c->function(uzbl.gui.web_view, a, result_print);
                if (result_print->len)
                    printf("%*s\n", (int)result_print->len, result_print->str);

                g_string_free(result_print, TRUE);
            } else {
                c->function(uzbl.gui.web_view, a, result);
            }
            g_strfreev (par);
            g_array_free (a, TRUE);

            if(strcmp("set", cmd)     &&
               strcmp("event", cmd)   &&
               strcmp("request", cmd)) {
                g_string_printf(tmp, "%s %s", cmd, param?param:"");
                send_event(COMMAND_EXECUTED, tmp->str, NULL);
                g_string_free(tmp, TRUE);
            }

    } else
        g_printerr ("command \"%s\" not understood. ignoring.\n", cmd);
}


void
move_statusbar() {
    if (!uzbl.gui.scrolled_win &&
            !uzbl.gui.mainbar)
        return;

    g_object_ref(uzbl.gui.scrolled_win);
    g_object_ref(uzbl.gui.mainbar);
    gtk_container_remove(GTK_CONTAINER(uzbl.gui.vbox), uzbl.gui.scrolled_win);
    gtk_container_remove(GTK_CONTAINER(uzbl.gui.vbox), uzbl.gui.mainbar);

    if(uzbl.behave.status_top) {
        gtk_box_pack_start (GTK_BOX (uzbl.gui.vbox), uzbl.gui.mainbar, FALSE, TRUE, 0);
        gtk_box_pack_start (GTK_BOX (uzbl.gui.vbox), uzbl.gui.scrolled_win, TRUE, TRUE, 0);
    }
    else {
        gtk_box_pack_start (GTK_BOX (uzbl.gui.vbox), uzbl.gui.scrolled_win, TRUE, TRUE, 0);
        gtk_box_pack_start (GTK_BOX (uzbl.gui.vbox), uzbl.gui.mainbar, FALSE, TRUE, 0);
    }
    g_object_unref(uzbl.gui.scrolled_win);
    g_object_unref(uzbl.gui.mainbar);
    gtk_widget_grab_focus (GTK_WIDGET (uzbl.gui.web_view));
    return;
}

gboolean
set_var_value(const gchar *name, gchar *val) {
    uzbl_cmdprop *c = NULL;
    char *endp = NULL;
    char *buf = NULL;
    char *invalid_chars = "^°!\"§$%&/()=?'`'+~*'#-.:,;@<>| \\{}[]¹²³¼½";
    GString *msg;

    if( (c = g_hash_table_lookup(uzbl.comm.proto_var, name)) ) {
        if(!c->writeable) return FALSE;

        msg = g_string_new(name);

        /* check for the variable type */
        if (c->type == TYPE_STR) {
            buf = g_strdup(val);
            g_free(*c->ptr.s);
            *c->ptr.s = buf;
            g_string_append_printf(msg, " str %s", buf);

        } else if(c->type == TYPE_INT) {
            *c->ptr.i = (int)strtoul(val, &endp, 10);
            g_string_append_printf(msg, " int %d", *c->ptr.i);

        } else if (c->type == TYPE_FLOAT) {
            *c->ptr.f = strtod(val, &endp);
            g_string_append_printf(msg, " float %f", *c->ptr.f);
        }

        send_event(VARIABLE_SET, msg->str, NULL);
        g_string_free(msg,TRUE);

        /* invoke a command specific function */
        if(c->func) c->func();
    } else {
        /* check wether name violates our naming scheme */
        if(strpbrk(name, invalid_chars)) {
            if (uzbl.state.verbose)
                printf("Invalid variable name\n");
            return FALSE;
        }

        /* custom vars */
        c = g_malloc(sizeof(uzbl_cmdprop));
        c->type = TYPE_STR;
        c->dump = 0;
        c->func = NULL;
        c->writeable = 1;
        buf = g_strdup(val);
        c->ptr.s = g_malloc(sizeof(char *));
        *c->ptr.s = buf;
        g_hash_table_insert(uzbl.comm.proto_var,
                g_strdup(name), (gpointer) c);

        msg = g_string_new(name);
        g_string_append_printf(msg, " str %s", buf);
        send_event(VARIABLE_SET, msg->str, NULL);
        g_string_free(msg,TRUE);
    }
    return TRUE;
}

void
parse_cmd_line(const char *ctl_line, GString *result) {
    size_t len=0;
    gchar *ctlstrip = NULL;
    gchar *exp_line = NULL;
    gchar *work_string = NULL;

    work_string = g_strdup(ctl_line);

    /* strip trailing newline */
    len = strlen(ctl_line);
    if (work_string[len - 1] == '\n')
        ctlstrip = g_strndup(work_string, len - 1);
    else
        ctlstrip = g_strdup(work_string);
    g_free(work_string);

    if( strcmp(g_strchug(ctlstrip), "") &&
        strcmp(exp_line = expand(ctlstrip, 0), "")
      ) {
            /* ignore comments */
            if((exp_line[0] == '#'))
                ;

            /* parse a command */
            else {
                gchar **tokens = NULL;

                tokens = g_strsplit(exp_line, " ", 2);
                parse_command(tokens[0], tokens[1], result);
                g_strfreev(tokens);
            }
        g_free(exp_line);
    }

    g_free(ctlstrip);
}


/*@null@*/ gchar*
build_stream_name(int type, const gchar* dir) {
    State *s = &uzbl.state;
    gchar *str = NULL;

    if (type == FIFO) {
        str = g_strdup_printf
            ("%s/uzbl_fifo_%s", dir, s->instance_name);
    } else if (type == SOCKET) {
        str = g_strdup_printf
            ("%s/uzbl_socket_%s", dir, s->instance_name);
    }
    return str;
}

gboolean
control_fifo(GIOChannel *gio, GIOCondition condition) {
    if (uzbl.state.verbose)
        printf("triggered\n");
    gchar *ctl_line;
    GIOStatus ret;
    GError *err = NULL;

    if (condition & G_IO_HUP)
        g_error ("Fifo: Read end of pipe died!\n");

    if(!gio)
       g_error ("Fifo: GIOChannel broke\n");

    ret = g_io_channel_read_line(gio, &ctl_line, NULL, NULL, &err);
    if (ret == G_IO_STATUS_ERROR) {
        g_error ("Fifo: Error reading: %s\n", err->message);
        g_error_free (err);
    }

    parse_cmd_line(ctl_line, NULL);
    g_free(ctl_line);

    return TRUE;
}

/*@null@*/ gchar*
init_fifo(gchar *dir) { /* return dir or, on error, free dir and return NULL */
    if (uzbl.comm.fifo_path) { /* get rid of the old fifo if one exists */
        if (unlink(uzbl.comm.fifo_path) == -1)
            g_warning ("Fifo: Can't unlink old fifo at %s\n", uzbl.comm.fifo_path);
        g_free(uzbl.comm.fifo_path);
        uzbl.comm.fifo_path = NULL;
    }

    GIOChannel *chan = NULL;
    GError *error = NULL;
    gchar *path = build_stream_name(FIFO, dir);

    if (!file_exists(path)) {
        if (mkfifo (path, 0666) == 0) {
            // we don't really need to write to the file, but if we open the file as 'r' we will block here, waiting for a writer to open the file.
            chan = g_io_channel_new_file(path, "r+", &error);
            if (chan) {
                if (g_io_add_watch(chan, G_IO_IN|G_IO_HUP, (GIOFunc) control_fifo, NULL)) {
                    if (uzbl.state.verbose)
                        printf ("init_fifo: created successfully as %s\n", path);
                        send_event(FIFO_SET, path, NULL);
                    uzbl.comm.fifo_path = path;
                    return dir;
                } else g_warning ("init_fifo: could not add watch on %s\n", path);
            } else g_warning ("init_fifo: can't open: %s\n", error->message);
        } else g_warning ("init_fifo: can't create %s: %s\n", path, strerror(errno));
    } else g_warning ("init_fifo: can't create %s: file exists\n", path);

    /* if we got this far, there was an error; cleanup */
    if (error) g_error_free (error);
    g_free(dir);
    g_free(path);
    return NULL;
}

gboolean
control_stdin(GIOChannel *gio, GIOCondition condition) {
    (void) condition;
    gchar *ctl_line = NULL;
    GIOStatus ret;

    ret = g_io_channel_read_line(gio, &ctl_line, NULL, NULL, NULL);
    if ( (ret == G_IO_STATUS_ERROR) || (ret == G_IO_STATUS_EOF) )
        return FALSE;

    parse_cmd_line(ctl_line, NULL);
    g_free(ctl_line);

    return TRUE;
}

void
create_stdin () {
    GIOChannel *chan = NULL;
    GError *error = NULL;

    chan = g_io_channel_unix_new(fileno(stdin));
    if (chan) {
        if (!g_io_add_watch(chan, G_IO_IN|G_IO_HUP, (GIOFunc) control_stdin, NULL)) {
            g_error ("Stdin: could not add watch\n");
        } else {
            if (uzbl.state.verbose)
                printf ("Stdin: watch added successfully\n");
        }
    } else {
        g_error ("Stdin: Error while opening: %s\n", error->message);
    }
    if (error) g_error_free (error);
}

gboolean
remove_socket_from_array(GIOChannel *chan) {
    gboolean ret = 0;

    /* TODO: Do wee need to manually free the IO channel or is this
     *       happening implicitly on unref?
     */
    ret = g_ptr_array_remove_fast(uzbl.comm.connect_chan, chan);
    if(!ret)
        ret = g_ptr_array_remove_fast(uzbl.comm.client_chan, chan);

    return ret;
}

gboolean
control_socket(GIOChannel *chan) {
    struct sockaddr_un remote;
    unsigned int t = sizeof(remote);
    GIOChannel *iochan;
    int clientsock;

    clientsock = accept (g_io_channel_unix_get_fd(chan),
                         (struct sockaddr *) &remote, &t);

    if(!uzbl.comm.client_chan)
        uzbl.comm.client_chan = g_ptr_array_new();

    if ((iochan = g_io_channel_unix_new(clientsock))) {
        g_io_channel_set_encoding(iochan, NULL, NULL);
        g_io_add_watch(iochan, G_IO_IN|G_IO_HUP,
                       (GIOFunc) control_client_socket, iochan);
        g_ptr_array_add(uzbl.comm.client_chan, (gpointer)iochan);
    }
    return TRUE;
}

void
init_connect_socket() {
    int sockfd, replay = 0;
    struct sockaddr_un local;
    GIOChannel *chan;
    gchar **name = NULL;

    if(!uzbl.comm.connect_chan)
        uzbl.comm.connect_chan = g_ptr_array_new();

    name = uzbl.state.connect_socket_names;

    while(name && *name) {
        sockfd = socket (AF_UNIX, SOCK_STREAM, 0);
        local.sun_family = AF_UNIX;
        strcpy (local.sun_path, *name);

        if(!connect(sockfd, (struct sockaddr *) &local, sizeof(local))) {
            if ((chan = g_io_channel_unix_new(sockfd))) {
                g_io_channel_set_encoding(chan, NULL, NULL);
                g_io_add_watch(chan, G_IO_IN|G_IO_HUP,
                        (GIOFunc) control_client_socket, chan);
                g_ptr_array_add(uzbl.comm.connect_chan, (gpointer)chan);
                replay++;
            }
        }
        else
            g_warning("Error connecting to socket: %s\n", *name);
        name++;
    }

    /* replay buffered events */
    if(replay)
        send_event_socket(NULL);
}

gboolean
control_client_socket(GIOChannel *clientchan) {
    char *ctl_line;
    GString *result = g_string_new("");
    GError *error = NULL;
    GIOStatus ret;
    gsize len;

    ret = g_io_channel_read_line(clientchan, &ctl_line, &len, NULL, &error);
    if (ret == G_IO_STATUS_ERROR) {
        g_warning ("Error reading: %s\n", error->message);
        remove_socket_from_array(clientchan);
        g_io_channel_shutdown(clientchan, TRUE, &error);
        return FALSE;
    } else if (ret == G_IO_STATUS_EOF) {
        remove_socket_from_array(clientchan);
        /* shutdown and remove channel watch from main loop */
        g_io_channel_shutdown(clientchan, TRUE, &error);
        return FALSE;
    }

    if (ctl_line) {
        parse_cmd_line (ctl_line, result);
        g_string_append_c(result, '\n');
        ret = g_io_channel_write_chars (clientchan, result->str, result->len,
                                        &len, &error);
        if (ret == G_IO_STATUS_ERROR) {
            g_warning ("Error writing: %s", error->message);
        }
        g_io_channel_flush(clientchan, &error);
    }

    if (error) g_error_free (error);
    g_string_free(result, TRUE);
    g_free(ctl_line);
    return TRUE;
}

/*@null@*/ gchar*
init_socket(gchar *dir) { /* return dir or, on error, free dir and return NULL */
    if (uzbl.comm.socket_path) { /* remove an existing socket should one exist */
        if (unlink(uzbl.comm.socket_path) == -1)
            g_warning ("init_socket: couldn't unlink socket at %s\n", uzbl.comm.socket_path);
        g_free(uzbl.comm.socket_path);
        uzbl.comm.socket_path = NULL;
    }

    if (*dir == ' ') {
        g_free(dir);
        return NULL;
    }

    GIOChannel *chan = NULL;
    int sock, len;
    struct sockaddr_un local;
    gchar *path = build_stream_name(SOCKET, dir);

    sock = socket (AF_UNIX, SOCK_STREAM, 0);

    local.sun_family = AF_UNIX;
    strcpy (local.sun_path, path);
    unlink (local.sun_path);

    len = strlen (local.sun_path) + sizeof (local.sun_family);
    if (bind (sock, (struct sockaddr *) &local, len) != -1) {
        if (uzbl.state.verbose)
            printf ("init_socket: opened in %s\n", path);
        listen (sock, 5);

        if( (chan = g_io_channel_unix_new(sock)) ) {
            g_io_add_watch(chan, G_IO_IN|G_IO_HUP, (GIOFunc) control_socket, chan);
            uzbl.comm.socket_path = path;
            send_event(SOCKET_SET, path, NULL);
            return dir;
        }
    } else g_warning ("init_socket: could not open in %s: %s\n", path, strerror(errno));

    /* if we got this far, there was an error; cleanup */
    g_free(path);
    g_free(dir);
    return NULL;
}

/*
 NOTE: we want to keep variables like b->title_format_long in their "unprocessed" state
 it will probably improve performance if we would "cache" the processed variant, but for now it works well enough...
*/
// this function may be called very early when the templates are not set (yet), hence the checks
void
update_title (void) {
    Behaviour *b = &uzbl.behave;
    gchar *parsed;

    if (b->show_status) {
        if (b->title_format_short) {
            parsed = expand(b->title_format_short, 0);
            if (uzbl.gui.main_window)
                gtk_window_set_title (GTK_WINDOW(uzbl.gui.main_window), parsed);
            g_free(parsed);
        }
        if (b->status_format) {
            parsed = expand(b->status_format, 0);
            gtk_label_set_markup(GTK_LABEL(uzbl.gui.mainbar_label), parsed);
            g_free(parsed);
        }
        if (b->status_background) {
            GdkColor color;
            gdk_color_parse (b->status_background, &color);
            //labels and hboxes do not draw their own background. applying this on the vbox/main_window is ok as the statusbar is the only affected widget. (if not, we could also use GtkEventBox)
            if (uzbl.gui.main_window)
                gtk_widget_modify_bg (uzbl.gui.main_window, GTK_STATE_NORMAL, &color);
            else if (uzbl.gui.plug)
                gtk_widget_modify_bg (GTK_WIDGET(uzbl.gui.plug), GTK_STATE_NORMAL, &color);
        }
    } else {
        if (b->title_format_long) {
            parsed = expand(b->title_format_long, 0);
            if (uzbl.gui.main_window)
                gtk_window_set_title (GTK_WINDOW(uzbl.gui.main_window), parsed);
            g_free(parsed);
        }
    }
}

void
create_browser () {
    GUI *g = &uzbl.gui;

    g->web_view = WEBKIT_WEB_VIEW (webkit_web_view_new ());

    g_object_connect((GObject*)g->web_view,
      "signal::key-press-event",                      (GCallback)key_press_cb,            NULL,
      "signal::key-release-event",                    (GCallback)key_release_cb,          NULL,
      "signal::button-press-event",                   (GCallback)button_press_cb,         NULL,
      "signal::title-changed",                        (GCallback)title_change_cb,         NULL,
      "signal::selection-changed",                    (GCallback)selection_changed_cb,    NULL,
      "signal::load-progress-changed",                (GCallback)progress_change_cb,      NULL,
      "signal::load-committed",                       (GCallback)load_commit_cb,          NULL,
      "signal::load-started",                         (GCallback)load_start_cb,           NULL,
      "signal::load-finished",                        (GCallback)load_finish_cb,          NULL,
      "signal::load-error",                           (GCallback)load_error_cb,           NULL,
      "signal::hovering-over-link",                   (GCallback)link_hover_cb,           NULL,
      "signal::navigation-policy-decision-requested", (GCallback)navigation_decision_cb,  NULL,
      "signal::new-window-policy-decision-requested", (GCallback)new_window_cb,           NULL,
      "signal::download-requested",                   (GCallback)download_cb,             NULL,
      "signal::create-web-view",                      (GCallback)create_web_view_cb,      NULL,
      "signal::mime-type-policy-decision-requested",  (GCallback)mime_policy_cb,          NULL,
      "signal::populate-popup",                       (GCallback)populate_popup_cb,       NULL,
      "signal::focus-in-event",                       (GCallback)focus_cb,                NULL,
      "signal::focus-out-event",                      (GCallback)focus_cb,                NULL,
      NULL);
}

GtkWidget*
create_mainbar () {
    GUI *g = &uzbl.gui;

    g->mainbar = gtk_hbox_new (FALSE, 0);
    g->mainbar_label = gtk_label_new ("");
    gtk_label_set_selectable((GtkLabel *)g->mainbar_label, TRUE);
    gtk_label_set_ellipsize(GTK_LABEL(g->mainbar_label), PANGO_ELLIPSIZE_END);
    gtk_misc_set_alignment (GTK_MISC(g->mainbar_label), 0, 0);
    gtk_misc_set_padding (GTK_MISC(g->mainbar_label), 2, 2);
    gtk_box_pack_start (GTK_BOX (g->mainbar), g->mainbar_label, TRUE, TRUE, 0);

    g_object_connect((GObject*)g->mainbar,
      "signal::key-press-event",                    (GCallback)key_press_cb,    NULL,
      "signal::key-release-event",                  (GCallback)key_release_cb,  NULL,
      NULL);

    return g->mainbar;
}


GtkWidget*
create_window () {
    GtkWidget* window = gtk_window_new (GTK_WINDOW_TOPLEVEL);

    gtk_window_set_default_size (GTK_WINDOW (window), 800, 600);
    gtk_window_set_wmclass(GTK_WINDOW(window), "uzbl", "uzbl");
    gtk_widget_set_name (window, "Uzbl browser");

    g_signal_connect (G_OBJECT (window), "destroy",         G_CALLBACK (destroy_cb),         NULL);
    g_signal_connect (G_OBJECT (window), "configure-event", G_CALLBACK (configure_event_cb), NULL);

    return window;
}

GtkPlug*
create_plug () {
    GtkPlug* plug = GTK_PLUG (gtk_plug_new (uzbl.state.socket_id));
    g_signal_connect (G_OBJECT (plug), "destroy", G_CALLBACK (destroy_cb), NULL);
    g_signal_connect (G_OBJECT (plug), "key-press-event", G_CALLBACK (key_press_cb), NULL);
    g_signal_connect (G_OBJECT (plug), "key-release-event", G_CALLBACK (key_release_cb), NULL);

    return plug;
}


gchar**
inject_handler_args(const gchar *actname, const gchar *origargs, const gchar *newargs) {
    /*
      If actname is one that calls an external command, this function will inject
      newargs in front of the user-provided args in that command line.  They will
      come become after the body of the script (in sh) or after the name of
      the command to execute (in spawn).
      i.e. sh <body> <userargs> becomes sh <body> <ARGS> <userargs> and
      spawn <command> <userargs> becomes spawn <command> <ARGS> <userargs>.

      The return value consist of two strings: the action (sh, ...) and its args.

      If act is not one that calls an external command, then the given action merely
      gets duplicated.
    */
    GArray *rets = g_array_new(TRUE, FALSE, sizeof(gchar*));
    /* Arrr! Here be memory leaks */
    gchar *actdup = g_strdup(actname);
    g_array_append_val(rets, actdup);

    if ((g_strcmp0(actname, "spawn") == 0) ||
        (g_strcmp0(actname, "sh") == 0) ||
        (g_strcmp0(actname, "sync_spawn") == 0) ||
        (g_strcmp0(actname, "sync_sh") == 0) ||
        (g_strcmp0(actname, "talk_to_socket") == 0)) {
        guint i;
        GString *a = g_string_new("");
        gchar **spawnparts = split_quoted(origargs, FALSE);
        g_string_append_printf(a, "%s", spawnparts[0]); /* sh body or script name */
        if (newargs) g_string_append_printf(a, " %s", newargs); /* handler args */

        for (i = 1; i < g_strv_length(spawnparts); i++) /* user args */
            if (spawnparts[i]) g_string_append_printf(a, " %s", spawnparts[i]);

        g_array_append_val(rets, a->str);
        g_string_free(a, FALSE);
        g_strfreev(spawnparts);
    } else {
        gchar *origdup = g_strdup(origargs);
        g_array_append_val(rets, origdup);
    }
    return (gchar**)g_array_free(rets, FALSE);
}

void
run_handler (const gchar *act, const gchar *args) {
    /* Consider this code a temporary hack to make the handlers usable.
       In practice, all this splicing, injection, and reconstruction is
       inefficient, annoying and hard to manage.  Potential pitfalls arise
       when the handler specific args 1) are not quoted  (the handler
       callbacks should take care of this)  2) are quoted but interfere
       with the users' own quotation.  A more ideal solution is
       to refactor parse_command so that it doesn't just take a string
       and execute it; rather than that, we should have a function which
       returns the argument vector parsed from the string.  This vector
       could be modified (e.g. insert additional args into it) before
       passing it to the next function that actually executes it.  Though
       it still isn't perfect for chain actions..  will reconsider & re-
       factor when I have the time. -duc */

    char **parts = g_strsplit(act, " ", 2);
    if (!parts) return;
    if (g_strcmp0(parts[0], "chain") == 0) {
        GString *newargs = g_string_new("");
        gchar **chainparts = split_quoted(parts[1], FALSE);

        /* for every argument in the chain, inject the handler args
           and make sure the new parts are wrapped in quotes */
        gchar **cp = chainparts;
        gchar quot = '\'';
        gchar *quotless = NULL;
        gchar **spliced_quotless = NULL; // sigh -_-;
        gchar **inpart = NULL;

        while (*cp) {
            if ((**cp == '\'') || (**cp == '\"')) { /* strip old quotes */
                quot = **cp;
                quotless = g_strndup(&(*cp)[1], strlen(*cp) - 2);
            } else quotless = g_strdup(*cp);

            spliced_quotless = g_strsplit(quotless, " ", 2);
            inpart = inject_handler_args(spliced_quotless[0], spliced_quotless[1], args);
            g_strfreev(spliced_quotless);

            g_string_append_printf(newargs, " %c%s %s%c", quot, inpart[0], inpart[1], quot);
            g_free(quotless);
            g_strfreev(inpart);
            cp++;
        }

        parse_command(parts[0], &(newargs->str[1]), NULL);
        g_string_free(newargs, TRUE);
        g_strfreev(chainparts);

    } else {
        gchar **inparts = inject_handler_args(parts[0], parts[1], args);
        parse_command(inparts[0], inparts[1], NULL);
        g_free(inparts[0]);
        g_free(inparts[1]);
    }
    g_strfreev(parts);
}

/*@null@*/ gchar*
get_xdg_var (XDG_Var xdg) {
    const gchar* actual_value = getenv (xdg.environmental);
    const gchar* home         = getenv ("HOME");
    gchar* return_value;

    if (! actual_value || strcmp (actual_value, "") == 0) {
        if (xdg.default_value) {
            return_value = str_replace ("~", home, xdg.default_value);
        } else {
            return_value = NULL;
        }
    } else {
        return_value = str_replace("~", home, actual_value);
    }

    return return_value;
}

/*@null@*/ gchar*
find_xdg_file (int xdg_type, const char* filename) {
    /* xdg_type = 0 => config
       xdg_type = 1 => data
       xdg_type = 2 => cache*/

    gchar* xdgv = get_xdg_var (XDG[xdg_type]);
    gchar* temporary_file = g_strconcat (xdgv, filename, NULL);
    g_free (xdgv);

    gchar* temporary_string;
    char*  saveptr;
    char*  buf;

    if (! file_exists (temporary_file) && xdg_type != 2) {
        buf = get_xdg_var (XDG[3 + xdg_type]);
        temporary_string = (char *) strtok_r (buf, ":", &saveptr);
        g_free(buf);

        while ((temporary_string = (char * ) strtok_r (NULL, ":", &saveptr)) && ! file_exists (temporary_file)) {
            g_free (temporary_file);
            temporary_file = g_strconcat (temporary_string, filename, NULL);
        }
    }

    //g_free (temporary_string); - segfaults.

    if (file_exists (temporary_file)) {
        return temporary_file;
    } else {
        g_free(temporary_file);
        return NULL;
    }
}
void
settings_init () {
    State *s = &uzbl.state;
    Network *n = &uzbl.net;

    int i;
    for (i = 0; default_config[i].command != NULL; i++) {
        parse_cmd_line(default_config[i].command, NULL);
    }

    if (g_strcmp0(s->config_file, "-") == 0) {
        s->config_file = NULL;
        create_stdin();
    }

    else if (!s->config_file) {
        s->config_file = find_xdg_file (0, "/uzbl/config");
    }

    if (s->config_file) {
        GArray* lines = read_file_by_line (s->config_file);
        int i = 0;
        gchar* line;

        while ((line = g_array_index(lines, gchar*, i))) {
            parse_cmd_line (line, NULL);
            i ++;
            g_free (line);
        }
        g_array_free (lines, TRUE);
    } else {
        if (uzbl.state.verbose)
            printf ("No configuration file loaded.\n");
    }

    if(s->connect_socket_names)
        init_connect_socket();

    g_signal_connect_after(n->soup_session, "request-started", G_CALLBACK(handle_cookies), NULL);
}

void handle_cookies (SoupSession *session, SoupMessage *msg, gpointer user_data){
    (void) session;
    (void) user_data;
    //if (!uzbl.behave.cookie_handler)
    //     return;

    soup_message_add_header_handler(msg, "got-headers", "Set-Cookie", G_CALLBACK(save_cookies), NULL);
    GString *s = g_string_new ("");
    SoupURI * soup_uri = soup_message_get_uri(msg);
    g_string_printf(s, "GET '%s' '%s' '%s'", soup_uri->scheme, soup_uri->host, soup_uri->path);
    if(uzbl.behave.cookie_handler)
        run_handler(uzbl.behave.cookie_handler, s->str);

    if(uzbl.behave.cookie_handler &&
            uzbl.comm.sync_stdout && strcmp (uzbl.comm.sync_stdout, "") != 0) {
        char *p = strchr(uzbl.comm.sync_stdout, '\n' );
        if ( p != NULL ) *p = '\0';
        soup_message_headers_replace (msg->request_headers, "Cookie", (const char *) uzbl.comm.sync_stdout);

    }
    if (uzbl.comm.sync_stdout)
        uzbl.comm.sync_stdout = strfree(uzbl.comm.sync_stdout);

    g_string_free(s, TRUE);
}

void
save_cookies (SoupMessage *msg, gpointer user_data){
    (void) user_data;
    GSList *ck;
    char *cookie;
    for (ck = soup_cookies_from_response(msg); ck; ck = ck->next){
        cookie = soup_cookie_to_set_cookie_header(ck->data);
        SoupURI * soup_uri = soup_message_get_uri(msg);
        GString *s = g_string_new ("");
        g_string_printf(s, "PUT '%s' '%s' '%s' '%s'", soup_uri->scheme, soup_uri->host, soup_uri->path, cookie);
        run_handler(uzbl.behave.cookie_handler, s->str);
        g_free (cookie);
        g_string_free(s, TRUE);
    }
    g_slist_free(ck);
}

void
dump_var_hash(gpointer k, gpointer v, gpointer ud) {
    (void) ud;
    uzbl_cmdprop *c = v;

    if(!c->dump)
        return;

    if(c->type == TYPE_STR)
        printf("set %s = %s\n", (char *)k, *c->ptr.s ? *c->ptr.s : " ");
    else if(c->type == TYPE_INT)
        printf("set %s = %d\n", (char *)k, *c->ptr.i);
    else if(c->type == TYPE_FLOAT)
        printf("set %s = %f\n", (char *)k, *c->ptr.f);
}

void
dump_config() {
    g_hash_table_foreach(uzbl.comm.proto_var, dump_var_hash, NULL);
}

void
dump_var_hash_as_event(gpointer k, gpointer v, gpointer ud) {
    (void) ud;
    uzbl_cmdprop *c = v;
    GString *msg;

    if(!c->dump)
        return;

    /* check for the variable type */
    msg = g_string_new((char *)k);
    if (c->type == TYPE_STR) {
        g_string_append_printf(msg, " str %s", *c->ptr.s ? *c->ptr.s : " ");
    } else if(c->type == TYPE_INT) {
        g_string_append_printf(msg, " int %d", *c->ptr.i);
    } else if (c->type == TYPE_FLOAT) {
        g_string_append_printf(msg, " float %f", *c->ptr.f);
    }

    send_event(VARIABLE_SET, msg->str, NULL);
    g_string_free(msg, TRUE);
}

void
dump_config_as_events() {
    g_hash_table_foreach(uzbl.comm.proto_var, dump_var_hash_as_event, NULL);
}

void
retrieve_geometry() {
    int w, h, x, y;
    GString *buf = g_string_new("");

    gtk_window_get_size(GTK_WINDOW(uzbl.gui.main_window), &w, &h);
    gtk_window_get_position(GTK_WINDOW(uzbl.gui.main_window), &x, &y);

    g_string_printf(buf, "%dx%d+%d+%d", w, h, x, y);

    if(uzbl.gui.geometry)
        g_free(uzbl.gui.geometry);
    uzbl.gui.geometry = g_string_free(buf, FALSE);
}

/* set up gtk, gobject, variable defaults and other things that tests and other
 * external applications need to do anyhow */
void
initialize(int argc, char *argv[]) {
    if (!g_thread_supported ())
        g_thread_init (NULL);
    gtk_init (&argc, &argv);

    uzbl.state.executable_path = g_strdup(argv[0]);
    uzbl.state.selected_url = NULL;
    uzbl.state.searchtx = NULL;

    GOptionContext* context = g_option_context_new ("[ uri ] - load a uri by default");
    g_option_context_add_main_entries (context, entries, NULL);
    g_option_context_add_group (context, gtk_get_option_group (TRUE));
    g_option_context_parse (context, &argc, &argv, NULL);
    g_option_context_free(context);

    if (uzbl.behave.print_version) {
        printf("Commit: %s\n", COMMIT);
        exit(EXIT_SUCCESS);
    }

    uzbl.net.soup_session = webkit_get_default_session();
    uzbl.state.keycmd = g_strdup("");

    if(setup_signal(SIGTERM, catch_sigterm) == SIG_ERR)
        fprintf(stderr, "uzbl: error hooking SIGTERM\n");
    if(setup_signal(SIGINT, catch_sigint) == SIG_ERR)
        fprintf(stderr, "uzbl: error hooking SIGINT\n");

    /* Set up the timer for the event buffer */
    if(setup_signal(SIGALRM, catch_sigalrm) == SIG_ERR) {
        fprintf(stderr, "uzbl: error hooking SIGALRM\n");
        exit(EXIT_FAILURE);
    }
    event_buffer_timeout(10);

    uzbl.info.webkit_major = WEBKIT_MAJOR_VERSION;
    uzbl.info.webkit_minor = WEBKIT_MINOR_VERSION;
    uzbl.info.webkit_micro = WEBKIT_MICRO_VERSION;
    uzbl.info.arch         = ARCH;
    uzbl.info.commit       = COMMIT;

    commands_hash ();
    create_var_to_name_hash();

    create_mainbar();

    create_browser();

    uzbl.gui.scbar_v = (GtkScrollbar*) gtk_vscrollbar_new (NULL);
    uzbl.gui.bar_v = gtk_range_get_adjustment((GtkRange*) uzbl.gui.scbar_v);

    uzbl.gui.scbar_h = (GtkScrollbar*) gtk_hscrollbar_new (NULL);
    uzbl.gui.bar_h = gtk_range_get_adjustment((GtkRange*) uzbl.gui.scbar_h);

    gtk_widget_set_scroll_adjustments ((GtkWidget*) uzbl.gui.web_view, uzbl.gui.bar_h, uzbl.gui.bar_v);
}

<<<<<<< HEAD
void
load_uri_imp(gchar *uri) {
    GString* newuri;
    if (g_strstr_len (uri, 11, "javascript:") != NULL) {
        eval_js(uzbl.gui.web_view, uri, NULL);
        return;
    }
    newuri = g_string_new (uri);
    if (!soup_uri_new(uri)) {
        GString* fullpath = g_string_new ("");
        if (g_path_is_absolute (newuri->str))
            g_string_assign (fullpath, newuri->str);
        else {
            gchar* wd;
            wd = g_get_current_dir ();
            g_string_assign (fullpath, g_build_filename (wd, newuri->str, NULL));
            free(wd);
        }
        struct stat stat_result;
        if (! g_stat(fullpath->str, &stat_result)) {
            g_string_prepend (fullpath, "file://");
            g_string_assign (newuri, fullpath->str);
        }
        else
            g_string_prepend (newuri, "http://");
        g_string_free (fullpath, TRUE);
    }
    /* if we do handle cookies, ask our handler for them */
    webkit_web_view_load_uri (uzbl.gui.web_view, newuri->str);
    g_string_free (newuri, TRUE);
}


#ifndef UZBL_LIBRARY
=======
>>>>>>> 2ff6b2e5
/** -- MAIN -- **/
int
main (int argc, char* argv[]) {
    initialize(argc, argv);

    uzbl.gui.scrolled_win = gtk_scrolled_window_new (NULL, NULL);
    //main_window_ref = g_object_ref(scrolled_window);
    gtk_scrolled_window_set_policy (GTK_SCROLLED_WINDOW (uzbl.gui.scrolled_win),
        GTK_POLICY_NEVER, GTK_POLICY_NEVER); //todo: some sort of display of position/total length. like what emacs does

    gtk_container_add (GTK_CONTAINER (uzbl.gui.scrolled_win),
        GTK_WIDGET (uzbl.gui.web_view));

    uzbl.gui.vbox = gtk_vbox_new (FALSE, 0);

    /* initial packing */
    gtk_box_pack_start (GTK_BOX (uzbl.gui.vbox), uzbl.gui.scrolled_win, TRUE, TRUE, 0);
    gtk_box_pack_start (GTK_BOX (uzbl.gui.vbox), uzbl.gui.mainbar, FALSE, TRUE, 0);

    if (uzbl.state.socket_id) {
        uzbl.gui.plug = create_plug ();
        gtk_container_add (GTK_CONTAINER (uzbl.gui.plug), uzbl.gui.vbox);
        gtk_widget_show_all (GTK_WIDGET (uzbl.gui.plug));
    } else {
        uzbl.gui.main_window = create_window ();
        gtk_container_add (GTK_CONTAINER (uzbl.gui.main_window), uzbl.gui.vbox);
        gtk_widget_show_all (uzbl.gui.main_window);
        uzbl.xwin = GDK_WINDOW_XID (GTK_WIDGET (uzbl.gui.main_window)->window);
    }

    if(!uzbl.state.instance_name)
        uzbl.state.instance_name = itos((int)uzbl.xwin);

    GString *tmp = g_string_new("");
    g_string_printf(tmp, "%d", getpid());
    uzbl.info.pid_str = g_string_free(tmp, FALSE);
    send_event(INSTANCE_START, uzbl.info.pid_str, NULL);

    gtk_widget_grab_focus (GTK_WIDGET (uzbl.gui.web_view));

    if (uzbl.state.verbose) {
        printf("Uzbl start location: %s\n", argv[0]);
        if (uzbl.state.socket_id)
            printf("plug_id %i\n", gtk_plug_get_id(uzbl.gui.plug));
        else
            printf("window_id %i\n",(int) uzbl.xwin);
        printf("pid %i\n", getpid ());
        printf("name: %s\n", uzbl.state.instance_name);
        printf("commit: %s\n", uzbl.info.commit);
    }

    /* Check uzbl is in window mode before getting/setting geometry */
    if (uzbl.gui.main_window) {
        if(uzbl.gui.geometry)
            cmd_set_geometry();
        else
            retrieve_geometry();
    }

    gchar *uri_override = (uzbl.state.uri ? g_strdup(uzbl.state.uri) : NULL);
    if (argc > 1 && !uzbl.state.uri)
        uri_override = g_strdup(argv[1]);
    gboolean verbose_override = uzbl.state.verbose;

    settings_init ();

    if (!uzbl.behave.show_status)
        gtk_widget_hide(uzbl.gui.mainbar);
    else
        update_title();

    /* WebInspector */
    set_up_inspector();

    if (verbose_override > uzbl.state.verbose)
        uzbl.state.verbose = verbose_override;

    if (uri_override) {
        set_var_value("uri", uri_override);
        g_free(uri_override);
    }

    gtk_main ();
    clean_up();

    return EXIT_SUCCESS;
}

/* vi: set et ts=4: */<|MERGE_RESOLUTION|>--- conflicted
+++ resolved
@@ -894,42 +894,8 @@
 
 void
 load_uri (WebKitWebView *web_view, GArray *argv, GString *result) {
-<<<<<<< HEAD
     (void) web_view; (void) result;
     load_uri_imp (argv_idx (argv, 0));
-=======
-    (void) result;
-
-    if (argv_idx(argv, 0)) {
-        GString* newuri = g_string_new (argv_idx(argv, 0));
-        if (g_strstr_len (argv_idx(argv, 0), 11, "javascript:") != NULL) {
-            run_js(web_view, argv, NULL);
-            return;
-        }
-        if (!soup_uri_new(argv_idx(argv, 0))) {
-            GString* fullpath = g_string_new ("");
-            if (g_path_is_absolute (newuri->str))
-                g_string_assign (fullpath, newuri->str);
-            else {
-                gchar* wd;
-                wd = g_get_current_dir ();
-                g_string_assign (fullpath, g_build_filename (wd, newuri->str, NULL));
-                free(wd);
-            }
-            struct stat stat_result;
-            if (! g_stat(fullpath->str, &stat_result)) {
-                g_string_prepend (fullpath, "file://");
-                g_string_assign (newuri, fullpath->str);
-            }
-            else
-                g_string_prepend (newuri, "http://");
-            g_string_free (fullpath, TRUE);
-        }
-        /* if we do handle cookies, ask our handler for them */
-        webkit_web_view_load_uri (web_view, newuri->str);
-        g_string_free (newuri, TRUE);
-    }
->>>>>>> 2ff6b2e5
 }
 
 /* Javascript*/
@@ -2354,7 +2320,6 @@
     gtk_widget_set_scroll_adjustments ((GtkWidget*) uzbl.gui.web_view, uzbl.gui.bar_h, uzbl.gui.bar_v);
 }
 
-<<<<<<< HEAD
 void
 load_uri_imp(gchar *uri) {
     GString* newuri;
@@ -2389,8 +2354,6 @@
 
 
 #ifndef UZBL_LIBRARY
-=======
->>>>>>> 2ff6b2e5
 /** -- MAIN -- **/
 int
 main (int argc, char* argv[]) {
