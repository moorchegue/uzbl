--- conflicted
+++ resolved
@@ -59,16 +59,12 @@
 
 CPPFLAGS += -D_BSD_SOURCE -D_POSIX_SOURCE -DARCH=\"$(ARCH)\" -DCOMMIT=\"$(COMMIT_HASH)\"
 
-<<<<<<< HEAD
-PKG_CFLAGS := $(shell pkg-config --cflags $(REQ_PKGS))
-=======
 HAVE_LIBSOUP_VERSION := $(shell pkg-config --exists 'libsoup-2.4 >= 2.41.1' && echo yes)
 ifeq ($(HAVE_LIBSOUP_VERSION),yes)
 CPPFLAGS += -DHAVE_LIBSOUP_CHECK_VERSION
 endif
 
-PKG_CFLAGS:=$(shell pkg-config --cflags $(REQ_PKGS))
->>>>>>> adc78c4d
+PKG_CFLAGS := $(shell pkg-config --cflags $(REQ_PKGS))
 
 LDLIBS := $(shell pkg-config --libs $(REQ_PKGS) x11)
 
