# first entries are for gnu make, 2nd for BSD make.  see http://lists.uzbl.org/pipermail/uzbl-dev-uzbl.org/2009-July/000177.html

CFLAGS:=-std=c99 $(shell pkg-config --cflags gtk+-2.0 webkit-1.0 libsoup-2.4 gthread-2.0) -ggdb -Wall -W -DARCH="\"$(shell uname -m)\"" -lgthread-2.0 -DG_ERRORCHECK_MUTEXES -DCOMMIT="\"$(shell git log | head -n1 | sed "s/.* //")\"" $(CPPFLAGS) -fPIC
CFLAGS!=echo -std=c99 `pkg-config --cflags gtk+-2.0 webkit-1.0 libsoup-2.4 gthread-2.0` -ggdb -Wall -W -DARCH='"\""'`uname -m`'"\""' -lgthread-2.0 -DG_ERRORCHECK_MUTEXES -DCOMMIT='"\""'`git log | head -n1 | sed "s/.* //"`'"\""' $(CPPFLAGS) -fPIC

LDFLAGS:=$(shell pkg-config --libs gtk+-2.0 webkit-1.0 libsoup-2.4 gthread-2.0) -pthread $(LDFLAGS)
LDFLAGS!=echo `pkg-config --libs gtk+-2.0 webkit-1.0 libsoup-2.4 gthread-2.0` -pthread $(LDFLAGS)

all: uzbl uzblctrl

PREFIX?=$(DESTDIR)/usr

# When compiling unit tests, compile uzbl as a library first
<<<<<<< HEAD
test: uzbl.o
	$(CC) -DUZBL_LIBRARY -shared -Wl uzbl.o -o ./tests/libuzbl.so
	cd ./tests/; $(MAKE)
=======
tests: uzbl.o
	$(CC) -DUZBL_LIBRARY -shared -Wl uzbl.o -o ./tests/libuzbl.so
	cd ./tests/; $(MAKE)

test: uzbl
	./uzbl --uri http://www.uzbl.org --verbose
>>>>>>> 771d3174

test-dev: uzbl
	XDG_DATA_HOME=./examples/data               XDG_CONFIG_HOME=./examples/config               ./uzbl --uri http://www.uzbl.org --verbose

test-share: uzbl
	XDG_DATA_HOME=/usr/share/uzbl/examples/data XDG_CONFIG_HOME=/usr/share/uzbl/examples/config ./uzbl --uri http://www.uzbl.org --verbose


clean:
	rm -f uzbl
	rm -f uzblctrl
	rm -f uzbl.o
	cd ./tests/; $(MAKE) clean

install:
	install -d $(PREFIX)/bin
	install -d $(PREFIX)/share/uzbl/docs
	install -d $(PREFIX)/share/uzbl/examples
	install -m755 uzbl $(PREFIX)/bin/uzbl
	install -m755 uzblctrl $(PREFIX)/bin/uzblctrl
	cp -rp docs     $(PREFIX)/share/uzbl/
	cp -rp config.h $(PREFIX)/share/uzbl/docs/
	cp -rp examples $(PREFIX)/share/uzbl/
	install -m644 AUTHORS $(PREFIX)/share/uzbl/docs
	install -m644 README  $(PREFIX)/share/uzbl/docs


uninstall:
	rm -rf $(PREFIX)/bin/uzbl
	rm -rf $(PREFIX)/bin/uzblctrl
	rm -rf $(PREFIX)/share/uzbl<|MERGE_RESOLUTION|>--- conflicted
+++ resolved
@@ -11,18 +11,12 @@
 PREFIX?=$(DESTDIR)/usr
 
 # When compiling unit tests, compile uzbl as a library first
-<<<<<<< HEAD
-test: uzbl.o
-	$(CC) -DUZBL_LIBRARY -shared -Wl uzbl.o -o ./tests/libuzbl.so
-	cd ./tests/; $(MAKE)
-=======
 tests: uzbl.o
 	$(CC) -DUZBL_LIBRARY -shared -Wl uzbl.o -o ./tests/libuzbl.so
 	cd ./tests/; $(MAKE)
 
 test: uzbl
 	./uzbl --uri http://www.uzbl.org --verbose
->>>>>>> 771d3174
 
 test-dev: uzbl
 	XDG_DATA_HOME=./examples/data               XDG_CONFIG_HOME=./examples/config               ./uzbl --uri http://www.uzbl.org --verbose
