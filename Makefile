--- conflicted
+++ resolved
@@ -8,6 +8,10 @@
 
 ENABLE_WEBKIT2 ?= auto
 ENABLE_GTK3    ?= auto
+
+PYTHON=python3
+PYTHONV=$(shell $(PYTHON) --version | sed -n /[0-9].[0-9]/p)
+COVERAGE=$(shell which coverage)
 
 # --- configuration ends here ---
 
@@ -32,20 +36,12 @@
 endif
 endif
 
-<<<<<<< HEAD
-PYTHON=python3
-PYTHONV=$(shell $(PYTHON) --version | sed -n /[0-9].[0-9]/p)
-COVERAGE=$(shell which coverage)
-
-# --- configuration ends here ---
-=======
 ifeq ($(ENABLE_GTK3),yes)
 REQ_PKGS += gtk+-3.0
 CPPFLAGS += -DG_DISABLE_DEPRECATED -DGTK_DISABLE_DEPRECATED
 else
 REQ_PKGS += gtk+-2.0
 endif
->>>>>>> a21a9001
 
 REQ_PKGS += 'libsoup-2.4 >= 2.30' gthread-2.0 glib-2.0
 
