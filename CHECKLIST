This file contains all things that are/should be working.
When you have been working on something, use this list to verify that you did not cause any regressions (things that worked before, but got broken).
Also, when you finish a new feature, add it to this list so that everyone knows about it, can play with it, and can test it.

Also testers and interested people can use this list to see what uzbl is about, and report problems if they find items listed here that do not work.

* commandline switches --uri "http://.." and --config should behave as expected
* --help and -? should show help
* config loading: loading of settings, bindings and handlers from config file
* fifo: type this in your shell after starting uzbl:
  echo 'uri http://www...' > <fifo path here>'
  where <fifo path> is printed on stdout during program startup.  Also "back" , "forward", "refresh" (basically all actions defined in `static Command commands` should behave as expected)
* history logging: the script as defined in sample config should write history entries (date,time, url) into the file defined in the script (by default ./extra/history.sh and /tmp/uzbl.history)
* invocations of external commands: you'll see it on stdout everytime uzbl calls an external script/program. the invocations should work and none of the arguments passed should be null/garbage/.. .
  all should be valid strings and contain things like the pid, fifo file, config file,.. (see README for details).
* XDG_CONFIG_HOME and XDG_CONFIG_DIRS (+ default values) fully supported and working (looks for a config file called 'uzbl/config').
* --uri can be specified without http:// -- if missing will be prepended.
* Download completely finished
* Open in new window partially finished: target _new works, from popup meny does not work yet
* Home command working (home_page variable in config)
<<<<<<< HEAD
* Page Up / Page Down / Up / Down / Left / Right for page navigation work in command mode.
=======
* Open in new window completely finished with --config forwarding between instances
>>>>>>> c95a4c0f

TODO: add stuff about internal/external keybinds, mod key, insert mode, status bar,
behavior settings,....

TODO: add 'http://' to url if there is no substr '://'<|MERGE_RESOLUTION|>--- conflicted
+++ resolved
@@ -18,11 +18,8 @@
 * Download completely finished
 * Open in new window partially finished: target _new works, from popup meny does not work yet
 * Home command working (home_page variable in config)
-<<<<<<< HEAD
 * Page Up / Page Down / Up / Down / Left / Right for page navigation work in command mode.
-=======
 * Open in new window completely finished with --config forwarding between instances
->>>>>>> c95a4c0f
 
 TODO: add stuff about internal/external keybinds, mod key, insert mode, status bar,
 behavior settings,....
