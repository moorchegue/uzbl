.Dd $Mdocdate: March 05 2014
.Dt UZBL-CORE 1
.Os
.Sh NAME
.Nm uzbl-core
.Nd keyboard controlled browser
.Sh SYNOPSIS
.Nm
.Bk -words
.Op Fl ehpvV
.Op Fl c Ar config
.Op Fl Fl connect-socket Ar csocket
.Op Fl Fl display Ar display
.Op Fl g Ar geometry
<<<<<<< HEAD
.Op Fl n Ar name
.Op Fl s Ar socket
.Op Fl u Ar uri
=======
.Op Fl s Ar socketid
.Op Fl -connect-socket Ar csocket
.Op Fl -display Ar display
>>>>>>> 9f0f4a24
.Ek
.Sh DESCRIPTION
.Nm
is the main component of uzbl and is meant for integration with other
tool and scripts. It uses WebKit for rendering and network interaction.
Furthermore, it provides interfaces to get data in and out.
.Pp
It has no built-in means for URL changing, loading/saving of bookmarks,
saving history, et cetera. However, many scripts are provided which use
.Nm
to create a complete browsing experience.
.Pp
The options are as follows:
<<<<<<< HEAD
.Bl -tag -width "v"
.It Fl c, Fl Fl config Ar config
Config file to load.
.It Fl Fl connect-socket Ar csocket
The path to a
.Xr uzbl-event-manager 1
socket.
.It Fl -display Ar display
The X display to use.
.It Fl e, Fl Fl embed
Whether
.Nm
should expect to be embedded.
.It Fl g, Fl Fl geometry Ar geometry
=======
.Bl -tag -width "XXXXXXXXXXXX"
.It Fl v, Fl -verbose
Whether to print all messages or just errors.
.It Fl h, Fl -help
Wether to print help message and exit afterwards.
.It Fl p, Fl -print-events
Whether to print events to stdout.
.It Fl V, Fl -version
Whether to output the version and quit.
.It Fl u, Fl -uri Ar uri
Uri to load (equivalent to 'uri URI' on load).
.It Fl n, Fl -named Ar name
Name of the current instance (defaults to Xorg window id).
.It Fl c, Fl -config Ar config
Config file to load.
.It Fl g, Fl -geometry Ar geometry
>>>>>>> 9f0f4a24
Set the geometry of
.Nm
on start. Accepts either 'maximized' or
alternatively 'WIDTHxHEIGHT+X+Y' as formats.
<<<<<<< HEAD
.It Fl h, Fl Fl help
Wether to print help message and exit afterwards.
.It Fl n, Fl Fl name Ar name
Name of the current instance (defaults to Xorg window id).
.It Fl p, Fl Fl print-events
Whether to print events to stdout.
.It Fl s, Fl Fl socket Ar socket
=======
.It Fl s, Fl -xembed-socket Ar socketid
>>>>>>> 9f0f4a24
The Xembed socket ID.
.It Fl u, Fl Fl uri Ar uri
Uri to load (equivalent to 'uri URI' on load).
.It Fl v, Fl Fl verbose
Whether to print all messages or just errors.
.It Fl V, Fl Fl version
Whether to output the version and quit.
.El
.Sh FILES
.Bl -tag -width "v"
.It Pa ${XDG_CONFIG_HOME:-$HOME/.config/uzbl/config}
The default
.Nm
config file.
.El
.Sh SEE ALSO
.Xr uzbl-event-manager 1
.Sh AUTHORS
.Nm
was written by
.An -nosplit
.An Dieter Plaetinck Aq Mt dieter@plaetinck.be
and
.An Ben Boeckel Aq Mt mathstuf@gmail.com .<|MERGE_RESOLUTION|>--- conflicted
+++ resolved
@@ -7,20 +7,14 @@
 .Sh SYNOPSIS
 .Nm
 .Bk -words
-.Op Fl ehpvV
+.Op Fl hpvV
 .Op Fl c Ar config
 .Op Fl Fl connect-socket Ar csocket
 .Op Fl Fl display Ar display
 .Op Fl g Ar geometry
-<<<<<<< HEAD
 .Op Fl n Ar name
-.Op Fl s Ar socket
+.Op Fl s Ar socketid
 .Op Fl u Ar uri
-=======
-.Op Fl s Ar socketid
-.Op Fl -connect-socket Ar csocket
-.Op Fl -display Ar display
->>>>>>> 9f0f4a24
 .Ek
 .Sh DESCRIPTION
 .Nm
@@ -34,7 +28,6 @@
 to create a complete browsing experience.
 .Pp
 The options are as follows:
-<<<<<<< HEAD
 .Bl -tag -width "v"
 .It Fl c, Fl Fl config Ar config
 Config file to load.
@@ -42,46 +35,20 @@
 The path to a
 .Xr uzbl-event-manager 1
 socket.
-.It Fl -display Ar display
+.It Fl Fl display Ar display
 The X display to use.
-.It Fl e, Fl Fl embed
-Whether
-.Nm
-should expect to be embedded.
 .It Fl g, Fl Fl geometry Ar geometry
-=======
-.Bl -tag -width "XXXXXXXXXXXX"
-.It Fl v, Fl -verbose
-Whether to print all messages or just errors.
-.It Fl h, Fl -help
-Wether to print help message and exit afterwards.
-.It Fl p, Fl -print-events
-Whether to print events to stdout.
-.It Fl V, Fl -version
-Whether to output the version and quit.
-.It Fl u, Fl -uri Ar uri
-Uri to load (equivalent to 'uri URI' on load).
-.It Fl n, Fl -named Ar name
-Name of the current instance (defaults to Xorg window id).
-.It Fl c, Fl -config Ar config
-Config file to load.
-.It Fl g, Fl -geometry Ar geometry
->>>>>>> 9f0f4a24
 Set the geometry of
 .Nm
 on start. Accepts either 'maximized' or
 alternatively 'WIDTHxHEIGHT+X+Y' as formats.
-<<<<<<< HEAD
 .It Fl h, Fl Fl help
 Wether to print help message and exit afterwards.
-.It Fl n, Fl Fl name Ar name
+.It Fl n, Fl Fl named Ar name
 Name of the current instance (defaults to Xorg window id).
 .It Fl p, Fl Fl print-events
 Whether to print events to stdout.
-.It Fl s, Fl Fl socket Ar socket
-=======
-.It Fl s, Fl -xembed-socket Ar socketid
->>>>>>> 9f0f4a24
+.It Fl s, Fl Fl xembed-socket Ar socketid
 The Xembed socket ID.
 .It Fl u, Fl Fl uri Ar uri
 Uri to load (equivalent to 'uri URI' on load).
