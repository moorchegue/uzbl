--- conflicted
+++ resolved
@@ -67,37 +67,6 @@
 - My c skills are very rusty, it will take me a while to get back up to speed
 - For more thoughts & ideas see http://bbs.archlinux.org/viewtopic.php?id=67463
 
-<<<<<<< HEAD
-WIDGET ROADMAP:
-* statusbar? (the bar you see in pretty much every gtk program at the bottom. eg firefox)
-  consumes too much space (if always visible) for the little it is used.  (+ you can put only 1 message in it at a time!)
-  -> option 1: no statusbar at all. when hovering over a link (or pressing key to preview the url without changing page) -> show url in tooltip on page.
-  -> option 2: toggle visibility of statusbar on/off when hovering over a link. since it's at the bottom I don't think it will disturb too much.
-* viewing progress/state of pageload?  most programs use statusbar for this.
-  -> option 1: titlebar can show a percentage when it's loading a new page.
-  -> option 2: toggle a statusbar everytime we start loading a new page.
-* uri bar -> yes, even though we can write stuff to the fifo, it can still be convenient to change the url manually and stuff, so a widget in uzbl itself is good.
-* tabs -> yes. you don't have to use them, but you can.
-* back/forward/.. buttons? -> no: use keyboard shortcuts.
-* searching in a page? not sure.. maybe we can abuse the statusbar for that too.
-  eg toggle it on when the user wants to search for something and then do searching in some vim-like fashion.
-  we don't need a gtk text entry widget, just a feedback display of what the current command is.
-* scrollbar? no: use keyboard shortcuts.  we should however have some info about the page length and where we are.
-  -> option 1: put a percentage in the window title
-  -> option 2: everytime you hit a key to change position, temporarily make a statusbar visible and put the percentage in the statusbar.
-  what will we do with pages who are too wide? horizontal scrolling?
-all of the above goes in 1 bar at the top of the program. there should be a key to toggle visibility of it and one to toggle visibilety + focus on the entrybar at once.
-
-input welcome!
-
-
-
-
-
-NOTE:
-- My c skills are very rusty, it will take me a while to get back up to speed
-- For more thoughts & ideas see http://bbs.archlinux.org/viewtopic.php?id=67463
-=======
 REPO's:
 - http://github.com/Dieterbe/uzbl
   master -> uzbl stable branch
@@ -111,5 +80,4 @@
 - Segfaults when using zoom commands (happens when max zoom already reached?).
 - Something in the FIFO code causes CPU usage to jump.
 - Segfaults when loading aliases from config file (currently aliases are defined in the code as a 'work-around').
-- Segfaults when setting the xwin variable
->>>>>>> d2f6c625
+- Segfaults when setting the xwin variable