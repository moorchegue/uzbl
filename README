- Uzbl.
  In my opinion, any program can only be really useful if it complies to the unix philosophy.
  Web browsers are frequent violators of this principle.  Time to change that!

Right now uzbl is in a very early state but here are some ideas I would like to (not) implement

- each instance of uzbl renders 1 page (eg it's a small wrapper around webkit), no tabbing, tab previews, or speed dial things. we have window managers for that.
  -> well actually, there is lots of dicussion about this, i'll probably implement a basic form of tabbing.
- simple ini config file ("profile") for keyboard, network,.. settings
- implement some basic keyboard shortcuts for going up, down, refresh etc. preferably vim-like command style.
- listen to signals and do useful stuff when triggered.
- open up a socket file/fifo/.. so we can easily control each instance by writing things like 'uri <foo>' to /tmp/uzbl-windowid
- MAYBE (if needed): 1 control application called uzblctrl or something. use this to modify the behavior of a uzbl instance (change url, refresh).  use xdotool to get the window with focus.  eg uzblctrl -win <id> -url <http://>.
  use xbindkeys to bind keys to call uzblctrl.
- no bookmark management builtin.  make your own solution.  for pulling a bookmark a plaintxt-based program using dmenu would work great here. combine with uzbltcrl and xbindkeys.
  uzblctrl should support an option to query the current page so you can script something to add to your bookmarks.  use zenity or something to add tags.
- history: log 'Y-m-d H:M:S <url>' entries to a plaintext file. you can then use dmenu or whatever to select an entry and pipe the output to uzbl's fifo.
- no ad blocking built in (I think). 
  alternatives:
  ->  /etc/hosts (not very good cause you need root and it affects the whole system)-> uzblctrl would need to support an option to list all images on a page, so you can easily pick the links to ads to add them to your /etc/hosts. (dmenu can again be great here to automate this)
  -> privoxy looks cool and perfectly demonstrates the unix philosphy.
- no download manager. allow user to pick wget/curl/a custom script/... 
- no build in command interpreters like ubiquity.  uzbl should be accessible and you should use a shell or similar.
<<<<<<< HEAD
- no "clear cookies/cache/..." menu items. rm ~/$XDG_{DATA,CACHE}_DIR/uzbl/{cache,cookies}/* 


to figure out:
=======
- vimperator/konqueror-like hyperlink following.
>>>>>>> 5a53ddcb
- password management. maybe an encrypted store that unlocks with an ssh key?
- use the XDG basedir spec for separation of config, data and cache. and state will be a subdir in the config dir (not part of the spec yet) too.

WIDGET ROADMAP:
* statusbar? (the bar you see in pretty much every gtk program at the bottom. eg firefox)
  consumes too much space (if always visible) for the little it is used.  (+ you can put only 1 message in it at a time!)
  -> option 1: no statusbar at all. when hovering over a link (or pressing key to preview the url without changing page) -> show url in tooltip on page.
  -> option 2: toggle visibility of statusbar on/off when hovering over a link. since it's at the bottom I don't think it will disturb too much.
* viewing progress/state of pageload?  most programs use statusbar for this.
  -> option 1: titlebar can show a percentage when it's loading a new page.
  -> option 2: toggle a statusbar everytime we start loading a new page.
* uri bar -> yes, even though we can write stuff to the fifo, it can still be convenient to change the url manually and stuff, so a widget in uzbl itself is good.
* tabs -> yes. you don't have to use them, but you can.
* back/forward/.. buttons? -> no: use keyboard shortcuts.
* searching in a page? not sure.. maybe we can abuse the statusbar for that too.
  eg toggle it on when the user wants to search for something and then do searching in some vim-like fashion.
  we don't need a gtk text entry widget, just a feedback display of what the current command is.
* scrollbar? no: use keyboard shortcuts.  we should however have some info about the page length and where we are.
  -> option 1: put a percentage in the window title
  -> option 2: everytime you hit a key to change position, temporarily make a statusbar visible and put the percentage in the statusbar.
  what will we do with pages who are too wide? horizontal scrolling?
all of the above goes in 1 bar at the top of the program. there should be a key to toggle visibility of it and one to toggle visibilety + focus on the entrybar at once.

input welcome!


HISTORY FILE SIZE/PERFORMANCE
each new pageload -> fopen(history_file, "a"), fwrite one line, fclose.
I use utf8, so unless you use characters that are "special" (chinese etc)
each character takes 1 byte.
So, assume each entry is about 80 chars, you visit 100 pages per day (?), and you wonder when your history file will be 50MB big:
(50 * 1000 * 1000 ) / ( 80 * 100 ) = 6250 days or 17 years.
There is code to run a benchmark in the 'extra' dir.  For results & interpretation, see http://dieter.plaetinck.be/poor_mans_dmenu_benchmark




NOTE:
- My c skills are very rusty, it will take me a while to get back up to speed
- For more thoughts & ideas see http://bbs.archlinux.org/viewtopic.php?id=67463<|MERGE_RESOLUTION|>--- conflicted
+++ resolved
@@ -21,14 +21,8 @@
   -> privoxy looks cool and perfectly demonstrates the unix philosphy.
 - no download manager. allow user to pick wget/curl/a custom script/... 
 - no build in command interpreters like ubiquity.  uzbl should be accessible and you should use a shell or similar.
-<<<<<<< HEAD
 - no "clear cookies/cache/..." menu items. rm ~/$XDG_{DATA,CACHE}_DIR/uzbl/{cache,cookies}/* 
-
-
-to figure out:
-=======
 - vimperator/konqueror-like hyperlink following.
->>>>>>> 5a53ddcb
 - password management. maybe an encrypted store that unlocks with an ssh key?
 - use the XDG basedir spec for separation of config, data and cache. and state will be a subdir in the config dir (not part of the spec yet) too.
 
