--- conflicted
+++ resolved
@@ -530,41 +530,12 @@
     * `Uzbl.run("spawn insert_bookmark.sh")`
     * `uri = Uzbl.run("print @uri")` (see variable expansion below)
 
-<<<<<<< HEAD
-=======
-### JAVASCRIPT SECURITY
-
-Since defined variables and functions are set in the global namespace (`window`
-object) as default, it is recommended to wrap your scripts like this:
-
-    (function(Uzbl) { ...  })(Uzbl);
-
-This way, everything is kept private. It also turns `Uzbl` into a local
-variable, which can be accessed from callback functions defined inside. However
-for some situations, isolating everything isn't an option, for example, with
-binds. You can define them directly in the script body, and use `var Uzbl =
-window.Uzbl;` to make the `Uzbl` variable local, as in the following example:
-
-    function f() {
-        var Uzbl = window.Uzbl;
-        Uzbl.run(...);
-        setTimeout(function() {
-            Uzbl.run(...);
-        }, 500);
-    }
-
-Copying the Uzbl object and creating public functions should be taken with care
-to avoid creating security holes. Keep in mind that the `f` function above would
-be defined in the `window` object, and as such any JavaScript in the current
-page can call it.
-
 ### EVENTS
 
 Unlike commands, events are not handled in `uzbl` itself, but are propagated
 (dispatched) asynchronously through a text stream on `stdout` and/or through a
 socket. You'll usually use uzbl by piping it's output to a so-called "event
 manager" (EM), or by having the EM listen to a socket.
->>>>>>> 6653a816
 
 The EM allows:
 
